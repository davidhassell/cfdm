Version NEXTVERSION
----------------

**2025-10-??**

<<<<<<< HEAD
* When changing array data type, retain cached data elements cast to
  the new type (https://github.com/NCAS-CMS/cfdm/issues/358)
=======
* Fix bug that prevented `cfdm.read` from reading a file with ``#``
  characters in its file name
  (https://github.com/NCAS-CMS/cfdm/issues/356)
>>>>>>> ab117f38

----

Version 1.12.3.0
----------------

**2025-08-18**

* Fix `cfdm.Data.reshape` when the underlying data originate on disk
  (https://github.com/NCAS-CMS/cfdm/issues/348)
* New keyword parameter to `cfdm.Field.dump`: ``data``
  (https://github.com/NCAS-CMS/cfdm/issues/345)
* New dependency: ``distributed>=2025.5.1``

----

Version 1.12.2.0
----------------

**2025-06-05**

* Implement lossy compression via quantization
  (https://github.com/NCAS-CMS/cfdm/issues/330)
* New quantization classes: `cfdm.Quantization`,
  `cfdm.mixin.QuantizationMixin`
  (https://github.com/NCAS-CMS/cfdm/issues/330)
* New quantization methods: `cfdm.Field.get_quantization`,
  `cfdm.Field.get_quantize_on_write`,
  `cfdm.Field.set_quantize_on_write`,
  `cfdm.Field.del_quantize_on_write`
  (https://github.com/NCAS-CMS/cfdm/issues/330)
* Improve performance in `cfdm.read` by caching any array values
  retrieved from disk (https://github.com/NCAS-CMS/cfdm/issues/313)
* New keyword parameter to `cfdm.write`: ``chunk_cache``
  (https://github.com/NCAS-CMS/cfdm/issues/328)
* Read Zarr datasets with `cfdm.read`
  (https://github.com/NCAS-CMS/cfdm/issues/335)
* Read multiple datasets simultaneously with `cfdm.read`
  (https://github.com/NCAS-CMS/cfdm/issues/336)
* New keyword parameters to `cfdm.read`: ``recursive``,
  ``followlinks`` (https://github.com/NCAS-CMS/cfdm/issues/336)
* New keyword parameters to `cfdm.read`: ``cdl_string``
  (https://github.com/NCAS-CMS/cfdm/issues/337)
* Update CF aggregation keywords
  (https://github.com/NCAS-CMS/cfdm/issues/341)
* Set new minimum version of `dask`: ``2025.5.1``
  (https://github.com/NCAS-CMS/cfdm/issues/339)
* New dependency: ``zarr>=3.0.8``
* Changed dependency: ``dask>=2025.5.1``

----

Version 1.12.1.0
----------------

**2025-04-01**

* Set new method `cfdm.Array.astype`
  (https://github.com/NCAS-CMS/cfdm/issues/331)
* Set new maximum version of `dask`: ``2025.3.0``
  (https://github.com/NCAS-CMS/cfdm/issues/332)
* Changed dependency: ``dask>=2025.2.0,<=2025.3.0``

----

Version 1.12.0.0
----------------

**2025-03-18**

* Set new minimum version of `dask`: ``2025.2.0``
  (https://github.com/NCAS-CMS/cfdm/issues/321)
* Set new minimum version of `numpy`: ``2.0.0``
  (https://github.com/NCAS-CMS/cfdm/issues/318)
* Introduction of reading and writing of aggregation datasets (for
  CF-1.13) (https://github.com/NCAS-CMS/cfdm/issues/319)
* Changed dependency: ``Python>=3.9.0``
* Changed dependency: ``numpy>=2.0.0``
* Changed dependency: ``netCDF4>=1.7.2``
* Changed dependency: ``cftime>=1.6.4``
* Changed dependency: ``dask>=2025.2.0``

----

Version 1.11.2.1
----------------

**2025-02-26**

* Re-introduction of `cfdm.Data.datetime_as_string`
  (https://github.com/NCAS-CMS/cfdm/pull/324)

----
  
Version 1.11.2.0
----------------

**2025-01-28**

* Introduction of `dask` for all data manipulations
  (https://github.com/NCAS-CMS/cfdm/issues/317)
* Fix bug that returned incorrect results when an invalid identifier
  is provided to `cf.Field.cell_methods`
  (https://github.com/NCAS-CMS/cfdm/issues/299)
* Upgrades to allow cfdm to work with Python 3.12
  (https://github.com/NCAS-CMS/cfdm/issues/302)
* Extension to the HDF5 chunks API
  (https://github.com/NCAS-CMS/cfdm/issues/309)
* New function `cfdm.netcdf_flattener` that replaces the import of
  `netcdf_flattener` (https://github.com/NCAS-CMS/cfdm/issues/286)
* New function `cfdm.netcdf_indexer` that applies netCDF masking and
  unpacking to arbitrary arrays
  (https://github.com/NCAS-CMS/cfdm/issues/285)
* Allow access to netCDF-4 files in S3 object stores
  (https://github.com/NCAS-CMS/cfdm/issues/285)
* Allow a choice of netCDF engines
  (https://github.com/NCAS-CMS/cfdm/issues/285)
* Fix bug that caused `cfdm.write` to fail when a parametric Z
  dimension coordinate did not have a ``computed_standard_name``
  attribute (https://github.com/NCAS-CMS/cfdm/issues/303)
* Fix bug that caused `cfdm.read` to fail to read at all
  datasets including variables with badly-encoded UGRID meshes
  (https://github.com/NCAS-CMS/cfdm/issues/315)
* New class `cfdm.H5netcdfArray`
* New class `cfdm.NetCDF4Array`
* New dependency: ``h5netcdf>=1.3.0``
* New dependency: ``h5py>=3.12.1``
* New dependency: ``s3fs>=2024.6.0``
* New dependency: ``dask>=2024.6.0,<=2024.7.1``
* New dependency: ``uritools>=4.0.3``
* New dependency: ``cfunits>=3.3.7``
* New dependency: ``udunits2>=2.2.28``
* Removed dependency(now incorporated into `cfdm`): ``netcdf_flattener``

----

Version 1.11.1.0
----------------

**2024-03-01**

* New keyword parameter to `cfdm.Field.insert_dimension`:
  ``constructs`` (https://github.com/NCAS-CMS/cfdm/issues/287)
* New example field `11`: discrete sampling geometry trajectory
  features (https://github.com/NCAS-CMS/cfdm/issues/289)

----

Version 1.11.0.0
----------------

**2023-12-06**

* Python 3.7 support removed
  (https://github.com/NCAS-CMS/cfdm/issues/274)
* Implemented the reading and manipulation of UGRID mesh topologies
  for CF-1.11 (https://github.com/NCAS-CMS/cfdm/issues/270)
* New methods: `cfdm.Field.cell_connectivity`,
  `cfdm.Field.cell_connectivities`
* New methods: `cfdm.Field.domain_topology`,
  `cfdm.Field.domain_topologies`
* New methods: `cfdm.Field.del_mesh_id`, `cfdm.Field.get_mesh_id`,
  `cfdm.Field.has_mesh_id`, `cfdm.Field.set_mesh_id`,
* New attribute: `cfdm.Data.sparse_array`
* New dependency: ``scipy>=1.10.0``

----

Version 1.10.1.2
----------------

**2023-08-31**

* Fix bug that prevented "https://" netCDF files from being read
  (https://github.com/NCAS-CMS/cfdm/issues/268)

----

Version 1.10.1.1
----------------

**2023-07-21**

* Fix bug that caused very slow reads of datasets with compression by
  gathering or DSG ragged arrays
  (https://github.com/NCAS-CMS/cfdm/issues/260)
* Fix bug that prevented `cfdm.read` from accessing remote files in URL
  locations (https://github.com/NCAS-CMS/cfdm/issues/262)

----

Version 1.10.1.0
----------------

**2023-04-26**

* New method: `cfdm.Data.get_data`
* Changes to facilitate CFA-netCDF in cf-python
  (https://github.com/NCAS-CMS/cfdm/pull/255)
* `cfdm.read` now always returns unicode strings from netCDF files
  (https://github.com/NCAS-CMS/cfdm/issues/251)
* Fix bug in `cf.Data.second_element` for some data shapes
  (https://github.com/NCAS-CMS/cfdm/issues/249)
* Fix bug when writing to disk coordinates with a
  ``computed_standard_name`` (https://github.com/NCAS-CMS/cfdm/pull/254)

----

Version 1.10.0.3
----------------

**2023-03-10**

* New method: `cfdm.Field.del_properties`
  (https://github.com/NCAS-CMS/cfdm/issues/241)
* New keyword parameter to `cfdm.unique_constructs`:
  ``ignore_properties`` (https://github.com/NCAS-CMS/cfdm/issues/240)
* New keyword parameter to `cfdm.NetCDFArray`: ``missing_values``
  (https://github.com/NCAS-CMS/cfdm/issues/246)
* Fixed bug that caused `cf.write` to erroneously change external
  netCDF variable names (https://github.com/NCAS-CMS/cfdm/issues/244)

----

Version 1.10.0.2
----------------

**2023-01-26**

* New class: `cfdm.InterpolationSubarray`
  (https://github.com/NCAS-CMS/cfdm/issues/228)
* Relocate the call to `NetCDFRead._customize_read_vars` to earlier in
  `NetCDFRead.read` (https://github.com/NCAS-CMS/cfdm/issues/233)
* Fixed bug that caused incorrect formula terms in output netCDF files
  in some cases (https://github.com/NCAS-CMS/cfdm/issues/242)

----


Version 1.10.0.1
----------------

**2022-10-31**

* New method: `cfdm.Data.get_tie_point_indices`
* New method: `cfdm.Data.get_interpolation_parameters`
* New method: `cfdm.Data.get_dependent_tie_points`
* Record the names of files that contain the original data
  (https://github.com/NCAS-CMS/cfdm/issues/215)
* New method: `cfdm.Field.get_original_filenames`
* New method: `cfdm.Data.get_original_filenames`
* New keyword parameter to `cfdm.write`: ``omit_data``
  (https://github.com/NCAS-CMS/cfdm/issues/221)
* Fixed bug that caused incorrect data assignment with some multiple
  list indices (https://github.com/NCAS-CMS/cfdm/issues/217)
* Fixed bug that caused a failure when printing date-time data with
  the first element masked
  (https://github.com/NCAS-CMS/cfdm/issues/211)

----

Version 1.10.0.0
----------------

**2022-08-17**

* New method: `cfdm.Field.auxiliary_coordinate`
* New method: `cfdm.Field.cell_measure`
* New method: `cfdm.Field.cell_method`
* New method: `cfdm.Field.coordinate`
* New method: `cfdm.Field.coordinate_reference`
* New method: `cfdm.Field.dimension_coordinate`
* New method: `cfdm.Field.domain_ancillary`
* New method: `cfdm.Field.domain_axis`
* New method: `cfdm.Field.field_ancillary`
* New method: `cfdm.Field.indices`
* New attribute: `cfdm.Field.array`
* New attribute: `cfdm.Field.datetime_array`
* New construct retrieval API methods
  (https://github.com/NCAS-CMS/cfdm/issues/179)
* Implement (bar writing to netCDF files) lossy compression by
  coordinate subsampling (https://github.com/NCAS-CMS/cfdm/issues/167)

----
  
Version 1.9.0.4
---------------

**2022-07-18**

* Upgrade to allow cfdm to work with Python 3.10
  (https://github.com/NCAS-CMS/cfdm/issues/187)
* Fix bug that caused a hang when reading zero-length files
  (https://github.com/NCAS-CMS/cfdm/issues/190)
* Fix bug to prevent error when writing vlen strings to a netCDF file
  when compression has been set (for `netCDF4>=1.6.0`)
  (https://github.com/NCAS-CMS/cfdm/issues/199)
  
Version 1.9.0.3
---------------

**2022-03-10**

* Fixed bug that caused a failure from `cfdm.write` when writing
  identical (auxiliary) coordinates to different data variables in
  different groups (https://github.com/NCAS-CMS/cfdm/issues/177)
* Fixed bug that caused `cf.Domain.__str__` to fail when a dimension
  coordinate construct does not have data
  (https://github.com/NCAS-CMS/cfdm/issues/174)
* New dependency: ``packaging>=20.0``
* Changed dependency: ``cftime>=1.6.0``

----
  
Version 1.9.0.2
---------------

**2022-01-31**

* Fixed bug that caused a `cfdm.write` failure when a vertical
  coordinate reference construct has no coordinates
  (https://github.com/NCAS-CMS/cfdm/issues/164)
* Fixed bug that caused a failure when downstream `identities` methods
  return an `itertools.chain` object
  (https://github.com/NCAS-CMS/cfdm/issues/170)

----
  
Version 1.9.0.1
---------------

**2021-10-12**

* Fixed bug that prevented some geometry coordinates being written to
  netCDF CLASSIC files (https://github.com/NCAS-CMS/cfdm/issues/140)
* Fixed bug that a caused segmentation fault when appending a string
  data type to netCDF files
  (https://github.com/NCAS-CMS/cfdm/issues/155)
* Fixed bug in `cf.Field.get_domain` when there are climatological
  time axes (https://github.com/NCAS-CMS/cfdm/issues/159)

----
  
Version 1.9.0.0
---------------

**2021-09-21**

* Python 3.6 support removed
  (https://github.com/NCAS-CMS/cfdm/issues/139)
* Conversion of `cfdm.Domain` to a non-abstract that may be read from
  and written to a netCDF dataset
  (https://github.com/NCAS-CMS/cfdm/issues/111)
* New method: `cfdm.Domain.creation_commands`
* New method: `cfdm.Domain.climatological_time_axes`
* New method: `cfdm.AuxiliaryCoordinate.del_climatology`
* New method: `cfdm.AuxiliaryCoordinate.get_climatology`
* New method: `cfdm.AuxiliaryCoordinate.is_climatology`
* New method: `cfdm.AuxiliaryCoordinate.set_climatology`
* New method: `cfdm.DimensionCoordinate.del_climatology`
* New method: `cfdm.DimensionCoordinate.get_climatology`
* New method: `cfdm.DimensionCoordinate.is_climatology`
* New method: `cfdm.DimensionCoordinate.set_climatology`
* New function: `cfdm.unique_constructs`
* New function: `cfdm.example_fields`
* Construct access API changes from 1.8.9.0 applied to `Field.convert`
* Improved error message for invalid inputs to `Field.convert`
* Raise exception when attempting to write multiply defined coordinate
  reference parameters (https://github.com/NCAS-CMS/cfdm/issues/148)
* Interpret format specifiers for size 1 `cfdm.Data` arrays
  (https://github.com/NCAS-CMS/cfdm/issues/152)
* Fix file name expansions in `cfdm.write`
  (https://github.com/NCAS-CMS/cfdm/issues/157)
  
----

Version 1.8.9.0
---------------

**2021-05-25**

* Construct access API changes
  (https://github.com/NCAS-CMS/cfdm/issues/124,
  https://github.com/NCAS-CMS/cfdm/issues/130,
  https://github.com/NCAS-CMS/cfdm/issues/132,
  https://github.com/NCAS-CMS/cfdm/issues/137)
* Performance enhancements
  (https://github.com/NCAS-CMS/cfdm/issues/124,
  https://github.com/NCAS-CMS/cfdm/issues/130)
* New write mode ``mode='a'`` for appending to, rather than over-writing,
  a netCDF file on disk (https://github.com/NCAS-CMS/cfdm/issues/143)
* Better error message in the case of a `numpy.ma.core.MaskError` occurring
  upon reading of CDL files with only header or coordinate information
  (https://github.com/NCAS-CMS/cfdm/issues/128)
* Fix for zero-sized unlimited dimensions when read from a grouped
  netCDF file (https://github.com/NCAS-CMS/cfdm/issues/113)
* Fix bug causing occasional non-symmetric `equals` operations
  (https://github.com/NCAS-CMS/cfdm/issues/133)
* Changed dependency: ``cftime>=1.5.0``
* Changed dependency: ``netCDF4>=1.5.4``

----

Version 1.8.8.0
---------------

**2020-12-18**

* The setting of global constants can now be controlled by a context
  manager (https://github.com/NCAS-CMS/cfdm/issues/100)
* Fixed bug that caused a failure when writing a dataset that contains
  a scalar domain ancillary construct
  (https://github.com/NCAS-CMS/cfdm/issues/98)
* Changed dependency: ``cftime>=1.3.0``

----

Version 1.8.7.0
---------------

**2020-10-09**

* Python 3.5 support deprecated (3.5 was retired on 2020-09-13)
* New method: `cfdm.Field.creation_commands`
* New method: `cfdm.Data.creation_commands`
* New method: `cfdm.Field._docstring_special_substitutions`
* New method: `cfdm.Field._docstring_substitutions`
* New method: `cfdm.Field._docstring_package_depth`
* New method: `cfdm.Field._docstring_method_exclusions`
* New method: `cfdm.Data.filled`
* New keyword parameter to `cfdm.Field.set_data`: ``inplace``
* New keyword parameter to `cfdm.write`: ``coordinates``
  (https://github.com/NCAS-CMS/cfdm/issues/81)
* New class: `cfdm.core.DocstringRewriteMeta`
* Comprehensive documentation coverage of class methods.
* Improved documentation following JOSS review.
* Enabled "creation commands" methods
  (https://github.com/NCAS-CMS/cfdm/issues/53)
* Fixed bug that caused failures when reading or writing a dataset
  that contains multiple geometry containers
  (https://github.com/NCAS-CMS/cfdm/issues/65)
* Fixed bug that prevented the writing of multiple fields to netCDF when
  at least one dimension was shared between some of the fields.

----

Version 1.8.6.0
---------------

**2020-07-24**

* Removed Python 2.7 support
  (https://github.com/NCAS-CMS/cfdm/issues/55)
* Implemented the reading and writing of netCDF4 group hierarchies for
  CF-1.8 (https://github.com/NCAS-CMS/cfdm/issues/13)
* Renamed to lower-case (but otherwise identical) names all functions
  which get and set global constants: `cfdm.atol`, `cfdm.rtol`,
  `cfdm.log_level`. The old names e.g. `cfdm.ATOL` remain functional
  as aliases.
* New function: `cfdm.configuration`
* New method: `cfdm.Field.nc_variable_groups`
* New method: `cfdm.Field.nc_set_variable_groups`
* New method: `cfdm.Field.nc_clear_variable_groups`
* New method: `cfdm.Field.nc_group_attributes`
* New method: `cfdm.Field.nc_set_group_attribute`
* New method: `cfdm.Field.nc_set_group_attributes`
* New method: `cfdm.Field.nc_clear_group_attributes`
* New method: `cfdm.Field.nc_geometry_variable_groups`
* New method: `cfdm.Field.nc_set_geometry_variable_groups`
* New method: `cfdm.Field.nc_clear_geometry_variable_groups`
* New method: `cfdm.DomainAxis.nc_dimension_groups`
* New method: `cfdm.DomainAxis.nc_set_dimension_groups`
* New method: `cfdm.DomainAxis.nc_clear_dimension_groups`
* New method: `cfdm.AuxiliaryCoordinate.del_interior_ring`
* New keyword parameter to `cfdm.write`: ``group``
* Keyword parameter ``verbose`` to multiple methods now accepts named
  strings, not just the equivalent integer levels, to set verbosity.
* Added test to check that cell bounds have more dimensions than the
  data.
* Added test to check that dimension coordinate construct data is
  1-dimensional.
* Fixed bug in `cfdm.CompressedArray.to_memory`.
* Fixed bug that caused an error when a coordinate bounds variable is
  missing from a dataset (https://github.com/NCAS-CMS/cfdm/issues/63)
* New dependency: ``netcdf_flattener>=1.2.0``
* Changed dependency: ``cftime>=1.2.1``
* Removed dependency: ``future``

----

Version 1.8.5
-------------

**2020-06-10**

* Fixed bug that prevented the reading of certain netCDF files, such
  as those with at least one external variable.

----

Version 1.8.4
-------------

**2020-06-08**

* Added new example field ``7`` to `cfdm.example_field`.
* Enabled configuration of the extent and nature of informational and
  warning messages output by `cfdm` using a logging framework (see
  points below) (https://github.com/NCAS-CMS/cfdm/issues/31)
* New function `cfdm.LOG_LEVEL` to set the minimum log level for which
  messages are displayed globally, i.e. to change the project-wide
  verbosity (https://github.com/NCAS-CMS/cfdm/issues/35).
* Changed behaviour and default of `verbose` keyword argument when
  available to a function/method so it interfaces with the new logging
  functionality (https://github.com/NCAS-CMS/cfdm/issues/35).
* Changed dependency: ``cftime>=1.1.3``
* Fixed bug the wouldn't allow the reading of a netCDF file which
  specifies Conventions other than CF
  (https://github.com/NCAS-CMS/cfdm/issues/36).

----

Version 1.8.3
-------------

**2020-04-30**

* `cfdm.Field.apply_masking` now masks metadata constructs.
* New method: `cfdm.Field.get_filenames`
* New method: `cfdm.Data.get_filenames`
* New function: `cfdm.abspath`
* New keyword parameter to `cfdm.read`: ``warn_valid``
  (https://github.com/NCAS-CMS/cfdm/issues/30)
* New keyword parameter to `cfdm.write`: ``warn_valid``
  (https://github.com/NCAS-CMS/cfdm/issues/30)
  

----

Version 1.8.2
-------------

**2020-04-24**

* Added time coordinate bounds to the polygon geometry example field
  ``6`` returned by `cfdm.example_field`.
* New method: `cfdm.Field.apply_masking`
* New method: `cfdm.Data.apply_masking`
* New keyword parameter to `cfdm.read`: ``mask``
* New keyword parameter to `cfdm.Field.nc_global_attributes`:
  ``values``
* Fixed bug in `cfdm.write` that caused (what are effectively)
  string-valued scalar auxiliary coordinates to not be written to disk
  as such, or even an exception to be raised.
  
----

Version 1.8.1
-------------

**2020-04-16**

* Improved source code highlighting in links from the documentation
  (https://github.com/NCAS-CMS/cfdm/issues/21).
* Fixed bug that erroneously required netCDF geometry container
  variables to have a ``geometry_dimension`` netCDF attribute.

----

Version 1.8.0
-------------

**2020-03-23**

* First release for CF-1.8 (does not include netCDF hierarchical
  groups functionality).
* Implementation of simple geometries for CF-1.8
  (https://github.com/NCAS-CMS/cfdm/issues/11).
* Implementing of string data-types for CF-1.8
  (https://github.com/NCAS-CMS/cfdm/issues/12).
* New function: `cfdm.example_field`
  (https://github.com/NCAS-CMS/cfdm/issues/18)
* New attributes: `cfdm.Field.dtype`, `cfdm.Field.ndim`,
  `cfdm.Field.shape`, `cfdm.Field.size`
* New method: `cfdm.Data.any`
* New ``paths`` keyword parameter to `cfdm.environment`
* Changed dependency: ``netCDF4>=1.5.3``
* Changed dependency: ``cftime>=1.1.1``
* Fixed bug that prevented the writing of ``'NETCDF3_64BIT_OFFSET'``
  and ``'NETCDF3_64BIT_DATA'`` format files
  (https://github.com/NCAS-CMS/cfdm/issues/9).
* Fixed bug that caused a failure when a "_FillValue" or
  "missing_value" property is set and data type conversions are
  specified with the ``datatype`` keyword to `cfdm.write`
  (https://github.com/NCAS-CMS/cfdm/issues/16).
* Fixed bug whereby `cfdm.Field.has_construct` would try to delete the
  construct rather than check whether it existed.

----

Version 1.7.11
--------------

**2019-11-27**

* New methods: `cfdm.Field.compress`, `cfdm.Field.uncompress`
* New methods: `cfdm.Data.flatten`, `cfdm.Data.uncompress`
* New  ``dtype`` and ``mask`` keyword parameters to `cfdm.Data`
* Changed the default value of the ``ignore_compression`` parameter to
  `True`.

----

Version 1.7.10
--------------

**2019-11-14**

* New method: `cfdm.Field.nc_set_global_attributes`.
* Fixed bug relating to the reading of some CDL files
  (https://github.com/NCAS-CMS/cfdm/issues/5).
* Fixed bug relating numpy warning when printing a field with masked
  reference time values (https://github.com/NCAS-CMS/cfdm/issues/8).

----

Version 1.7.9
-------------

**2019-11-07**

* Fixed bug relating to setting of parameters on datum and coordinate
  conversion objects of coordinate conversion constructs
  (https://github.com/NCAS-CMS/cfdm/issues/6).

----

Version 1.7.8
-------------

**2019-10-04**

* During writing to netCDF files, ensured that _FillValue and
  missing_value have the same data type as the data.
* Fixed bug during construct equality testing that didn't recognise
  equal cell method constructs in transposed, but otherwise equal
  field constructs.
* Bounds netCDF dimension name is now saved, and can be set. The
  saved/set value is written out to disk.
* Now reads CDL files (https://github.com/NCAS-CMS/cfdm/issues/5)

----

Version 1.7.7
-------------

**2019-06-13**

* Don't set the fill mode for a `netCDF4.Dataset` open for writing to
  `off`, to prevent incorrect reading of some netCDF4 files
  (https://github.com/NCAS-CMS/cfdm/issues/4).
* Updated documentation
  
----

Version 1.7.6
-------------

**2019-06-05**

* Added attributes `_ATOL` and `_RTOL` to facilitate subclassing.
* Fixed bug in `cfdm.Field.convert`.
* Fixed bug in `cfdm.core.constructs.new_identifier`.
  
----

Version 1.7.5
-------------

**2019-05-15**

* New methods: `Datum.nc_has_variable`, `Datum.nc_get_variable`,
  `Datum.nc_has_variable`, `Datum.nc_set_variable`
  (https://github.com/NCAS-CMS/cfdm/issues/3).
  
----

Version 1.7.4
-------------

**2019-05-14**

* Changed behaviour of `cfdm.Constructs.filter_by_axis`.
* New methods: `cfdm.Data.has_units`, `cfdm.Data.has_calendar`,
  `cfdm.Data.has_fill_value`.
* New ``constructs`` keyword parameter to `Field.transpose`.
* Keyword parameter ``axes`` to `cfdm.Field.set_data` is now optional.
* Added the 'has_bounds' method to constructs that have data but can't
  have bounds.
* New methods: `cfdm.DomainAxis.nc_is_unlimited`,
  `cfdm.DomainAxis.nc_set_unlimited`.
* Made Data a virtual subclass of Array.   
* Deprecated methods: `cfdm.Field.nc_unlimited`,
  `cfdm.Field.nc_clear_unlimited`, `cfdm.Field.nc_clear_unlimited`.
* Fixed bug when writing new horizontal coordinate reference for the
  vertical datum.
* Fixed bug in `del_data` methods.
* Fixed bug with in-place operations.
* Fixed bug with position in some `insert_dimension` methods.
* Fixed bug that sometimes made duplicate netCDF dimensions when
  writing to a file.
* Added _shape keyword to `cfdm.Field.set_data_axes` to allow the data
  shape to be checked prior to insertion.
* Added the '_custom' attribute to facilitate subclassing.
* New class `cfdm.mixin.NetCDFUnlimitedDimension` replaces
  `cfdm.mixin.NetCDFUnlimitedDimensions`, which is deprecated.
* New method `cfdm.CFDMImplementation.nc_is_unlimited_axis` replaces
  `cfdm.CFDMImplementation.nc_get_unlimited_axes`, which is
  deprecated.
* New method `cfdm.CFDMImplementation.nc_set_unlimited_axis` replaces
  `cfdm.CFDMImplementation.nc_set_unlimited_dimensions`, which is
  deprecated.
  
----

Version 1.7.3
-------------

**2019-04-24**

* New method: `cfdm.Constructs.filter_by_size`.
* New method: `cfdm.Data.uncompress`.
* Changed the default behaviours of the
  `cfdm.Construct.filter_by_axis`, `cfdm.Construct.filter_by_size`,
  `cfdm.Construct.filter_by_naxes`,
  `cfdm.Construct.filter_by_property`,
  `cfdm.Construct.filter_by_ncvar`, `cfdm.Construct.filter_by_ncdim`,
  `cfdm.Construct.filter_by_method`,
  `cfdm.Construct.filter_by_measure` methods in the case when no
  arguments are provided: Now returns all possible constructs that
  *could* have the feature, with any values.
* Renamed the "underlying_array" methods to "source"
* Added _field_data_axes attribute to `Constructs` instances.
* Added _units and _fill_value arguments to get_data method.
* Moved contents of cfdm/read_write/constants.py to `NetCDFRead` and
  `NetCDFWrite`.
* Fixed bug in `cfdm.CoordinateReference.clear_coordinates`.
* Fixed bug in `cfdm.Field.convert` (which omitted domain ancillaries
  in the result).
* Added ``kwargs`` parameter to
  `cfdm.CFDMImplementation.initialise_Data`, to facilitate
  subclassing.
* Added `NetCDFRead._customize_read_vars` to facilitate subclassing.
* Added `NetCDFWrite._transform_strings` to facilitate subclassing.

----

Version 1.7.2
-------------

**2019-04-05**

* New ``mode`` parameter options to `cfdm.Constructs.filter_by_axis`:
  ``'exact'``, ``'subset'``, ``'superset'``.
* Enabled setting of HDF5 chunksizes.
* Fixed bug that caused coordinate bounds to be not sliced during
  subspacing (https://github.com/NCAS-CMS/cfdm/issues/1).

----

Version 1.7.1
-------------

**2019-04-02**

* New methods `cfdm.Constructs.clear_filters_applied`,
  `cfdm.Constructs.filter_by_naxes`.
* Changed behaviour of `cfdm.Constructs.unfilter` and
  `cfdm.Constructs.inverse_filters`: added depth keyword and changed
  default.

----

Version 1.7.0
-------------

**2019-04-02**

* First release for CF-1.7

----<|MERGE_RESOLUTION|>--- conflicted
+++ resolved
@@ -3,14 +3,11 @@
 
 **2025-10-??**
 
-<<<<<<< HEAD
 * When changing array data type, retain cached data elements cast to
   the new type (https://github.com/NCAS-CMS/cfdm/issues/358)
-=======
 * Fix bug that prevented `cfdm.read` from reading a file with ``#``
   characters in its file name
   (https://github.com/NCAS-CMS/cfdm/issues/356)
->>>>>>> ab117f38
 
 ----
 
