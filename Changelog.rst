--- conflicted
+++ resolved
@@ -12,12 +12,9 @@
 * New method: `cfdm.Field.domain_ancillary`
 * New method: `cfdm.Field.domain_axis`
 * New method: `cfdm.Field.field_ancillary`
-<<<<<<< HEAD
 * New method: `cfdm.Field.indices`
-=======
 * New attribute: `cfdm.Field.array`
 * New attribute: `cfdm.Field.datetime_array`
->>>>>>> eed0a764
 * New construct retrieval API methods
   (https://github.com/NCAS-CMS/cfdm/issues/179)
 * Implement (bar writing to netCDF files) lossy compression by
