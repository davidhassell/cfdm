Version NEXTVERSION
----------------

**2025-??-??**

<<<<<<< HEAD
* Read Zarr datasets with `cfdm.read`
  (https://github.com/NCAS-CMS/cfdm/issues/335)
* Read multiple datasets simultaneausly with `cfdm.read`
  (https://github.com/NCAS-CMS/cfdm/issues/336)
* New keyword parameters to `cfdm.read`: ``recursive``,
  ``followlinks`` (https://github.com/NCAS-CMS/cfdm/issues/336)
* New keyword parameters to `cfdm.read`: ``cdl_string``
  (https://github.com/NCAS-CMS/cfdm/issues/337)
* New dependency: ``zarr>=3.0.7``
=======
* Set new minimum version of `dask`: ``2025.5.1``
  (https://github.com/NCAS-CMS/cfdm/issues/339)
* Changed dependency: ``dask>=2025.5.1``
>>>>>>> 84b8dde0

----

Version 1.12.1.0
----------------

**2025-04-01**

* Set new method `cfdm.Array.astype`
  (https://github.com/NCAS-CMS/cfdm/issues/331)
* Set new maximum version of `dask`: ``2025.3.0``
  (https://github.com/NCAS-CMS/cfdm/issues/332)
* Changed dependency: ``dask>=2025.2.0,<=2025.3.0``

----

Version 1.12.0.0
----------------

**2025-03-18**

* Set new minimum version of `dask`: ``2025.2.0``
  (https://github.com/NCAS-CMS/cfdm/issues/321)
* Set new minimum version of `numpy`: ``2.0.0``
  (https://github.com/NCAS-CMS/cfdm/issues/318)
* Introduction of reading and writing of aggregation datasets (for
  CF-1.13) (https://github.com/NCAS-CMS/cfdm/issues/319)
* Changed dependency: ``Python>=3.9.0``
* Changed dependency: ``numpy>=2.0.0``
* Changed dependency: ``netCDF4>=1.7.2``
* Changed dependency: ``cftime>=1.6.4``
* Changed dependency: ``dask>=2025.2.0``

----

Version 1.11.2.1
----------------

**2025-02-26**

* Re-introduction of `cfdm.Data.datetime_as_string`
  (https://github.com/NCAS-CMS/cfdm/pull/324)

----
  
Version 1.11.2.0
----------------

**2025-01-28**

* Introduction of `dask` for all data manipulations
  (https://github.com/NCAS-CMS/cfdm/issues/317)
* Fix bug that returned incorrect results when an invalid identifier
  is provided to `cf.Field.cell_methods`
  (https://github.com/NCAS-CMS/cfdm/issues/299)
* Upgrades to allow cfdm to work with Python 3.12
  (https://github.com/NCAS-CMS/cfdm/issues/302)
* Extension to the HDF5 chunks API
  (https://github.com/NCAS-CMS/cfdm/issues/309)
* New function `cfdm.netcdf_flattener` that replaces the import of
  `netcdf_flattener` (https://github.com/NCAS-CMS/cfdm/issues/286)
* New function `cfdm.netcdf_indexer` that applies netCDF masking and
  unpacking to arbitrary arrays
  (https://github.com/NCAS-CMS/cfdm/issues/285)
* Allow access to netCDF-4 files in S3 object stores
  (https://github.com/NCAS-CMS/cfdm/issues/285)
* Allow a choice of netCDF engines
  (https://github.com/NCAS-CMS/cfdm/issues/285)
* Fix bug that caused `cfdm.write` to fail when a parametric Z
  dimension coordinate did not have a ``computed_standard_name``
  attribute (https://github.com/NCAS-CMS/cfdm/issues/303)
* Fix bug that caused `cfdm.read` to fail to read at all
  datasets including variables with badly-encoded UGRID meshes
  (https://github.com/NCAS-CMS/cfdm/issues/315)
* New class `cfdm.H5netcdfArray`
* New class `cfdm.NetCDF4Array`
* New dependency: ``h5netcdf>=1.3.0``
* New dependency: ``h5py>=3.12.1``
* New dependency: ``s3fs>=2024.6.0``
* New dependency: ``dask>=2024.6.0,<=2024.7.1``
* New dependency: ``uritools>=4.0.3``
* New dependency: ``cfunits>=3.3.7``
* New dependency: ``udunits2>=2.2.28``
* Removed dependency(now incorporated into `cfdm`): ``netcdf_flattener``

----

Version 1.11.1.0
----------------

**2024-03-01**

* New keyword parameter to `cfdm.Field.insert_dimension`:
  ``constructs`` (https://github.com/NCAS-CMS/cfdm/issues/287)
* New example field `11`: discrete sampling geometry trajectory
  features (https://github.com/NCAS-CMS/cfdm/issues/289)

----

Version 1.11.0.0
----------------

**2023-12-06**

* Python 3.7 support removed
  (https://github.com/NCAS-CMS/cfdm/issues/274)
* Implemented the reading and manipulation of UGRID mesh topologies
  for CF-1.11 (https://github.com/NCAS-CMS/cfdm/issues/270)
* New methods: `cfdm.Field.cell_connectivity`,
  `cfdm.Field.cell_connectivities`
* New methods: `cfdm.Field.domain_topology`,
  `cfdm.Field.domain_topologies`
* New methods: `cfdm.Field.del_mesh_id`, `cfdm.Field.get_mesh_id`,
  `cfdm.Field.has_mesh_id`, `cfdm.Field.set_mesh_id`,
* New attribute: `cfdm.Data.sparse_array`
* New dependency: ``scipy>=1.10.0``

----

Version 1.10.1.2
----------------

**2023-08-31**

* Fix bug that prevented "https://" netCDF files from being read
  (https://github.com/NCAS-CMS/cfdm/issues/268)

----

Version 1.10.1.1
----------------

**2023-07-21**

* Fix bug that caused very slow reads of datasets with compression by
  gathering or DSG ragged arrays
  (https://github.com/NCAS-CMS/cfdm/issues/260)
* Fix bug that prevented `cfdm.read` from accessing remote files in URL
  locations (https://github.com/NCAS-CMS/cfdm/issues/262)

----

Version 1.10.1.0
----------------

**2023-04-26**

* New method: `cfdm.Data.get_data`
* Changes to facilitate CFA-netCDF in cf-python
  (https://github.com/NCAS-CMS/cfdm/pull/255)
* `cfdm.read` now always returns unicode strings from netCDF files
  (https://github.com/NCAS-CMS/cfdm/issues/251)
* Fix bug in `cf.Data.second_element` for some data shapes
  (https://github.com/NCAS-CMS/cfdm/issues/249)
* Fix bug when writing to disk coordinates with a
  ``computed_standard_name`` (https://github.com/NCAS-CMS/cfdm/pull/254)

----

Version 1.10.0.3
----------------

**2023-03-10**

* New method: `cfdm.Field.del_properties`
  (https://github.com/NCAS-CMS/cfdm/issues/241)
* New keyword parameter to `cfdm.unique_constructs`:
  ``ignore_properties`` (https://github.com/NCAS-CMS/cfdm/issues/240)
* New keyword parameter to `cfdm.NetCDFArray`: ``missing_values``
  (https://github.com/NCAS-CMS/cfdm/issues/246)
* Fixed bug that caused `cf.write` to erroneously change external
  netCDF variable names (https://github.com/NCAS-CMS/cfdm/issues/244)

----

Version 1.10.0.2
----------------

**2023-01-26**

* New class: `cfdm.InterpolationSubarray`
  (https://github.com/NCAS-CMS/cfdm/issues/228)
* Relocate the call to `NetCDFRead._customize_read_vars` to earlier in
  `NetCDFRead.read` (https://github.com/NCAS-CMS/cfdm/issues/233)
* Fixed bug that caused incorrect formula terms in output netCDF files
  in some cases (https://github.com/NCAS-CMS/cfdm/issues/242)

----


Version 1.10.0.1
----------------

**2022-10-31**

* New method: `cfdm.Data.get_tie_point_indices`
* New method: `cfdm.Data.get_interpolation_parameters`
* New method: `cfdm.Data.get_dependent_tie_points`
* Record the names of files that contain the original data
  (https://github.com/NCAS-CMS/cfdm/issues/215)
* New method: `cfdm.Field.get_original_filenames`
* New method: `cfdm.Data.get_original_filenames`
* New keyword parameter to `cfdm.write`: ``omit_data``
  (https://github.com/NCAS-CMS/cfdm/issues/221)
* Fixed bug that caused incorrect data assignment with some multiple
  list indices (https://github.com/NCAS-CMS/cfdm/issues/217)
* Fixed bug that caused a failure when printing date-time data with
  the first element masked
  (https://github.com/NCAS-CMS/cfdm/issues/211)

----

Version 1.10.0.0
----------------

**2022-08-17**

* New method: `cfdm.Field.auxiliary_coordinate`
* New method: `cfdm.Field.cell_measure`
* New method: `cfdm.Field.cell_method`
* New method: `cfdm.Field.coordinate`
* New method: `cfdm.Field.coordinate_reference`
* New method: `cfdm.Field.dimension_coordinate`
* New method: `cfdm.Field.domain_ancillary`
* New method: `cfdm.Field.domain_axis`
* New method: `cfdm.Field.field_ancillary`
* New method: `cfdm.Field.indices`
* New attribute: `cfdm.Field.array`
* New attribute: `cfdm.Field.datetime_array`
* New construct retrieval API methods
  (https://github.com/NCAS-CMS/cfdm/issues/179)
* Implement (bar writing to netCDF files) lossy compression by
  coordinate subsampling (https://github.com/NCAS-CMS/cfdm/issues/167)

----
  
Version 1.9.0.4
---------------

**2022-07-18**

* Upgrade to allow cfdm to work with Python 3.10
  (https://github.com/NCAS-CMS/cfdm/issues/187)
* Fix bug that caused a hang when reading zero-length files
  (https://github.com/NCAS-CMS/cfdm/issues/190)
* Fix bug to prevent error when writing vlen strings to a netCDF file
  when compression has been set (for `netCDF4>=1.6.0`)
  (https://github.com/NCAS-CMS/cfdm/issues/199)
  
Version 1.9.0.3
---------------

**2022-03-10**

* Fixed bug that caused a failure from `cfdm.write` when writing
  identical (auxiliary) coordinates to different data variables in
  different groups (https://github.com/NCAS-CMS/cfdm/issues/177)
* Fixed bug that caused `cf.Domain.__str__` to fail when a dimension
  coordinate construct does not have data
  (https://github.com/NCAS-CMS/cfdm/issues/174)
* New dependency: ``packaging>=20.0``
* Changed dependency: ``cftime>=1.6.0``

----
  
Version 1.9.0.2
---------------

**2022-01-31**

* Fixed bug that caused a `cfdm.write` failure when a vertical
  coordinate reference construct has no coordinates
  (https://github.com/NCAS-CMS/cfdm/issues/164)
* Fixed bug that caused a failure when downstream `identities` methods
  return an `itertools.chain` object
  (https://github.com/NCAS-CMS/cfdm/issues/170)

----
  
Version 1.9.0.1
---------------

**2021-10-12**

* Fixed bug that prevented some geometry coordinates being written to
  netCDF CLASSIC files (https://github.com/NCAS-CMS/cfdm/issues/140)
* Fixed bug that a caused segmentation fault when appending a string
  data type to netCDF files
  (https://github.com/NCAS-CMS/cfdm/issues/155)
* Fixed bug in `cf.Field.get_domain` when there are climatological
  time axes (https://github.com/NCAS-CMS/cfdm/issues/159)

----
  
Version 1.9.0.0
---------------

**2021-09-21**

* Python 3.6 support removed
  (https://github.com/NCAS-CMS/cfdm/issues/139)
* Conversion of `cfdm.Domain` to a non-abstract that may be read from
  and written to a netCDF dataset
  (https://github.com/NCAS-CMS/cfdm/issues/111)
* New method: `cfdm.Domain.creation_commands`
* New method: `cfdm.Domain.climatological_time_axes`
* New method: `cfdm.AuxiliaryCoordinate.del_climatology`
* New method: `cfdm.AuxiliaryCoordinate.get_climatology`
* New method: `cfdm.AuxiliaryCoordinate.is_climatology`
* New method: `cfdm.AuxiliaryCoordinate.set_climatology`
* New method: `cfdm.DimensionCoordinate.del_climatology`
* New method: `cfdm.DimensionCoordinate.get_climatology`
* New method: `cfdm.DimensionCoordinate.is_climatology`
* New method: `cfdm.DimensionCoordinate.set_climatology`
* New function: `cfdm.unique_constructs`
* New function: `cfdm.example_fields`
* Construct access API changes from 1.8.9.0 applied to `Field.convert`
* Improved error message for invalid inputs to `Field.convert`
* Raise exception when attempting to write multiply defined coordinate
  reference parameters (https://github.com/NCAS-CMS/cfdm/issues/148)
* Interpret format specifiers for size 1 `cfdm.Data` arrays
  (https://github.com/NCAS-CMS/cfdm/issues/152)
* Fix file name expansions in `cfdm.write`
  (https://github.com/NCAS-CMS/cfdm/issues/157)
  
----

Version 1.8.9.0
---------------

**2021-05-25**

* Construct access API changes
  (https://github.com/NCAS-CMS/cfdm/issues/124,
  https://github.com/NCAS-CMS/cfdm/issues/130,
  https://github.com/NCAS-CMS/cfdm/issues/132,
  https://github.com/NCAS-CMS/cfdm/issues/137)
* Performance enhancements
  (https://github.com/NCAS-CMS/cfdm/issues/124,
  https://github.com/NCAS-CMS/cfdm/issues/130)
* New write mode ``mode='a'`` for appending to, rather than over-writing,
  a netCDF file on disk (https://github.com/NCAS-CMS/cfdm/issues/143)
* Better error message in the case of a `numpy.ma.core.MaskError` occurring
  upon reading of CDL files with only header or coordinate information
  (https://github.com/NCAS-CMS/cfdm/issues/128)
* Fix for zero-sized unlimited dimensions when read from a grouped
  netCDF file (https://github.com/NCAS-CMS/cfdm/issues/113)
* Fix bug causing occasional non-symmetric `equals` operations
  (https://github.com/NCAS-CMS/cfdm/issues/133)
* Changed dependency: ``cftime>=1.5.0``
* Changed dependency: ``netCDF4>=1.5.4``

----

Version 1.8.8.0
---------------

**2020-12-18**

* The setting of global constants can now be controlled by a context
  manager (https://github.com/NCAS-CMS/cfdm/issues/100)
* Fixed bug that caused a failure when writing a dataset that contains
  a scalar domain ancillary construct
  (https://github.com/NCAS-CMS/cfdm/issues/98)
* Changed dependency: ``cftime>=1.3.0``

----

Version 1.8.7.0
---------------

**2020-10-09**

* Python 3.5 support deprecated (3.5 was retired on 2020-09-13)
* New method: `cfdm.Field.creation_commands`
* New method: `cfdm.Data.creation_commands`
* New method: `cfdm.Field._docstring_special_substitutions`
* New method: `cfdm.Field._docstring_substitutions`
* New method: `cfdm.Field._docstring_package_depth`
* New method: `cfdm.Field._docstring_method_exclusions`
* New method: `cfdm.Data.filled`
* New keyword parameter to `cfdm.Field.set_data`: ``inplace``
* New keyword parameter to `cfdm.write`: ``coordinates``
  (https://github.com/NCAS-CMS/cfdm/issues/81)
* New class: `cfdm.core.DocstringRewriteMeta`
* Comprehensive documentation coverage of class methods.
* Improved documentation following JOSS review.
* Enabled "creation commands" methods
  (https://github.com/NCAS-CMS/cfdm/issues/53)
* Fixed bug that caused failures when reading or writing a dataset
  that contains multiple geometry containers
  (https://github.com/NCAS-CMS/cfdm/issues/65)
* Fixed bug that prevented the writing of multiple fields to netCDF when
  at least one dimension was shared between some of the fields.

----

Version 1.8.6.0
---------------

**2020-07-24**

* Removed Python 2.7 support
  (https://github.com/NCAS-CMS/cfdm/issues/55)
* Implemented the reading and writing of netCDF4 group hierarchies for
  CF-1.8 (https://github.com/NCAS-CMS/cfdm/issues/13)
* Renamed to lower-case (but otherwise identical) names all functions
  which get and set global constants: `cfdm.atol`, `cfdm.rtol`,
  `cfdm.log_level`. The old names e.g. `cfdm.ATOL` remain functional
  as aliases.
* New function: `cfdm.configuration`
* New method: `cfdm.Field.nc_variable_groups`
* New method: `cfdm.Field.nc_set_variable_groups`
* New method: `cfdm.Field.nc_clear_variable_groups`
* New method: `cfdm.Field.nc_group_attributes`
* New method: `cfdm.Field.nc_set_group_attribute`
* New method: `cfdm.Field.nc_set_group_attributes`
* New method: `cfdm.Field.nc_clear_group_attributes`
* New method: `cfdm.Field.nc_geometry_variable_groups`
* New method: `cfdm.Field.nc_set_geometry_variable_groups`
* New method: `cfdm.Field.nc_clear_geometry_variable_groups`
* New method: `cfdm.DomainAxis.nc_dimension_groups`
* New method: `cfdm.DomainAxis.nc_set_dimension_groups`
* New method: `cfdm.DomainAxis.nc_clear_dimension_groups`
* New method: `cfdm.AuxiliaryCoordinate.del_interior_ring`
* New keyword parameter to `cfdm.write`: ``group``
* Keyword parameter ``verbose`` to multiple methods now accepts named
  strings, not just the equivalent integer levels, to set verbosity.
* Added test to check that cell bounds have more dimensions than the
  data.
* Added test to check that dimension coordinate construct data is
  1-dimensional.
* Fixed bug in `cfdm.CompressedArray.to_memory`.
* Fixed bug that caused an error when a coordinate bounds variable is
  missing from a dataset (https://github.com/NCAS-CMS/cfdm/issues/63)
* New dependency: ``netcdf_flattener>=1.2.0``
* Changed dependency: ``cftime>=1.2.1``
* Removed dependency: ``future``

----

Version 1.8.5
-------------

**2020-06-10**

* Fixed bug that prevented the reading of certain netCDF files, such
  as those with at least one external variable.

----

Version 1.8.4
-------------

**2020-06-08**

* Added new example field ``7`` to `cfdm.example_field`.
* Enabled configuration of the extent and nature of informational and
  warning messages output by `cfdm` using a logging framework (see
  points below) (https://github.com/NCAS-CMS/cfdm/issues/31)
* New function `cfdm.LOG_LEVEL` to set the minimum log level for which
  messages are displayed globally, i.e. to change the project-wide
  verbosity (https://github.com/NCAS-CMS/cfdm/issues/35).
* Changed behaviour and default of `verbose` keyword argument when
  available to a function/method so it interfaces with the new logging
  functionality (https://github.com/NCAS-CMS/cfdm/issues/35).
* Changed dependency: ``cftime>=1.1.3``
* Fixed bug the wouldn't allow the reading of a netCDF file which
  specifies Conventions other than CF
  (https://github.com/NCAS-CMS/cfdm/issues/36).

----

Version 1.8.3
-------------

**2020-04-30**

* `cfdm.Field.apply_masking` now masks metadata constructs.
* New method: `cfdm.Field.get_filenames`
* New method: `cfdm.Data.get_filenames`
* New function: `cfdm.abspath`
* New keyword parameter to `cfdm.read`: ``warn_valid``
  (https://github.com/NCAS-CMS/cfdm/issues/30)
* New keyword parameter to `cfdm.write`: ``warn_valid``
  (https://github.com/NCAS-CMS/cfdm/issues/30)
  

----

Version 1.8.2
-------------

**2020-04-24**

* Added time coordinate bounds to the polygon geometry example field
  ``6`` returned by `cfdm.example_field`.
* New method: `cfdm.Field.apply_masking`
* New method: `cfdm.Data.apply_masking`
* New keyword parameter to `cfdm.read`: ``mask``
* New keyword parameter to `cfdm.Field.nc_global_attributes`:
  ``values``
* Fixed bug in `cfdm.write` that caused (what are effectively)
  string-valued scalar auxiliary coordinates to not be written to disk
  as such, or even an exception to be raised.
  
----

Version 1.8.1
-------------

**2020-04-16**

* Improved source code highlighting in links from the documentation
  (https://github.com/NCAS-CMS/cfdm/issues/21).
* Fixed bug that erroneously required netCDF geometry container
  variables to have a ``geometry_dimension`` netCDF attribute.

----

Version 1.8.0
-------------

**2020-03-23**

* First release for CF-1.8 (does not include netCDF hierarchical
  groups functionality).
* Implementation of simple geometries for CF-1.8
  (https://github.com/NCAS-CMS/cfdm/issues/11).
* Implementing of string data-types for CF-1.8
  (https://github.com/NCAS-CMS/cfdm/issues/12).
* New function: `cfdm.example_field`
  (https://github.com/NCAS-CMS/cfdm/issues/18)
* New attributes: `cfdm.Field.dtype`, `cfdm.Field.ndim`,
  `cfdm.Field.shape`, `cfdm.Field.size`
* New method: `cfdm.Data.any`
* New ``paths`` keyword parameter to `cfdm.environment`
* Changed dependency: ``netCDF4>=1.5.3``
* Changed dependency: ``cftime>=1.1.1``
* Fixed bug that prevented the writing of ``'NETCDF3_64BIT_OFFSET'``
  and ``'NETCDF3_64BIT_DATA'`` format files
  (https://github.com/NCAS-CMS/cfdm/issues/9).
* Fixed bug that caused a failure when a "_FillValue" or
  "missing_value" property is set and data type conversions are
  specified with the ``datatype`` keyword to `cfdm.write`
  (https://github.com/NCAS-CMS/cfdm/issues/16).
* Fixed bug whereby `cfdm.Field.has_construct` would try to delete the
  construct rather than check whether it existed.

----

Version 1.7.11
--------------

**2019-11-27**

* New methods: `cfdm.Field.compress`, `cfdm.Field.uncompress`
* New methods: `cfdm.Data.flatten`, `cfdm.Data.uncompress`
* New  ``dtype`` and ``mask`` keyword parameters to `cfdm.Data`
* Changed the default value of the ``ignore_compression`` parameter to
  `True`.

----

Version 1.7.10
--------------

**2019-11-14**

* New method: `cfdm.Field.nc_set_global_attributes`.
* Fixed bug relating to the reading of some CDL files
  (https://github.com/NCAS-CMS/cfdm/issues/5).
* Fixed bug relating numpy warning when printing a field with masked
  reference time values (https://github.com/NCAS-CMS/cfdm/issues/8).

----

Version 1.7.9
-------------

**2019-11-07**

* Fixed bug relating to setting of parameters on datum and coordinate
  conversion objects of coordinate conversion constructs
  (https://github.com/NCAS-CMS/cfdm/issues/6).

----

Version 1.7.8
-------------

**2019-10-04**

* During writing to netCDF files, ensured that _FillValue and
  missing_value have the same data type as the data.
* Fixed bug during construct equality testing that didn't recognise
  equal cell method constructs in transposed, but otherwise equal
  field constructs.
* Bounds netCDF dimension name is now saved, and can be set. The
  saved/set value is written out to disk.
* Now reads CDL files (https://github.com/NCAS-CMS/cfdm/issues/5)

----

Version 1.7.7
-------------

**2019-06-13**

* Don't set the fill mode for a `netCDF4.Dataset` open for writing to
  `off`, to prevent incorrect reading of some netCDF4 files
  (https://github.com/NCAS-CMS/cfdm/issues/4).
* Updated documentation
  
----

Version 1.7.6
-------------

**2019-06-05**

* Added attributes `_ATOL` and `_RTOL` to facilitate subclassing.
* Fixed bug in `cfdm.Field.convert`.
* Fixed bug in `cfdm.core.constructs.new_identifier`.
  
----

Version 1.7.5
-------------

**2019-05-15**

* New methods: `Datum.nc_has_variable`, `Datum.nc_get_variable`,
  `Datum.nc_has_variable`, `Datum.nc_set_variable`
  (https://github.com/NCAS-CMS/cfdm/issues/3).
  
----

Version 1.7.4
-------------

**2019-05-14**

* Changed behaviour of `cfdm.Constructs.filter_by_axis`.
* New methods: `cfdm.Data.has_units`, `cfdm.Data.has_calendar`,
  `cfdm.Data.has_fill_value`.
* New ``constructs`` keyword parameter to `Field.transpose`.
* Keyword parameter ``axes`` to `cfdm.Field.set_data` is now optional.
* Added the 'has_bounds' method to constructs that have data but can't
  have bounds.
* New methods: `cfdm.DomainAxis.nc_is_unlimited`,
  `cfdm.DomainAxis.nc_set_unlimited`.
* Made Data a virtual subclass of Array.   
* Deprecated methods: `cfdm.Field.nc_unlimited`,
  `cfdm.Field.nc_clear_unlimited`, `cfdm.Field.nc_clear_unlimited`.
* Fixed bug when writing new horizontal coordinate reference for the
  vertical datum.
* Fixed bug in `del_data` methods.
* Fixed bug with in-place operations.
* Fixed bug with position in some `insert_dimension` methods.
* Fixed bug that sometimes made duplicate netCDF dimensions when
  writing to a file.
* Added _shape keyword to `cfdm.Field.set_data_axes` to allow the data
  shape to be checked prior to insertion.
* Added the '_custom' attribute to facilitate subclassing.
* New class `cfdm.mixin.NetCDFUnlimitedDimension` replaces
  `cfdm.mixin.NetCDFUnlimitedDimensions`, which is deprecated.
* New method `cfdm.CFDMImplementation.nc_is_unlimited_axis` replaces
  `cfdm.CFDMImplementation.nc_get_unlimited_axes`, which is
  deprecated.
* New method `cfdm.CFDMImplementation.nc_set_unlimited_axis` replaces
  `cfdm.CFDMImplementation.nc_set_unlimited_dimensions`, which is
  deprecated.
  
----

Version 1.7.3
-------------

**2019-04-24**

* New method: `cfdm.Constructs.filter_by_size`.
* New method: `cfdm.Data.uncompress`.
* Changed the default behaviours of the
  `cfdm.Construct.filter_by_axis`, `cfdm.Construct.filter_by_size`,
  `cfdm.Construct.filter_by_naxes`,
  `cfdm.Construct.filter_by_property`,
  `cfdm.Construct.filter_by_ncvar`, `cfdm.Construct.filter_by_ncdim`,
  `cfdm.Construct.filter_by_method`,
  `cfdm.Construct.filter_by_measure` methods in the case when no
  arguments are provided: Now returns all possible constructs that
  *could* have the feature, with any values.
* Renamed the "underlying_array" methods to "source"
* Added _field_data_axes attribute to `Constructs` instances.
* Added _units and _fill_value arguments to get_data method.
* Moved contents of cfdm/read_write/constants.py to `NetCDFRead` and
  `NetCDFWrite`.
* Fixed bug in `cfdm.CoordinateReference.clear_coordinates`.
* Fixed bug in `cfdm.Field.convert` (which omitted domain ancillaries
  in the result).
* Added ``kwargs`` parameter to
  `cfdm.CFDMImplementation.initialise_Data`, to facilitate
  subclassing.
* Added `NetCDFRead._customize_read_vars` to facilitate subclassing.
* Added `NetCDFWrite._transform_strings` to facilitate subclassing.

----

Version 1.7.2
-------------

**2019-04-05**

* New ``mode`` parameter options to `cfdm.Constructs.filter_by_axis`:
  ``'exact'``, ``'subset'``, ``'superset'``.
* Enabled setting of HDF5 chunksizes.
* Fixed bug that caused coordinate bounds to be not sliced during
  subspacing (https://github.com/NCAS-CMS/cfdm/issues/1).

----

Version 1.7.1
-------------

**2019-04-02**

* New methods `cfdm.Constructs.clear_filters_applied`,
  `cfdm.Constructs.filter_by_naxes`.
* Changed behaviour of `cfdm.Constructs.unfilter` and
  `cfdm.Constructs.inverse_filters`: added depth keyword and changed
  default.

----

Version 1.7.0
-------------

**2019-04-02**

* First release for CF-1.7

----<|MERGE_RESOLUTION|>--- conflicted
+++ resolved
@@ -3,7 +3,6 @@
 
 **2025-??-??**
 
-<<<<<<< HEAD
 * Read Zarr datasets with `cfdm.read`
   (https://github.com/NCAS-CMS/cfdm/issues/335)
 * Read multiple datasets simultaneausly with `cfdm.read`
@@ -12,12 +11,10 @@
   ``followlinks`` (https://github.com/NCAS-CMS/cfdm/issues/336)
 * New keyword parameters to `cfdm.read`: ``cdl_string``
   (https://github.com/NCAS-CMS/cfdm/issues/337)
-* New dependency: ``zarr>=3.0.7``
-=======
 * Set new minimum version of `dask`: ``2025.5.1``
   (https://github.com/NCAS-CMS/cfdm/issues/339)
+* New dependency: ``zarr>=3.0.7``
 * Changed dependency: ``dask>=2025.5.1``
->>>>>>> 84b8dde0
 
 ----
 
