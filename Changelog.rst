--- conflicted
+++ resolved
@@ -2,7 +2,6 @@
 ---------------
 ----
 
-<<<<<<< HEAD
 **2020-09-??**
 
 * New keyword parameter to `cfdm.Field.set_data`: ``inplace``
@@ -14,12 +13,8 @@
 * Fixed bug that caused failures when reading or writing a dataset
   that contains multiple geometry containers
   (https://github.com/NCAS-CMS/cfdm/issues/65)
-=======
-**2020-??-??**
-
 * Fixed bug that prevented the writing of multiple fields to netCDF when
   at least one dimension was shared between some of the fields.
->>>>>>> 59b61160
 
 version 1.8.6.0
 ---------------
