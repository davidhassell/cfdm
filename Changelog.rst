<<<<<<< HEAD
Version 1.12.?.?
=======
Version NEXTVERSION
>>>>>>> bb4406e0
----------------

**2025-??-??**

<<<<<<< HEAD
* Implement lossy compression via quantization
  (https://github.com/NCAS-CMS/cfdm/issues/330)
* New class: `cfdm.Quantization`
* New class: `cfdm.mixin.QuantizationMixin`
=======
* Update CF aggregation keywords
  (https://github.com/NCAS-CMS/cfdm/issues/341)
* Set new minimum version of `dask`: ``2025.5.1``
  (https://github.com/NCAS-CMS/cfdm/issues/339)
* Changed dependency: ``dask>=2025.5.1``

----
>>>>>>> bb4406e0

Version 1.12.1.0
----------------

**2025-04-01**

* Set new method `cfdm.Array.astype`
  (https://github.com/NCAS-CMS/cfdm/issues/331)
* Set new maximum version of `dask`: ``2025.3.0``
  (https://github.com/NCAS-CMS/cfdm/issues/332)
* Changed dependency: ``dask>=2025.2.0,<=2025.3.0``

----

Version 1.12.0.0
----------------

**2025-03-18**

* Set new minimum version of `dask`: ``2025.2.0``
  (https://github.com/NCAS-CMS/cfdm/issues/321)
* Set new minimum version of `numpy`: ``2.0.0``
  (https://github.com/NCAS-CMS/cfdm/issues/318)
* Introduction of reading and writing of aggregation datasets (for
  CF-1.13) (https://github.com/NCAS-CMS/cfdm/issues/319)
* Changed dependency: ``Python>=3.9.0``
* Changed dependency: ``numpy>=2.0.0``
* Changed dependency: ``netCDF4>=1.7.2``
* Changed dependency: ``cftime>=1.6.4``
* Changed dependency: ``dask>=2025.2.0``

----

Version 1.11.2.1
----------------

**2025-02-26**

* Re-introduction of `cfdm.Data.datetime_as_string`
  (https://github.com/NCAS-CMS/cfdm/pull/324)

----
  
Version 1.11.2.0
----------------

**2025-01-28**

* Introduction of `dask` for all data manipulations
  (https://github.com/NCAS-CMS/cfdm/issues/317)
* Fix bug that returned incorrect results when an invalid identifier
  is provided to `cf.Field.cell_methods`
  (https://github.com/NCAS-CMS/cfdm/issues/299)
* Upgrades to allow cfdm to work with Python 3.12
  (https://github.com/NCAS-CMS/cfdm/issues/302)
* Extension to the HDF5 chunks API
  (https://github.com/NCAS-CMS/cfdm/issues/309)
* New function `cfdm.netcdf_flattener` that replaces the import of
  `netcdf_flattener` (https://github.com/NCAS-CMS/cfdm/issues/286)
* New function `cfdm.netcdf_indexer` that applies netCDF masking and
  unpacking to arbitrary arrays
  (https://github.com/NCAS-CMS/cfdm/issues/285)
* Allow access to netCDF-4 files in S3 object stores
  (https://github.com/NCAS-CMS/cfdm/issues/285)
* Allow a choice of netCDF engines
  (https://github.com/NCAS-CMS/cfdm/issues/285)
* Fix bug that caused `cfdm.write` to fail when a parametric Z
  dimension coordinate did not have a ``computed_standard_name``
  attribute (https://github.com/NCAS-CMS/cfdm/issues/303)
* Fix bug that caused `cfdm.read` to fail to read at all
  datasets including variables with badly-encoded UGRID meshes
  (https://github.com/NCAS-CMS/cfdm/issues/315)
* New class `cfdm.H5netcdfArray`
* New class `cfdm.NetCDF4Array`
* New dependency: ``h5netcdf>=1.3.0``
* New dependency: ``h5py>=3.12.1``
* New dependency: ``s3fs>=2024.6.0``
* New dependency: ``dask>=2024.6.0,<=2024.7.1``
* New dependency: ``uritools>=4.0.3``
* New dependency: ``cfunits>=3.3.7``
* New dependency: ``udunits2>=2.2.28``
* Removed dependency(now incorporated into `cfdm`): ``netcdf_flattener``

----

Version 1.11.1.0
----------------

**2024-03-01**

* New keyword parameter to `cfdm.Field.insert_dimension`:
  ``constructs`` (https://github.com/NCAS-CMS/cfdm/issues/287)
* New example field `11`: discrete sampling geometry trajectory
  features (https://github.com/NCAS-CMS/cfdm/issues/289)

----

Version 1.11.0.0
----------------

**2023-12-06**

* Python 3.7 support removed
  (https://github.com/NCAS-CMS/cfdm/issues/274)
* Implemented the reading and manipulation of UGRID mesh topologies
  for CF-1.11 (https://github.com/NCAS-CMS/cfdm/issues/270)
* New methods: `cfdm.Field.cell_connectivity`,
  `cfdm.Field.cell_connectivities`
* New methods: `cfdm.Field.domain_topology`,
  `cfdm.Field.domain_topologies`
* New methods: `cfdm.Field.del_mesh_id`, `cfdm.Field.get_mesh_id`,
  `cfdm.Field.has_mesh_id`, `cfdm.Field.set_mesh_id`,
* New attribute: `cfdm.Data.sparse_array`
* New dependency: ``scipy>=1.10.0``

----

Version 1.10.1.2
----------------

**2023-08-31**

* Fix bug that prevented "https://" netCDF files from being read
  (https://github.com/NCAS-CMS/cfdm/issues/268)

----

Version 1.10.1.1
----------------

**2023-07-21**

* Fix bug that caused very slow reads of datasets with compression by
  gathering or DSG ragged arrays
  (https://github.com/NCAS-CMS/cfdm/issues/260)
* Fix bug that prevented `cfdm.read` from accessing remote files in URL
  locations (https://github.com/NCAS-CMS/cfdm/issues/262)

----

Version 1.10.1.0
----------------

**2023-04-26**

* New method: `cfdm.Data.get_data`
* Changes to facilitate CFA-netCDF in cf-python
  (https://github.com/NCAS-CMS/cfdm/pull/255)
* `cfdm.read` now always returns unicode strings from netCDF files
  (https://github.com/NCAS-CMS/cfdm/issues/251)
* Fix bug in `cf.Data.second_element` for some data shapes
  (https://github.com/NCAS-CMS/cfdm/issues/249)
* Fix bug when writing to disk coordinates with a
  ``computed_standard_name`` (https://github.com/NCAS-CMS/cfdm/pull/254)

----

Version 1.10.0.3
----------------

**2023-03-10**

* New method: `cfdm.Field.del_properties`
  (https://github.com/NCAS-CMS/cfdm/issues/241)
* New keyword parameter to `cfdm.unique_constructs`:
  ``ignore_properties`` (https://github.com/NCAS-CMS/cfdm/issues/240)
* New keyword parameter to `cfdm.NetCDFArray`: ``missing_values``
  (https://github.com/NCAS-CMS/cfdm/issues/246)
* Fixed bug that caused `cf.write` to erroneously change external
  netCDF variable names (https://github.com/NCAS-CMS/cfdm/issues/244)

----

Version 1.10.0.2
----------------

**2023-01-26**

* New class: `cfdm.InterpolationSubarray`
  (https://github.com/NCAS-CMS/cfdm/issues/228)
* Relocate the call to `NetCDFRead._customize_read_vars` to earlier in
  `NetCDFRead.read` (https://github.com/NCAS-CMS/cfdm/issues/233)
* Fixed bug that caused incorrect formula terms in output netCDF files
  in some cases (https://github.com/NCAS-CMS/cfdm/issues/242)

----


Version 1.10.0.1
----------------

**2022-10-31**

* New method: `cfdm.Data.get_tie_point_indices`
* New method: `cfdm.Data.get_interpolation_parameters`
* New method: `cfdm.Data.get_dependent_tie_points`
* Record the names of files that contain the original data
  (https://github.com/NCAS-CMS/cfdm/issues/215)
* New method: `cfdm.Field.get_original_filenames`
* New method: `cfdm.Data.get_original_filenames`
* New keyword parameter to `cfdm.write`: ``omit_data``
  (https://github.com/NCAS-CMS/cfdm/issues/221)
* Fixed bug that caused incorrect data assignment with some multiple
  list indices (https://github.com/NCAS-CMS/cfdm/issues/217)
* Fixed bug that caused a failure when printing date-time data with
  the first element masked
  (https://github.com/NCAS-CMS/cfdm/issues/211)

----

Version 1.10.0.0
----------------

**2022-08-17**

* New method: `cfdm.Field.auxiliary_coordinate`
* New method: `cfdm.Field.cell_measure`
* New method: `cfdm.Field.cell_method`
* New method: `cfdm.Field.coordinate`
* New method: `cfdm.Field.coordinate_reference`
* New method: `cfdm.Field.dimension_coordinate`
* New method: `cfdm.Field.domain_ancillary`
* New method: `cfdm.Field.domain_axis`
* New method: `cfdm.Field.field_ancillary`
* New method: `cfdm.Field.indices`
* New attribute: `cfdm.Field.array`
* New attribute: `cfdm.Field.datetime_array`
* New construct retrieval API methods
  (https://github.com/NCAS-CMS/cfdm/issues/179)
* Implement (bar writing to netCDF files) lossy compression by
  coordinate subsampling (https://github.com/NCAS-CMS/cfdm/issues/167)

----
  
Version 1.9.0.4
---------------

**2022-07-18**

* Upgrade to allow cfdm to work with Python 3.10
  (https://github.com/NCAS-CMS/cfdm/issues/187)
* Fix bug that caused a hang when reading zero-length files
  (https://github.com/NCAS-CMS/cfdm/issues/190)
* Fix bug to prevent error when writing vlen strings to a netCDF file
  when compression has been set (for `netCDF4>=1.6.0`)
  (https://github.com/NCAS-CMS/cfdm/issues/199)
  
Version 1.9.0.3
---------------

**2022-03-10**

* Fixed bug that caused a failure from `cfdm.write` when writing
  identical (auxiliary) coordinates to different data variables in
  different groups (https://github.com/NCAS-CMS/cfdm/issues/177)
* Fixed bug that caused `cf.Domain.__str__` to fail when a dimension
  coordinate construct does not have data
  (https://github.com/NCAS-CMS/cfdm/issues/174)
* New dependency: ``packaging>=20.0``
* Changed dependency: ``cftime>=1.6.0``

----
  
Version 1.9.0.2
---------------

**2022-01-31**

* Fixed bug that caused a `cfdm.write` failure when a vertical
  coordinate reference construct has no coordinates
  (https://github.com/NCAS-CMS/cfdm/issues/164)
* Fixed bug that caused a failure when downstream `identities` methods
  return an `itertools.chain` object
  (https://github.com/NCAS-CMS/cfdm/issues/170)

----
  
Version 1.9.0.1
---------------

**2021-10-12**

* Fixed bug that prevented some geometry coordinates being written to
  netCDF CLASSIC files (https://github.com/NCAS-CMS/cfdm/issues/140)
* Fixed bug that a caused segmentation fault when appending a string
  data type to netCDF files
  (https://github.com/NCAS-CMS/cfdm/issues/155)
* Fixed bug in `cf.Field.get_domain` when there are climatological
  time axes (https://github.com/NCAS-CMS/cfdm/issues/159)

----
  
Version 1.9.0.0
---------------

**2021-09-21**

* Python 3.6 support removed
  (https://github.com/NCAS-CMS/cfdm/issues/139)
* Conversion of `cfdm.Domain` to a non-abstract that may be read from
  and written to a netCDF dataset
  (https://github.com/NCAS-CMS/cfdm/issues/111)
* New method: `cfdm.Domain.creation_commands`
* New method: `cfdm.Domain.climatological_time_axes`
* New method: `cfdm.AuxiliaryCoordinate.del_climatology`
* New method: `cfdm.AuxiliaryCoordinate.get_climatology`
* New method: `cfdm.AuxiliaryCoordinate.is_climatology`
* New method: `cfdm.AuxiliaryCoordinate.set_climatology`
* New method: `cfdm.DimensionCoordinate.del_climatology`
* New method: `cfdm.DimensionCoordinate.get_climatology`
* New method: `cfdm.DimensionCoordinate.is_climatology`
* New method: `cfdm.DimensionCoordinate.set_climatology`
* New function: `cfdm.unique_constructs`
* New function: `cfdm.example_fields`
* Construct access API changes from 1.8.9.0 applied to `Field.convert`
* Improved error message for invalid inputs to `Field.convert`
* Raise exception when attempting to write multiply defined coordinate
  reference parameters (https://github.com/NCAS-CMS/cfdm/issues/148)
* Interpret format specifiers for size 1 `cfdm.Data` arrays
  (https://github.com/NCAS-CMS/cfdm/issues/152)
* Fix file name expansions in `cfdm.write`
  (https://github.com/NCAS-CMS/cfdm/issues/157)
  
----

Version 1.8.9.0
---------------

**2021-05-25**

* Construct access API changes
  (https://github.com/NCAS-CMS/cfdm/issues/124,
  https://github.com/NCAS-CMS/cfdm/issues/130,
  https://github.com/NCAS-CMS/cfdm/issues/132,
  https://github.com/NCAS-CMS/cfdm/issues/137)
* Performance enhancements
  (https://github.com/NCAS-CMS/cfdm/issues/124,
  https://github.com/NCAS-CMS/cfdm/issues/130)
* New write mode ``mode='a'`` for appending to, rather than over-writing,
  a netCDF file on disk (https://github.com/NCAS-CMS/cfdm/issues/143)
* Better error message in the case of a `numpy.ma.core.MaskError` occurring
  upon reading of CDL files with only header or coordinate information
  (https://github.com/NCAS-CMS/cfdm/issues/128)
* Fix for zero-sized unlimited dimensions when read from a grouped
  netCDF file (https://github.com/NCAS-CMS/cfdm/issues/113)
* Fix bug causing occasional non-symmetric `equals` operations
  (https://github.com/NCAS-CMS/cfdm/issues/133)
* Changed dependency: ``cftime>=1.5.0``
* Changed dependency: ``netCDF4>=1.5.4``

----

Version 1.8.8.0
---------------

**2020-12-18**

* The setting of global constants can now be controlled by a context
  manager (https://github.com/NCAS-CMS/cfdm/issues/100)
* Fixed bug that caused a failure when writing a dataset that contains
  a scalar domain ancillary construct
  (https://github.com/NCAS-CMS/cfdm/issues/98)
* Changed dependency: ``cftime>=1.3.0``

----

Version 1.8.7.0
---------------

**2020-10-09**

* Python 3.5 support deprecated (3.5 was retired on 2020-09-13)
* New method: `cfdm.Field.creation_commands`
* New method: `cfdm.Data.creation_commands`
* New method: `cfdm.Field._docstring_special_substitutions`
* New method: `cfdm.Field._docstring_substitutions`
* New method: `cfdm.Field._docstring_package_depth`
* New method: `cfdm.Field._docstring_method_exclusions`
* New method: `cfdm.Data.filled`
* New keyword parameter to `cfdm.Field.set_data`: ``inplace``
* New keyword parameter to `cfdm.write`: ``coordinates``
  (https://github.com/NCAS-CMS/cfdm/issues/81)
* New class: `cfdm.core.DocstringRewriteMeta`
* Comprehensive documentation coverage of class methods.
* Improved documentation following JOSS review.
* Enabled "creation commands" methods
  (https://github.com/NCAS-CMS/cfdm/issues/53)
* Fixed bug that caused failures when reading or writing a dataset
  that contains multiple geometry containers
  (https://github.com/NCAS-CMS/cfdm/issues/65)
* Fixed bug that prevented the writing of multiple fields to netCDF when
  at least one dimension was shared between some of the fields.

----

Version 1.8.6.0
---------------

**2020-07-24**

* Removed Python 2.7 support
  (https://github.com/NCAS-CMS/cfdm/issues/55)
* Implemented the reading and writing of netCDF4 group hierarchies for
  CF-1.8 (https://github.com/NCAS-CMS/cfdm/issues/13)
* Renamed to lower-case (but otherwise identical) names all functions
  which get and set global constants: `cfdm.atol`, `cfdm.rtol`,
  `cfdm.log_level`. The old names e.g. `cfdm.ATOL` remain functional
  as aliases.
* New function: `cfdm.configuration`
* New method: `cfdm.Field.nc_variable_groups`
* New method: `cfdm.Field.nc_set_variable_groups`
* New method: `cfdm.Field.nc_clear_variable_groups`
* New method: `cfdm.Field.nc_group_attributes`
* New method: `cfdm.Field.nc_set_group_attribute`
* New method: `cfdm.Field.nc_set_group_attributes`
* New method: `cfdm.Field.nc_clear_group_attributes`
* New method: `cfdm.Field.nc_geometry_variable_groups`
* New method: `cfdm.Field.nc_set_geometry_variable_groups`
* New method: `cfdm.Field.nc_clear_geometry_variable_groups`
* New method: `cfdm.DomainAxis.nc_dimension_groups`
* New method: `cfdm.DomainAxis.nc_set_dimension_groups`
* New method: `cfdm.DomainAxis.nc_clear_dimension_groups`
* New method: `cfdm.AuxiliaryCoordinate.del_interior_ring`
* New keyword parameter to `cfdm.write`: ``group``
* Keyword parameter ``verbose`` to multiple methods now accepts named
  strings, not just the equivalent integer levels, to set verbosity.
* Added test to check that cell bounds have more dimensions than the
  data.
* Added test to check that dimension coordinate construct data is
  1-dimensional.
* Fixed bug in `cfdm.CompressedArray.to_memory`.
* Fixed bug that caused an error when a coordinate bounds variable is
  missing from a dataset (https://github.com/NCAS-CMS/cfdm/issues/63)
* New dependency: ``netcdf_flattener>=1.2.0``
* Changed dependency: ``cftime>=1.2.1``
* Removed dependency: ``future``

----

Version 1.8.5
-------------

**2020-06-10**

* Fixed bug that prevented the reading of certain netCDF files, such
  as those with at least one external variable.

----

Version 1.8.4
-------------

**2020-06-08**

* Added new example field ``7`` to `cfdm.example_field`.
* Enabled configuration of the extent and nature of informational and
  warning messages output by `cfdm` using a logging framework (see
  points below) (https://github.com/NCAS-CMS/cfdm/issues/31)
* New function `cfdm.LOG_LEVEL` to set the minimum log level for which
  messages are displayed globally, i.e. to change the project-wide
  verbosity (https://github.com/NCAS-CMS/cfdm/issues/35).
* Changed behaviour and default of `verbose` keyword argument when
  available to a function/method so it interfaces with the new logging
  functionality (https://github.com/NCAS-CMS/cfdm/issues/35).
* Changed dependency: ``cftime>=1.1.3``
* Fixed bug the wouldn't allow the reading of a netCDF file which
  specifies Conventions other than CF
  (https://github.com/NCAS-CMS/cfdm/issues/36).

----

Version 1.8.3
-------------

**2020-04-30**

* `cfdm.Field.apply_masking` now masks metadata constructs.
* New method: `cfdm.Field.get_filenames`
* New method: `cfdm.Data.get_filenames`
* New function: `cfdm.abspath`
* New keyword parameter to `cfdm.read`: ``warn_valid``
  (https://github.com/NCAS-CMS/cfdm/issues/30)
* New keyword parameter to `cfdm.write`: ``warn_valid``
  (https://github.com/NCAS-CMS/cfdm/issues/30)
  

----

Version 1.8.2
-------------

**2020-04-24**

* Added time coordinate bounds to the polygon geometry example field
  ``6`` returned by `cfdm.example_field`.
* New method: `cfdm.Field.apply_masking`
* New method: `cfdm.Data.apply_masking`
* New keyword parameter to `cfdm.read`: ``mask``
* New keyword parameter to `cfdm.Field.nc_global_attributes`:
  ``values``
* Fixed bug in `cfdm.write` that caused (what are effectively)
  string-valued scalar auxiliary coordinates to not be written to disk
  as such, or even an exception to be raised.
  
----

Version 1.8.1
-------------

**2020-04-16**

* Improved source code highlighting in links from the documentation
  (https://github.com/NCAS-CMS/cfdm/issues/21).
* Fixed bug that erroneously required netCDF geometry container
  variables to have a ``geometry_dimension`` netCDF attribute.

----

Version 1.8.0
-------------

**2020-03-23**

* First release for CF-1.8 (does not include netCDF hierarchical
  groups functionality).
* Implementation of simple geometries for CF-1.8
  (https://github.com/NCAS-CMS/cfdm/issues/11).
* Implementing of string data-types for CF-1.8
  (https://github.com/NCAS-CMS/cfdm/issues/12).
* New function: `cfdm.example_field`
  (https://github.com/NCAS-CMS/cfdm/issues/18)
* New attributes: `cfdm.Field.dtype`, `cfdm.Field.ndim`,
  `cfdm.Field.shape`, `cfdm.Field.size`
* New method: `cfdm.Data.any`
* New ``paths`` keyword parameter to `cfdm.environment`
* Changed dependency: ``netCDF4>=1.5.3``
* Changed dependency: ``cftime>=1.1.1``
* Fixed bug that prevented the writing of ``'NETCDF3_64BIT_OFFSET'``
  and ``'NETCDF3_64BIT_DATA'`` format files
  (https://github.com/NCAS-CMS/cfdm/issues/9).
* Fixed bug that caused a failure when a "_FillValue" or
  "missing_value" property is set and data type conversions are
  specified with the ``datatype`` keyword to `cfdm.write`
  (https://github.com/NCAS-CMS/cfdm/issues/16).
* Fixed bug whereby `cfdm.Field.has_construct` would try to delete the
  construct rather than check whether it existed.

----

Version 1.7.11
--------------

**2019-11-27**

* New methods: `cfdm.Field.compress`, `cfdm.Field.uncompress`
* New methods: `cfdm.Data.flatten`, `cfdm.Data.uncompress`
* New  ``dtype`` and ``mask`` keyword parameters to `cfdm.Data`
* Changed the default value of the ``ignore_compression`` parameter to
  `True`.

----

Version 1.7.10
--------------

**2019-11-14**

* New method: `cfdm.Field.nc_set_global_attributes`.
* Fixed bug relating to the reading of some CDL files
  (https://github.com/NCAS-CMS/cfdm/issues/5).
* Fixed bug relating numpy warning when printing a field with masked
  reference time values (https://github.com/NCAS-CMS/cfdm/issues/8).

----

Version 1.7.9
-------------

**2019-11-07**

* Fixed bug relating to setting of parameters on datum and coordinate
  conversion objects of coordinate conversion constructs
  (https://github.com/NCAS-CMS/cfdm/issues/6).

----

Version 1.7.8
-------------

**2019-10-04**

* During writing to netCDF files, ensured that _FillValue and
  missing_value have the same data type as the data.
* Fixed bug during construct equality testing that didn't recognise
  equal cell method constructs in transposed, but otherwise equal
  field constructs.
* Bounds netCDF dimension name is now saved, and can be set. The
  saved/set value is written out to disk.
* Now reads CDL files (https://github.com/NCAS-CMS/cfdm/issues/5)

----

Version 1.7.7
-------------

**2019-06-13**

* Don't set the fill mode for a `netCDF4.Dataset` open for writing to
  `off`, to prevent incorrect reading of some netCDF4 files
  (https://github.com/NCAS-CMS/cfdm/issues/4).
* Updated documentation
  
----

Version 1.7.6
-------------

**2019-06-05**

* Added attributes `_ATOL` and `_RTOL` to facilitate subclassing.
* Fixed bug in `cfdm.Field.convert`.
* Fixed bug in `cfdm.core.constructs.new_identifier`.
  
----

Version 1.7.5
-------------

**2019-05-15**

* New methods: `Datum.nc_has_variable`, `Datum.nc_get_variable`,
  `Datum.nc_has_variable`, `Datum.nc_set_variable`
  (https://github.com/NCAS-CMS/cfdm/issues/3).
  
----

Version 1.7.4
-------------

**2019-05-14**

* Changed behaviour of `cfdm.Constructs.filter_by_axis`.
* New methods: `cfdm.Data.has_units`, `cfdm.Data.has_calendar`,
  `cfdm.Data.has_fill_value`.
* New ``constructs`` keyword parameter to `Field.transpose`.
* Keyword parameter ``axes`` to `cfdm.Field.set_data` is now optional.
* Added the 'has_bounds' method to constructs that have data but can't
  have bounds.
* New methods: `cfdm.DomainAxis.nc_is_unlimited`,
  `cfdm.DomainAxis.nc_set_unlimited`.
* Made Data a virtual subclass of Array.   
* Deprecated methods: `cfdm.Field.nc_unlimited`,
  `cfdm.Field.nc_clear_unlimited`, `cfdm.Field.nc_clear_unlimited`.
* Fixed bug when writing new horizontal coordinate reference for the
  vertical datum.
* Fixed bug in `del_data` methods.
* Fixed bug with in-place operations.
* Fixed bug with position in some `insert_dimension` methods.
* Fixed bug that sometimes made duplicate netCDF dimensions when
  writing to a file.
* Added _shape keyword to `cfdm.Field.set_data_axes` to allow the data
  shape to be checked prior to insertion.
* Added the '_custom' attribute to facilitate subclassing.
* New class `cfdm.mixin.NetCDFUnlimitedDimension` replaces
  `cfdm.mixin.NetCDFUnlimitedDimensions`, which is deprecated.
* New method `cfdm.CFDMImplementation.nc_is_unlimited_axis` replaces
  `cfdm.CFDMImplementation.nc_get_unlimited_axes`, which is
  deprecated.
* New method `cfdm.CFDMImplementation.nc_set_unlimited_axis` replaces
  `cfdm.CFDMImplementation.nc_set_unlimited_dimensions`, which is
  deprecated.
  
----

Version 1.7.3
-------------

**2019-04-24**

* New method: `cfdm.Constructs.filter_by_size`.
* New method: `cfdm.Data.uncompress`.
* Changed the default behaviours of the
  `cfdm.Construct.filter_by_axis`, `cfdm.Construct.filter_by_size`,
  `cfdm.Construct.filter_by_naxes`,
  `cfdm.Construct.filter_by_property`,
  `cfdm.Construct.filter_by_ncvar`, `cfdm.Construct.filter_by_ncdim`,
  `cfdm.Construct.filter_by_method`,
  `cfdm.Construct.filter_by_measure` methods in the case when no
  arguments are provided: Now returns all possible constructs that
  *could* have the feature, with any values.
* Renamed the "underlying_array" methods to "source"
* Added _field_data_axes attribute to `Constructs` instances.
* Added _units and _fill_value arguments to get_data method.
* Moved contents of cfdm/read_write/constants.py to `NetCDFRead` and
  `NetCDFWrite`.
* Fixed bug in `cfdm.CoordinateReference.clear_coordinates`.
* Fixed bug in `cfdm.Field.convert` (which omitted domain ancillaries
  in the result).
* Added ``kwargs`` parameter to
  `cfdm.CFDMImplementation.initialise_Data`, to facilitate
  subclassing.
* Added `NetCDFRead._customize_read_vars` to facilitate subclassing.
* Added `NetCDFWrite._transform_strings` to facilitate subclassing.

----

Version 1.7.2
-------------

**2019-04-05**

* New ``mode`` parameter options to `cfdm.Constructs.filter_by_axis`:
  ``'exact'``, ``'subset'``, ``'superset'``.
* Enabled setting of HDF5 chunksizes.
* Fixed bug that caused coordinate bounds to be not sliced during
  subspacing (https://github.com/NCAS-CMS/cfdm/issues/1).

----

Version 1.7.1
-------------

**2019-04-02**

* New methods `cfdm.Constructs.clear_filters_applied`,
  `cfdm.Constructs.filter_by_naxes`.
* Changed behaviour of `cfdm.Constructs.unfilter` and
  `cfdm.Constructs.inverse_filters`: added depth keyword and changed
  default.

----

Version 1.7.0
-------------

**2019-04-02**

* First release for CF-1.7

----<|MERGE_RESOLUTION|>--- conflicted
+++ resolved
@@ -1,18 +1,12 @@
-<<<<<<< HEAD
-Version 1.12.?.?
-=======
 Version NEXTVERSION
->>>>>>> bb4406e0
 ----------------
 
 **2025-??-??**
 
-<<<<<<< HEAD
 * Implement lossy compression via quantization
   (https://github.com/NCAS-CMS/cfdm/issues/330)
 * New class: `cfdm.Quantization`
 * New class: `cfdm.mixin.QuantizationMixin`
-=======
 * Update CF aggregation keywords
   (https://github.com/NCAS-CMS/cfdm/issues/341)
 * Set new minimum version of `dask`: ``2025.5.1``
@@ -20,7 +14,6 @@
 * Changed dependency: ``dask>=2025.5.1``
 
 ----
->>>>>>> bb4406e0
 
 Version 1.12.1.0
 ----------------
