Version NEXTVERSION
----------------

**2025-12-??**

* Write UGRID datasets with `cfdm.write`
  (https://github.com/NCAS-CMS/cfdm/issues/271)
* Write Zarr v3 datasets with `cfdm.write`, and allow the reading of
  grouped Zarr v2 and v3 datasets with `cfdm.read`
  (https://github.com/NCAS-CMS/cfdm/issues/354)
* Read Zarr v2 and v3 datasets that contain a group hierarchy with
  `cfdm.read` (https://github.com/NCAS-CMS/cfdm/issues/355)
* New optional dependency: ``zarr>=3.1.2``
* Removed dependency (now optional): ``zarr>=3.0.8``

----

Version 1.12.3.1
----------------
<<<<<<< HEAD

**2025-10-??**

=======

**2025-10-15**

* Python 3.9 support removed
  (https://github.com/NCAS-CMS/cfdm/issues/353)
>>>>>>> 8616dcf7
* When changing array data type, retain cached data elements cast to
  the new type (https://github.com/NCAS-CMS/cfdm/issues/358)
* Fix bug that prevented `cfdm.read` from reading a file with ``#``
  characters in its file name
  (https://github.com/NCAS-CMS/cfdm/issues/356)
* Changed dependency: ``Python>=3.10.0``

----

Version 1.12.3.0
----------------

**2025-08-18**

* Fix `cfdm.Data.reshape` when the underlying data originate on disk
  (https://github.com/NCAS-CMS/cfdm/issues/348)
* New keyword parameter to `cfdm.Field.dump`: ``data``
  (https://github.com/NCAS-CMS/cfdm/issues/345)
* New dependency: ``distributed>=2025.5.1``

----

Version 1.12.2.0
----------------

**2025-06-05**

* Implement lossy compression via quantization
  (https://github.com/NCAS-CMS/cfdm/issues/330)
* New quantization classes: `cfdm.Quantization`,
  `cfdm.mixin.QuantizationMixin`
  (https://github.com/NCAS-CMS/cfdm/issues/330)
* New quantization methods: `cfdm.Field.get_quantization`,
  `cfdm.Field.get_quantize_on_write`,
  `cfdm.Field.set_quantize_on_write`,
  `cfdm.Field.del_quantize_on_write`
  (https://github.com/NCAS-CMS/cfdm/issues/330)
* Improve performance in `cfdm.read` by caching any array values
  retrieved from disk (https://github.com/NCAS-CMS/cfdm/issues/313)
* New keyword parameter to `cfdm.write`: ``chunk_cache``
  (https://github.com/NCAS-CMS/cfdm/issues/328)
* Read Zarr v2 and v3 datasets with `cfdm.read`
  (https://github.com/NCAS-CMS/cfdm/issues/335)
* Read multiple datasets simultaneously with `cfdm.read`
  (https://github.com/NCAS-CMS/cfdm/issues/336)
* New keyword parameters to `cfdm.read`: ``recursive``,
  ``followlinks`` (https://github.com/NCAS-CMS/cfdm/issues/336)
* New keyword parameters to `cfdm.read`: ``cdl_string``
  (https://github.com/NCAS-CMS/cfdm/issues/337)
* Update CF aggregation keywords
  (https://github.com/NCAS-CMS/cfdm/issues/341)
* Set new minimum version of `dask`: ``2025.5.1``
  (https://github.com/NCAS-CMS/cfdm/issues/339)
* New dependency: ``zarr>=3.0.8``
* Changed dependency: ``dask>=2025.5.1``

----

Version 1.12.1.0
----------------

**2025-04-01**

* Set new method `cfdm.Array.astype`
  (https://github.com/NCAS-CMS/cfdm/issues/331)
* Set new maximum version of `dask`: ``2025.3.0``
  (https://github.com/NCAS-CMS/cfdm/issues/332)
* Changed dependency: ``dask>=2025.2.0,<=2025.3.0``

----

Version 1.12.0.0
----------------

**2025-03-18**

* Set new minimum version of `dask`: ``2025.2.0``
  (https://github.com/NCAS-CMS/cfdm/issues/321)
* Set new minimum version of `numpy`: ``2.0.0``
  (https://github.com/NCAS-CMS/cfdm/issues/318)
* Introduction of reading and writing of aggregation datasets (for
  CF-1.13) (https://github.com/NCAS-CMS/cfdm/issues/319)
* Changed dependency: ``Python>=3.9.0``
* Changed dependency: ``numpy>=2.0.0``
* Changed dependency: ``netCDF4>=1.7.2``
* Changed dependency: ``cftime>=1.6.4``
* Changed dependency: ``dask>=2025.2.0``

----

Version 1.11.2.1
----------------

**2025-02-26**

* Re-introduction of `cfdm.Data.datetime_as_string`
  (https://github.com/NCAS-CMS/cfdm/pull/324)

----
  
Version 1.11.2.0
----------------

**2025-01-28**

* Introduction of `dask` for all data manipulations
  (https://github.com/NCAS-CMS/cfdm/issues/317)
* Fix bug that returned incorrect results when an invalid identifier
  is provided to `cf.Field.cell_methods`
  (https://github.com/NCAS-CMS/cfdm/issues/299)
* Upgrades to allow cfdm to work with Python 3.12
  (https://github.com/NCAS-CMS/cfdm/issues/302)
* Extension to the HDF5 chunks API
  (https://github.com/NCAS-CMS/cfdm/issues/309)
* New function `cfdm.netcdf_flattener` that replaces the import of
  `netcdf_flattener` (https://github.com/NCAS-CMS/cfdm/issues/286)
* New function `cfdm.netcdf_indexer` that applies netCDF masking and
  unpacking to arbitrary arrays
  (https://github.com/NCAS-CMS/cfdm/issues/285)
* Allow access to netCDF-4 files in S3 object stores
  (https://github.com/NCAS-CMS/cfdm/issues/285)
* Allow a choice of netCDF engines
  (https://github.com/NCAS-CMS/cfdm/issues/285)
* Fix bug that caused `cfdm.write` to fail when a parametric Z
  dimension coordinate did not have a ``computed_standard_name``
  attribute (https://github.com/NCAS-CMS/cfdm/issues/303)
* Fix bug that caused `cfdm.read` to fail to read at all
  datasets including variables with badly-encoded UGRID meshes
  (https://github.com/NCAS-CMS/cfdm/issues/315)
* New class `cfdm.H5netcdfArray`
* New class `cfdm.NetCDF4Array`
* New dependency: ``h5netcdf>=1.3.0``
* New dependency: ``h5py>=3.12.1``
* New dependency: ``s3fs>=2024.6.0``
* New dependency: ``dask>=2024.6.0,<=2024.7.1``
* New dependency: ``uritools>=4.0.3``
* New dependency: ``cfunits>=3.3.7``
* New dependency: ``udunits2>=2.2.28``
* Removed dependency(now incorporated into `cfdm`): ``netcdf_flattener``

----

Version 1.11.1.0
----------------

**2024-03-01**

* New keyword parameter to `cfdm.Field.insert_dimension`:
  ``constructs`` (https://github.com/NCAS-CMS/cfdm/issues/287)
* New example field `11`: discrete sampling geometry trajectory
  features (https://github.com/NCAS-CMS/cfdm/issues/289)

----

Version 1.11.0.0
----------------

**2023-12-06**

* Python 3.7 support removed
  (https://github.com/NCAS-CMS/cfdm/issues/274)
* Implemented the reading and manipulation of UGRID mesh topologies
  for CF-1.11 (https://github.com/NCAS-CMS/cfdm/issues/270)
* New methods: `cfdm.Field.cell_connectivity`,
  `cfdm.Field.cell_connectivities`
* New methods: `cfdm.Field.domain_topology`,
  `cfdm.Field.domain_topologies`
* New methods: `cfdm.Field.del_mesh_id`, `cfdm.Field.get_mesh_id`,
  `cfdm.Field.has_mesh_id`, `cfdm.Field.set_mesh_id`,
* New attribute: `cfdm.Data.sparse_array`
* New dependency: ``scipy>=1.10.0``

----

Version 1.10.1.2
----------------

**2023-08-31**

* Fix bug that prevented "https://" netCDF files from being read
  (https://github.com/NCAS-CMS/cfdm/issues/268)

----

Version 1.10.1.1
----------------

**2023-07-21**

* Fix bug that caused very slow reads of datasets with compression by
  gathering or DSG ragged arrays
  (https://github.com/NCAS-CMS/cfdm/issues/260)
* Fix bug that prevented `cfdm.read` from accessing remote files in URL
  locations (https://github.com/NCAS-CMS/cfdm/issues/262)

----

Version 1.10.1.0
----------------

**2023-04-26**

* New method: `cfdm.Data.get_data`
* Changes to facilitate CFA-netCDF in cf-python
  (https://github.com/NCAS-CMS/cfdm/pull/255)
* `cfdm.read` now always returns unicode strings from netCDF files
  (https://github.com/NCAS-CMS/cfdm/issues/251)
* Fix bug in `cf.Data.second_element` for some data shapes
  (https://github.com/NCAS-CMS/cfdm/issues/249)
* Fix bug when writing to disk coordinates with a
  ``computed_standard_name`` (https://github.com/NCAS-CMS/cfdm/pull/254)

----

Version 1.10.0.3
----------------

**2023-03-10**

* New method: `cfdm.Field.del_properties`
  (https://github.com/NCAS-CMS/cfdm/issues/241)
* New keyword parameter to `cfdm.unique_constructs`:
  ``ignore_properties`` (https://github.com/NCAS-CMS/cfdm/issues/240)
* New keyword parameter to `cfdm.NetCDFArray`: ``missing_values``
  (https://github.com/NCAS-CMS/cfdm/issues/246)
* Fixed bug that caused `cf.write` to erroneously change external
  netCDF variable names (https://github.com/NCAS-CMS/cfdm/issues/244)

----

Version 1.10.0.2
----------------

**2023-01-26**

* New class: `cfdm.InterpolationSubarray`
  (https://github.com/NCAS-CMS/cfdm/issues/228)
* Relocate the call to `NetCDFRead._customize_read_vars` to earlier in
  `NetCDFRead.read` (https://github.com/NCAS-CMS/cfdm/issues/233)
* Fixed bug that caused incorrect formula terms in output netCDF files
  in some cases (https://github.com/NCAS-CMS/cfdm/issues/242)

----


Version 1.10.0.1
----------------

**2022-10-31**

* New method: `cfdm.Data.get_tie_point_indices`
* New method: `cfdm.Data.get_interpolation_parameters`
* New method: `cfdm.Data.get_dependent_tie_points`
* Record the names of files that contain the original data
  (https://github.com/NCAS-CMS/cfdm/issues/215)
* New method: `cfdm.Field.get_original_filenames`
* New method: `cfdm.Data.get_original_filenames`
* New keyword parameter to `cfdm.write`: ``omit_data``
  (https://github.com/NCAS-CMS/cfdm/issues/221)
* Fixed bug that caused incorrect data assignment with some multiple
  list indices (https://github.com/NCAS-CMS/cfdm/issues/217)
* Fixed bug that caused a failure when printing date-time data with
  the first element masked
  (https://github.com/NCAS-CMS/cfdm/issues/211)

----

Version 1.10.0.0
----------------

**2022-08-17**

* New method: `cfdm.Field.auxiliary_coordinate`
* New method: `cfdm.Field.cell_measure`
* New method: `cfdm.Field.cell_method`
* New method: `cfdm.Field.coordinate`
* New method: `cfdm.Field.coordinate_reference`
* New method: `cfdm.Field.dimension_coordinate`
* New method: `cfdm.Field.domain_ancillary`
* New method: `cfdm.Field.domain_axis`
* New method: `cfdm.Field.field_ancillary`
* New method: `cfdm.Field.indices`
* New attribute: `cfdm.Field.array`
* New attribute: `cfdm.Field.datetime_array`
* New construct retrieval API methods
  (https://github.com/NCAS-CMS/cfdm/issues/179)
* Implement (bar writing to netCDF files) lossy compression by
  coordinate subsampling (https://github.com/NCAS-CMS/cfdm/issues/167)

----
  
Version 1.9.0.4
---------------

**2022-07-18**

* Upgrade to allow cfdm to work with Python 3.10
  (https://github.com/NCAS-CMS/cfdm/issues/187)
* Fix bug that caused a hang when reading zero-length files
  (https://github.com/NCAS-CMS/cfdm/issues/190)
* Fix bug to prevent error when writing vlen strings to a netCDF file
  when compression has been set (for `netCDF4>=1.6.0`)
  (https://github.com/NCAS-CMS/cfdm/issues/199)
  
Version 1.9.0.3
---------------

**2022-03-10**

* Fixed bug that caused a failure from `cfdm.write` when writing
  identical (auxiliary) coordinates to different data variables in
  different groups (https://github.com/NCAS-CMS/cfdm/issues/177)
* Fixed bug that caused `cf.Domain.__str__` to fail when a dimension
  coordinate construct does not have data
  (https://github.com/NCAS-CMS/cfdm/issues/174)
* New dependency: ``packaging>=20.0``
* Changed dependency: ``cftime>=1.6.0``

----
  
Version 1.9.0.2
---------------

**2022-01-31**

* Fixed bug that caused a `cfdm.write` failure when a vertical
  coordinate reference construct has no coordinates
  (https://github.com/NCAS-CMS/cfdm/issues/164)
* Fixed bug that caused a failure when downstream `identities` methods
  return an `itertools.chain` object
  (https://github.com/NCAS-CMS/cfdm/issues/170)

----
  
Version 1.9.0.1
---------------

**2021-10-12**

* Fixed bug that prevented some geometry coordinates being written to
  netCDF CLASSIC files (https://github.com/NCAS-CMS/cfdm/issues/140)
* Fixed bug that a caused segmentation fault when appending a string
  data type to netCDF files
  (https://github.com/NCAS-CMS/cfdm/issues/155)
* Fixed bug in `cf.Field.get_domain` when there are climatological
  time axes (https://github.com/NCAS-CMS/cfdm/issues/159)

----
  
Version 1.9.0.0
---------------

**2021-09-21**

* Python 3.6 support removed
  (https://github.com/NCAS-CMS/cfdm/issues/139)
* Conversion of `cfdm.Domain` to a non-abstract that may be read from
  and written to a netCDF dataset
  (https://github.com/NCAS-CMS/cfdm/issues/111)
* New method: `cfdm.Domain.creation_commands`
* New method: `cfdm.Domain.climatological_time_axes`
* New method: `cfdm.AuxiliaryCoordinate.del_climatology`
* New method: `cfdm.AuxiliaryCoordinate.get_climatology`
* New method: `cfdm.AuxiliaryCoordinate.is_climatology`
* New method: `cfdm.AuxiliaryCoordinate.set_climatology`
* New method: `cfdm.DimensionCoordinate.del_climatology`
* New method: `cfdm.DimensionCoordinate.get_climatology`
* New method: `cfdm.DimensionCoordinate.is_climatology`
* New method: `cfdm.DimensionCoordinate.set_climatology`
* New function: `cfdm.unique_constructs`
* New function: `cfdm.example_fields`
* Construct access API changes from 1.8.9.0 applied to `Field.convert`
* Improved error message for invalid inputs to `Field.convert`
* Raise exception when attempting to write multiply defined coordinate
  reference parameters (https://github.com/NCAS-CMS/cfdm/issues/148)
* Interpret format specifiers for size 1 `cfdm.Data` arrays
  (https://github.com/NCAS-CMS/cfdm/issues/152)
* Fix file name expansions in `cfdm.write`
  (https://github.com/NCAS-CMS/cfdm/issues/157)
  
----

Version 1.8.9.0
---------------

**2021-05-25**

* Construct access API changes
  (https://github.com/NCAS-CMS/cfdm/issues/124,
  https://github.com/NCAS-CMS/cfdm/issues/130,
  https://github.com/NCAS-CMS/cfdm/issues/132,
  https://github.com/NCAS-CMS/cfdm/issues/137)
* Performance enhancements
  (https://github.com/NCAS-CMS/cfdm/issues/124,
  https://github.com/NCAS-CMS/cfdm/issues/130)
* New write mode ``mode='a'`` for appending to, rather than over-writing,
  a netCDF file on disk (https://github.com/NCAS-CMS/cfdm/issues/143)
* Better error message in the case of a `numpy.ma.core.MaskError` occurring
  upon reading of CDL files with only header or coordinate information
  (https://github.com/NCAS-CMS/cfdm/issues/128)
* Fix for zero-sized unlimited dimensions when read from a grouped
  netCDF file (https://github.com/NCAS-CMS/cfdm/issues/113)
* Fix bug causing occasional non-symmetric `equals` operations
  (https://github.com/NCAS-CMS/cfdm/issues/133)
* Changed dependency: ``cftime>=1.5.0``
* Changed dependency: ``netCDF4>=1.5.4``

----

Version 1.8.8.0
---------------

**2020-12-18**

* The setting of global constants can now be controlled by a context
  manager (https://github.com/NCAS-CMS/cfdm/issues/100)
* Fixed bug that caused a failure when writing a dataset that contains
  a scalar domain ancillary construct
  (https://github.com/NCAS-CMS/cfdm/issues/98)
* Changed dependency: ``cftime>=1.3.0``

----

Version 1.8.7.0
---------------

**2020-10-09**

* Python 3.5 support deprecated (3.5 was retired on 2020-09-13)
* New method: `cfdm.Field.creation_commands`
* New method: `cfdm.Data.creation_commands`
* New method: `cfdm.Field._docstring_special_substitutions`
* New method: `cfdm.Field._docstring_substitutions`
* New method: `cfdm.Field._docstring_package_depth`
* New method: `cfdm.Field._docstring_method_exclusions`
* New method: `cfdm.Data.filled`
* New keyword parameter to `cfdm.Field.set_data`: ``inplace``
* New keyword parameter to `cfdm.write`: ``coordinates``
  (https://github.com/NCAS-CMS/cfdm/issues/81)
* New class: `cfdm.core.DocstringRewriteMeta`
* Comprehensive documentation coverage of class methods.
* Improved documentation following JOSS review.
* Enabled "creation commands" methods
  (https://github.com/NCAS-CMS/cfdm/issues/53)
* Fixed bug that caused failures when reading or writing a dataset
  that contains multiple geometry containers
  (https://github.com/NCAS-CMS/cfdm/issues/65)
* Fixed bug that prevented the writing of multiple fields to netCDF when
  at least one dimension was shared between some of the fields.

----

Version 1.8.6.0
---------------

**2020-07-24**

* Removed Python 2.7 support
  (https://github.com/NCAS-CMS/cfdm/issues/55)
* Implemented the reading and writing of netCDF4 group hierarchies for
  CF-1.8 (https://github.com/NCAS-CMS/cfdm/issues/13)
* Renamed to lower-case (but otherwise identical) names all functions
  which get and set global constants: `cfdm.atol`, `cfdm.rtol`,
  `cfdm.log_level`. The old names e.g. `cfdm.ATOL` remain functional
  as aliases.
* New function: `cfdm.configuration`
* New method: `cfdm.Field.nc_variable_groups`
* New method: `cfdm.Field.nc_set_variable_groups`
* New method: `cfdm.Field.nc_clear_variable_groups`
* New method: `cfdm.Field.nc_group_attributes`
* New method: `cfdm.Field.nc_set_group_attribute`
* New method: `cfdm.Field.nc_set_group_attributes`
* New method: `cfdm.Field.nc_clear_group_attributes`
* New method: `cfdm.Field.nc_geometry_variable_groups`
* New method: `cfdm.Field.nc_set_geometry_variable_groups`
* New method: `cfdm.Field.nc_clear_geometry_variable_groups`
* New method: `cfdm.DomainAxis.nc_dimension_groups`
* New method: `cfdm.DomainAxis.nc_set_dimension_groups`
* New method: `cfdm.DomainAxis.nc_clear_dimension_groups`
* New method: `cfdm.AuxiliaryCoordinate.del_interior_ring`
* New keyword parameter to `cfdm.write`: ``group``
* Keyword parameter ``verbose`` to multiple methods now accepts named
  strings, not just the equivalent integer levels, to set verbosity.
* Added test to check that cell bounds have more dimensions than the
  data.
* Added test to check that dimension coordinate construct data is
  1-dimensional.
* Fixed bug in `cfdm.CompressedArray.to_memory`.
* Fixed bug that caused an error when a coordinate bounds variable is
  missing from a dataset (https://github.com/NCAS-CMS/cfdm/issues/63)
* New dependency: ``netcdf_flattener>=1.2.0``
* Changed dependency: ``cftime>=1.2.1``
* Removed dependency: ``future``

----

Version 1.8.5
-------------

**2020-06-10**

* Fixed bug that prevented the reading of certain netCDF files, such
  as those with at least one external variable.

----

Version 1.8.4
-------------

**2020-06-08**

* Added new example field ``7`` to `cfdm.example_field`.
* Enabled configuration of the extent and nature of informational and
  warning messages output by `cfdm` using a logging framework (see
  points below) (https://github.com/NCAS-CMS/cfdm/issues/31)
* New function `cfdm.LOG_LEVEL` to set the minimum log level for which
  messages are displayed globally, i.e. to change the project-wide
  verbosity (https://github.com/NCAS-CMS/cfdm/issues/35).
* Changed behaviour and default of `verbose` keyword argument when
  available to a function/method so it interfaces with the new logging
  functionality (https://github.com/NCAS-CMS/cfdm/issues/35).
* Changed dependency: ``cftime>=1.1.3``
* Fixed bug the wouldn't allow the reading of a netCDF file which
  specifies Conventions other than CF
  (https://github.com/NCAS-CMS/cfdm/issues/36).

----

Version 1.8.3
-------------

**2020-04-30**

* `cfdm.Field.apply_masking` now masks metadata constructs.
* New method: `cfdm.Field.get_filenames`
* New method: `cfdm.Data.get_filenames`
* New function: `cfdm.abspath`
* New keyword parameter to `cfdm.read`: ``warn_valid``
  (https://github.com/NCAS-CMS/cfdm/issues/30)
* New keyword parameter to `cfdm.write`: ``warn_valid``
  (https://github.com/NCAS-CMS/cfdm/issues/30)
  

----

Version 1.8.2
-------------

**2020-04-24**

* Added time coordinate bounds to the polygon geometry example field
  ``6`` returned by `cfdm.example_field`.
* New method: `cfdm.Field.apply_masking`
* New method: `cfdm.Data.apply_masking`
* New keyword parameter to `cfdm.read`: ``mask``
* New keyword parameter to `cfdm.Field.nc_global_attributes`:
  ``values``
* Fixed bug in `cfdm.write` that caused (what are effectively)
  string-valued scalar auxiliary coordinates to not be written to disk
  as such, or even an exception to be raised.
  
----

Version 1.8.1
-------------

**2020-04-16**

* Improved source code highlighting in links from the documentation
  (https://github.com/NCAS-CMS/cfdm/issues/21).
* Fixed bug that erroneously required netCDF geometry container
  variables to have a ``geometry_dimension`` netCDF attribute.

----

Version 1.8.0
-------------

**2020-03-23**

* First release for CF-1.8 (does not include netCDF hierarchical
  groups functionality).
* Implementation of simple geometries for CF-1.8
  (https://github.com/NCAS-CMS/cfdm/issues/11).
* Implementing of string data-types for CF-1.8
  (https://github.com/NCAS-CMS/cfdm/issues/12).
* New function: `cfdm.example_field`
  (https://github.com/NCAS-CMS/cfdm/issues/18)
* New attributes: `cfdm.Field.dtype`, `cfdm.Field.ndim`,
  `cfdm.Field.shape`, `cfdm.Field.size`
* New method: `cfdm.Data.any`
* New ``paths`` keyword parameter to `cfdm.environment`
* Changed dependency: ``netCDF4>=1.5.3``
* Changed dependency: ``cftime>=1.1.1``
* Fixed bug that prevented the writing of ``'NETCDF3_64BIT_OFFSET'``
  and ``'NETCDF3_64BIT_DATA'`` format files
  (https://github.com/NCAS-CMS/cfdm/issues/9).
* Fixed bug that caused a failure when a "_FillValue" or
  "missing_value" property is set and data type conversions are
  specified with the ``datatype`` keyword to `cfdm.write`
  (https://github.com/NCAS-CMS/cfdm/issues/16).
* Fixed bug whereby `cfdm.Field.has_construct` would try to delete the
  construct rather than check whether it existed.

----

Version 1.7.11
--------------

**2019-11-27**

* New methods: `cfdm.Field.compress`, `cfdm.Field.uncompress`
* New methods: `cfdm.Data.flatten`, `cfdm.Data.uncompress`
* New  ``dtype`` and ``mask`` keyword parameters to `cfdm.Data`
* Changed the default value of the ``ignore_compression`` parameter to
  `True`.

----

Version 1.7.10
--------------

**2019-11-14**

* New method: `cfdm.Field.nc_set_global_attributes`.
* Fixed bug relating to the reading of some CDL files
  (https://github.com/NCAS-CMS/cfdm/issues/5).
* Fixed bug relating numpy warning when printing a field with masked
  reference time values (https://github.com/NCAS-CMS/cfdm/issues/8).

----

Version 1.7.9
-------------

**2019-11-07**

* Fixed bug relating to setting of parameters on datum and coordinate
  conversion objects of coordinate conversion constructs
  (https://github.com/NCAS-CMS/cfdm/issues/6).

----

Version 1.7.8
-------------

**2019-10-04**

* During writing to netCDF files, ensured that _FillValue and
  missing_value have the same data type as the data.
* Fixed bug during construct equality testing that didn't recognise
  equal cell method constructs in transposed, but otherwise equal
  field constructs.
* Bounds netCDF dimension name is now saved, and can be set. The
  saved/set value is written out to disk.
* Now reads CDL files (https://github.com/NCAS-CMS/cfdm/issues/5)

----

Version 1.7.7
-------------

**2019-06-13**

* Don't set the fill mode for a `netCDF4.Dataset` open for writing to
  `off`, to prevent incorrect reading of some netCDF4 files
  (https://github.com/NCAS-CMS/cfdm/issues/4).
* Updated documentation
  
----

Version 1.7.6
-------------

**2019-06-05**

* Added attributes `_ATOL` and `_RTOL` to facilitate subclassing.
* Fixed bug in `cfdm.Field.convert`.
* Fixed bug in `cfdm.core.constructs.new_identifier`.
  
----

Version 1.7.5
-------------

**2019-05-15**

* New methods: `Datum.nc_has_variable`, `Datum.nc_get_variable`,
  `Datum.nc_has_variable`, `Datum.nc_set_variable`
  (https://github.com/NCAS-CMS/cfdm/issues/3).
  
----

Version 1.7.4
-------------

**2019-05-14**

* Changed behaviour of `cfdm.Constructs.filter_by_axis`.
* New methods: `cfdm.Data.has_units`, `cfdm.Data.has_calendar`,
  `cfdm.Data.has_fill_value`.
* New ``constructs`` keyword parameter to `Field.transpose`.
* Keyword parameter ``axes`` to `cfdm.Field.set_data` is now optional.
* Added the 'has_bounds' method to constructs that have data but can't
  have bounds.
* New methods: `cfdm.DomainAxis.nc_is_unlimited`,
  `cfdm.DomainAxis.nc_set_unlimited`.
* Made Data a virtual subclass of Array.   
* Deprecated methods: `cfdm.Field.nc_unlimited`,
  `cfdm.Field.nc_clear_unlimited`, `cfdm.Field.nc_clear_unlimited`.
* Fixed bug when writing new horizontal coordinate reference for the
  vertical datum.
* Fixed bug in `del_data` methods.
* Fixed bug with in-place operations.
* Fixed bug with position in some `insert_dimension` methods.
* Fixed bug that sometimes made duplicate netCDF dimensions when
  writing to a file.
* Added _shape keyword to `cfdm.Field.set_data_axes` to allow the data
  shape to be checked prior to insertion.
* Added the '_custom' attribute to facilitate subclassing.
* New class `cfdm.mixin.NetCDFUnlimitedDimension` replaces
  `cfdm.mixin.NetCDFUnlimitedDimensions`, which is deprecated.
* New method `cfdm.CFDMImplementation.nc_is_unlimited_axis` replaces
  `cfdm.CFDMImplementation.nc_get_unlimited_axes`, which is
  deprecated.
* New method `cfdm.CFDMImplementation.nc_set_unlimited_axis` replaces
  `cfdm.CFDMImplementation.nc_set_unlimited_dimensions`, which is
  deprecated.
  
----

Version 1.7.3
-------------

**2019-04-24**

* New method: `cfdm.Constructs.filter_by_size`.
* New method: `cfdm.Data.uncompress`.
* Changed the default behaviours of the
  `cfdm.Construct.filter_by_axis`, `cfdm.Construct.filter_by_size`,
  `cfdm.Construct.filter_by_naxes`,
  `cfdm.Construct.filter_by_property`,
  `cfdm.Construct.filter_by_ncvar`, `cfdm.Construct.filter_by_ncdim`,
  `cfdm.Construct.filter_by_method`,
  `cfdm.Construct.filter_by_measure` methods in the case when no
  arguments are provided: Now returns all possible constructs that
  *could* have the feature, with any values.
* Renamed the "underlying_array" methods to "source"
* Added _field_data_axes attribute to `Constructs` instances.
* Added _units and _fill_value arguments to get_data method.
* Moved contents of cfdm/read_write/constants.py to `NetCDFRead` and
  `NetCDFWrite`.
* Fixed bug in `cfdm.CoordinateReference.clear_coordinates`.
* Fixed bug in `cfdm.Field.convert` (which omitted domain ancillaries
  in the result).
* Added ``kwargs`` parameter to
  `cfdm.CFDMImplementation.initialise_Data`, to facilitate
  subclassing.
* Added `NetCDFRead._customize_read_vars` to facilitate subclassing.
* Added `NetCDFWrite._transform_strings` to facilitate subclassing.

----

Version 1.7.2
-------------

**2019-04-05**

* New ``mode`` parameter options to `cfdm.Constructs.filter_by_axis`:
  ``'exact'``, ``'subset'``, ``'superset'``.
* Enabled setting of HDF5 chunksizes.
* Fixed bug that caused coordinate bounds to be not sliced during
  subspacing (https://github.com/NCAS-CMS/cfdm/issues/1).

----

Version 1.7.1
-------------

**2019-04-02**

* New methods `cfdm.Constructs.clear_filters_applied`,
  `cfdm.Constructs.filter_by_naxes`.
* Changed behaviour of `cfdm.Constructs.unfilter` and
  `cfdm.Constructs.inverse_filters`: added depth keyword and changed
  default.

----

Version 1.7.0
-------------

**2019-04-02**

* First release for CF-1.7

----<|MERGE_RESOLUTION|>--- conflicted
+++ resolved
@@ -17,17 +17,11 @@
 
 Version 1.12.3.1
 ----------------
-<<<<<<< HEAD
-
-**2025-10-??**
-
-=======
 
 **2025-10-15**
 
 * Python 3.9 support removed
   (https://github.com/NCAS-CMS/cfdm/issues/353)
->>>>>>> 8616dcf7
 * When changing array data type, retain cached data elements cast to
   the new type (https://github.com/NCAS-CMS/cfdm/issues/358)
 * Fix bug that prevented `cfdm.read` from reading a file with ``#``
