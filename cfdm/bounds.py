from copy import deepcopy

from . import mixin
from . import core


class Bounds(
    mixin.NetCDFVariable,
    mixin.NetCDFDimension,
    mixin.PropertiesData,
    core.Bounds,
):
<<<<<<< HEAD
    """A cell bounds component of a coordinate or domain ancillary
    construct of the CF data model.
=======
    """A cell bounds component.

    Specifically, a cell bounds component of a coordinate or domain
    ancillary construct of the CF data model.
>>>>>>> 9e2d99cd

    An array of cell bounds spans the same domain axes as its
    coordinate array, with the addition of an extra dimension whose
    size is that of the number of vertices of each cell. This extra
    dimension does not correspond to a domain axis construct since it
    does not relate to an independent axis of the domain. Note that,
    for climatological time axes, the bounds are interpreted in a
    special way indicated by the cell method constructs.

    In the CF data model, a bounds component does not have its own
    properties because they can not logically be different to those of
    the coordinate construct itself. However, it is sometimes desired
    to store attributes on a CF-netCDF bounds variable, so it is also
    allowed to provide properties to a bounds component.

    **NetCDF interface**

    The netCDF variable name of the bounds may be accessed with the
    `nc_set_variable`, `nc_get_variable`, `nc_del_variable` and
    `nc_has_variable` methods.

    The name of the trailing netCDF dimension spanned by bounds (which
    does not correspond to a domain axis construct) may be accessed
    with the `nc_set_dimension`, `nc_get_dimension`,
    `nc_del_dimension` and `nc_has_dimension` methods.

    The netCDF variable group structure may be accessed with the
    `nc_set_variable`, `nc_get_variable`, `nc_variable_groups`,
    `nc_clear_variable_groups` and `nc_set_variable_groups` methods.

    .. versionadded:: (cfdm) 1.7.0

    """
<<<<<<< HEAD

    def __init__(
        self,
        properties=None,
        data=None,
        source=None,
        copy=True,
        _use_data=True,
    ):
        """**Initialization**

        :Parameters:

            {{init properties: `dict`, optional}}

                  *Parameter example:*
                     ``properties={'standard_name': 'grid_latitude'}``

            {{init data: data_like, optional}}

            source: optional
                Initialize the properties and data from those of *source*.

                {{init source}}

            {{init copy: `bool`, optional}}

=======

    def __init__(
        self,
        properties=None,
        data=None,
        source=None,
        copy=True,
        _use_data=True,
    ):
        """Initialises the `{{class}}` instance.

        :Parameters:

            {{init properties: `dict`, optional}}

                  *Parameter example:*
                     ``properties={'standard_name': 'grid_latitude'}``

            {{init data: data_like, optional}}

            source: optional
                Initialize the properties and data from those of *source*.

                {{init source}}

            {{init copy: `bool`, optional}}

>>>>>>> 9e2d99cd
        """
        super().__init__(
            properties=properties,
            data=data,
            source=source,
            copy=copy,
            _use_data=_use_data,
        )

        if source is not None:
            try:
                inherited_properties = source.inherited_properties()
            except AttributeError:
                inherited_properties = {}
        else:
            inherited_properties = {}

        self._set_component("inherited_properties", inherited_properties)

        self._initialise_netcdf(source)

    # ----------------------------------------------------------------
    # Private methods
    # ----------------------------------------------------------------
    def _inherited_properties(self):
        """Return the properties inherited from a coordinate construct.

        .. versionadded:: (cfdm) 1.8.7.0

        .. seealso:: `inherited_properties`, `properties`

        :Returns:

            `dict`
                The inherited properties.

        """
        return self.inherited_properties()

    # ----------------------------------------------------------------
    # Methods
    # ----------------------------------------------------------------
    def dump(
        self,
        display=True,
        _key=None,
        _title=None,
        _create_title=True,
        _prefix="",
        _level=0,
        _omit_properties=None,
        _axes=None,
        _axis_names=None,
    ):
        """A full description of the bounds component.

        Returns a description of all properties and provides selected
        values of all data arrays.

        .. versionadded:: (cfdm) 1.7.0

        :Parameters:

            display: `bool`, optional
                If False then return the description as a string. By
                default the description is printed.

        :Returns:

            {{returns dump}}

        """
        if _create_title and _title is None:
            _title = "Bounds: " + self.identity(default="")

        return super().dump(
            display=display,
            _key=_key,
            _omit_properties=_omit_properties,
            _prefix=_prefix,
            _level=_level,
            _title=_title,
            _create_title=_create_title,
            _axes=_axes,
            _axis_names=_axis_names,
        )

    def get_data(self, default=ValueError(), _units=True, _fill_value=True):
        """Return the data.

         Note that the data are returned in a `Data` object. Use the
        `array` attribute of the `Data` instance to return the data as an
         independent `numpy` array.

         .. versionadded:: (cfdm) 1.7.0

         .. seealso:: `data`, `del_data`, `has_data`, `set_data`

         :Parameters:

             default: optional
                 Return the value of the *default* parameter if data have
                 not been set.

                 {{default Exception}}

         :Returns:

             `Data`
                 The data.

         **Examples:**

         >>> d = {{package}}.Data(range(10))
         >>> f.set_data(d)
         >>> f.has_data()
         True
         >>> f.get_data()
         <{{repr}}Data(10): [0, ..., 9]>
         >>> f.del_data()
         <{{repr}}Data(10): [0, ..., 9]>
         >>> f.has_data()
         False
         >>> print(f.get_data(None))
         None
         >>> print(f.del_data(None))
         None

        """
        data = super().get_data(
            default=None, _units=_units, _fill_value=_fill_value
        )

        if data is None:
            return super().get_data(default=default)

        if _units:
            if not data.has_units():
                units = self.inherited_properties().get("units")
                if units is not None:
                    data.set_units(units)
            # --- End: if

            if not data.has_calendar():
                calendar = self.inherited_properties().get("calendar")
                if calendar is not None:
                    data.set_calendar(calendar)
        # --- End: if

        if _fill_value:
            if not data.has_fill_value():
                _ = self.inherited_properties().get("fill_value")  # TODO
                if _ is not None:
                    data.set_fill_value(_)
        # --- End: if

        return data

    def inherited_properties(self):
        """Return the properties inherited from a coordinate construct.

        .. versionadded:: (cfdm) 1.7.0

        .. seealso:: `properties`

        :Returns:

            `dict`
                The inherited properties.

        **Examples:**

        >>> b.properties()
        {}
        >>> b.inherited_properties()
        {'standard_name': 'longitude',
         'units': 'degrees_east'}

        """
        return deepcopy(self._get_component("inherited_properties", {}))

    def identity(self, default=""):
        """Return the canonical identity.

        By default the identity is the first found of the following:

        1. The ``standard_name`` property.
        2. The ``cf_role`` property, preceded by ``'cf_role='``.
        3. The ``long_name`` property, preceded by ``'long_name='``.
        4. The netCDF variable name, preceded by ``'ncvar%'``.
        5. The value of the *default* parameter.

        Properties include any inherited properties.

        .. versionadded:: (cfdm) 1.7.0

        .. seealso:: `identities`

        :Parameters:

            default: optional
                If no identity can be found then return the value of the
                default parameter.

        :Returns:

                The identity.

        **Examples:**

        >>> b.inherited_properties()
        {'foo': 'bar',
         'long_name': 'Longitude'}
        >>> b.properties()
        {'long_name': 'A different long name'}
        >>> b.identity()
        'long_name=A different long name'
        >>> b.del_property('long_name')
        'A different long name'
        >>> b.identity()
        'long_name=Longitude'

        """
        inherited_properties = self.inherited_properties()
        if inherited_properties:
            bounds = self.copy()
            properties = bounds.properties()
            bounds.set_properties(inherited_properties)
            bounds.set_properties(properties)
            self = bounds

        return super().identity(default=default)


# --- End: class<|MERGE_RESOLUTION|>--- conflicted
+++ resolved
@@ -10,15 +10,11 @@
     mixin.PropertiesData,
     core.Bounds,
 ):
-<<<<<<< HEAD
     """A cell bounds component of a coordinate or domain ancillary
     construct of the CF data model.
-=======
-    """A cell bounds component.
 
     Specifically, a cell bounds component of a coordinate or domain
     ancillary construct of the CF data model.
->>>>>>> 9e2d99cd
 
     An array of cell bounds spans the same domain axes as its
     coordinate array, with the addition of an extra dimension whose
@@ -52,7 +48,6 @@
     .. versionadded:: (cfdm) 1.7.0
 
     """
-<<<<<<< HEAD
 
     def __init__(
         self,
@@ -62,7 +57,7 @@
         copy=True,
         _use_data=True,
     ):
-        """**Initialization**
+        """Initialisation.
 
         :Parameters:
 
@@ -74,41 +69,12 @@
             {{init data: data_like, optional}}
 
             source: optional
-                Initialize the properties and data from those of *source*.
+                Initialise the properties and data from those of *source*.
 
                 {{init source}}
 
             {{init copy: `bool`, optional}}
 
-=======
-
-    def __init__(
-        self,
-        properties=None,
-        data=None,
-        source=None,
-        copy=True,
-        _use_data=True,
-    ):
-        """Initialises the `{{class}}` instance.
-
-        :Parameters:
-
-            {{init properties: `dict`, optional}}
-
-                  *Parameter example:*
-                     ``properties={'standard_name': 'grid_latitude'}``
-
-            {{init data: data_like, optional}}
-
-            source: optional
-                Initialize the properties and data from those of *source*.
-
-                {{init source}}
-
-            {{init copy: `bool`, optional}}
-
->>>>>>> 9e2d99cd
         """
         super().__init__(
             properties=properties,
@@ -340,7 +306,4 @@
             bounds.set_properties(properties)
             self = bounds
 
-        return super().identity(default=default)
-
-
-# --- End: class+        return super().identity(default=default)