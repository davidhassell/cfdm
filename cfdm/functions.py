--- conflicted
+++ resolved
@@ -206,251 +206,7 @@
         'new_log_level': log_level,
     }
 
-<<<<<<< HEAD
-    for setting_alias, new_value in kwargs.items():  # for all input kwargs...
-        reset_mapping[setting_alias](new_value)  # ...run corresponding func
-
-    return _Configuration(**old)
-
-
-def atol(*arg):
-    '''The tolerance on absolute differences when testing for numerically
-    tolerant equality.
-
-    Two real numbers ``x`` and ``y`` are considered equal if
-    ``abs(x-y) <= atol + rtol*abs(y)``, where ``atol`` (the tolerance
-    on absolute differences) and ``rtol`` (the tolerance on relative
-    differences) are positive, typically very small numbers. By
-    default both are set to the system epsilon (the difference between
-    1 and the least value greater than 1 that is representable as a
-    float).
-
-    .. versionadded:: (cfdm) 1.7.0
-
-    .. seealso:: `rtol`, `configuration`
-
-    :Parameters:
-
-        atol: `float` or `Constant`, optional
-            The new value of absolute tolerance. The default is to not
-            change the current value.
-
-    :Returns:
-
-        `Constant`
-            The value prior to the change, or the current value if no
-            new value was specified.
-
-    **Examples:**
-
-    >>> cfdm.atol()
-    <Constant: 2.220446049250313e-16>
-    >>> print(cfdm.atol())
-    2.220446049250313e-16
-    >>> str(cfdm.atol())
-    '2.220446049250313e-16'
-    >>> cfdm.atol().value
-    2.220446049250313e-16
-    >>> float(cfdm.atol())
-    2.220446049250313e-16
-
-    >>> old = cfdm.atol(1e-10)
-    >>> cfdm.atol()
-    <Constant: 2.220446049250313e-16>
-    >>> cfdm.atol(old)
-    <Constant: 1e-10>
-    >>> cfdm.atol()
-    <Constant: 2.220446049250313e-16>
-
-    Use as a context manager:
-
-    >>> print(cfdm.atol())
-    2.220446049250313e-16
-     >>> with cfdm.atol(1e-5):
-    ...     print(cfdm.atol(), cfdm.atol(2e-30), cfdm.atol())
-    ...
-    1e-05 1e-05 2e-30
-    >>> print(cfdm.atol())
-    2.220446049250313e-16
-
-    '''
-    old = CONSTANTS['ATOL']
-    if arg:
-        arg = arg[0]
-        try:
-            # Check for Constants instance
-            arg = arg.value
-        except AttributeError:
-            pass
-
-        CONSTANTS['ATOL'] = float(arg)
-
-    return Constant(old, _func=atol)
-
-
-def ATOL(*new_atol):
-    '''Alias for `cfdm.atol`.
-
-    '''
-    return atol(*new_atol)
-
-
-def rtol(*arg):
-    '''The tolerance on relative differences when testing for numerically
-    tolerant equality.
-
-    Two real numbers ``x`` and ``y`` are considered equal if
-    ``abs(x-y) <= atol + rtol*abs(y)``, where ``atol`` (the tolerance
-    on absolute differences) and ``rtol`` (the tolerance on relative
-    differences) are positive, typically very small numbers. By
-    default both are set to the system epsilon (the difference between
-    1 and the least value greater than 1 that is representable as a
-    float).
-
-    .. versionadded:: (cfdm) 1.7.0
-
-    .. seealso:: `atol`, `configuration`
-
-    :Parameters:
-
-        rtol: `float` or `Constant`, optional
-            The new value of relative tolerance. The default is to not
-            change the current value.
-
-    :Returns:
-
-        `Constant`
-            The value prior to the change, or the current value if no
-            new value was specified.
-
-    **Examples:**
-
-    >>> cfdm.rtol()
-    <Constant: 2.220446049250313e-16>
-    >>> print(cfdm.rtol())
-    2.220446049250313e-16
-    >>> str(cfdm.rtol())
-    '2.220446049250313e-16'
-    >>> cfdm.rtol().value
-    2.220446049250313e-16
-    >>> float(cfdm.rtol())
-    2.220446049250313e-16
-
-    >>> old = cfdm.rtol(1e-10)
-    >>> cfdm.rtol()
-    <Constant: 2.220446049250313e-16>
-    >>> cfdm.rtol(old)
-    <Constant: 1e-10>
-    >>> cfdm.rtol()
-    <Constant: 2.220446049250313e-16>
-
-    Use as a context manager:
-
-    >>> print(cfdm.rtol())
-    2.220446049250313e-16
-    >>> with cfdm.rtol(1e-5):
-    ...     print(cfdm.rtol(), cfdm.rtol(2e-30), cfdm.rtol())
-    ...
-    1e-05 1e-05 2e-30
-    >>> print(cfdm.rtol())
-    2.220446049250313e-16
-
-    '''
-    old = CONSTANTS['RTOL']
-    if arg:
-        arg = arg[0]
-        try:
-            # Check for Constants instance
-            arg = arg.value
-        except AttributeError:
-            pass
-
-        CONSTANTS['RTOL'] = float(arg)
-
-    return Constant(old, _func=rtol)
-
-
-def RTOL(*new_rtol):
-    '''Alias for `cfdm.rtol`.
-
-    '''
-    return rtol(*new_rtol)
-
-
-def _log_level(constants_dict, arg, _Constant, _func):
-    '''Equivalent to log_level, but with dict to modify as an argument.
-
-    This internal function is designed specifically so that a
-    different constants_dict can be manipulated with setting or
-    reading of the log level, without the constants dictionary
-    becoming a user-facing argument. log_level is the only function of
-    the pair documented for use.
-
-    Overall, this means that cf-python can import these functions and
-    use them such that it can manipulate (its own separate) log_level
-    constant.
-
-    Note: relies on the mutability of arguments (here the
-    constants_dict).
-
-    :Parameters:
-
-        constants_dict: `dict`
-
-        arg: `tuple`
-
-        _Constant: class
-            The `Constant` class to be returned.
-
-        _func: function
-            The callback function for setting the log level.
-
-    :Returns:
-
-        `Constant`
-
-    '''
-    old = constants_dict['LOG_LEVEL']
-
-    if arg:
-        level = arg[0]
-        try:
-            # Check for Constant instance
-            level = level.value
-        except AttributeError:
-            pass
-
-        # Ensuring it is a valid level specifier to set & use, either
-        # a case-insensitive string of valid log level or
-        # dis/en-abler, or an integer 0 to 5 corresponding to one of
-        # those as converted above:
-        ok = True
-        if isinstance(level, str):
-            level = level.upper()
-        elif _is_valid_log_level_int(level):
-            level = ValidLogLevels(level).name  # convert to string ID first
-        else:
-            ok = False
-
-        if not ok or not hasattr(ValidLogLevels, level):
-            raise ValueError(
-                "Logging level {!r} is not one of the valid values '{}', "
-                "where either the string or the corrsponding integer is "
-                "accepted. Value remains as it was, at '{}'.".format(
-                    level, ", '".join([val.name + "' = " + str(val.value)
-                                       for val in ValidLogLevels]), old
-                )
-            )
-
-        # Safe to reset now as guaranteed to be valid:
-        constants_dict['LOG_LEVEL'] = level
-        _reset_log_emergence_level(level)
-
-    return _Constant(old, _func=_func)
-
-=======
     old_values = {}
->>>>>>> 050a830d
 
     try:
         # Run the corresponding func for all input kwargs
@@ -482,7 +238,7 @@
     '''
     try:
         ValidLogLevels(int_log_level)
-    except ValueError:  # if verbose int not in Enum int constants
+    except KeyError:  # if verbose int not in Enum int constants
         return False
 
     return True
@@ -601,15 +357,6 @@
     '''
     out = core.environment(display=False, paths=paths)  # get all core env
 
-<<<<<<< HEAD
-    out.append('netcdf_flattener: ' + str(netcdf_flattener.__version__))
-    if paths:
-        out[-1] += ' ' + str(os.path.abspath(netcdf_flattener.__file__))
-
-    out.append('cfdm: ' + str(__version__))
-    if paths:
-        out[-1] += ' ' + str(os.path.abspath(__file__))
-=======
     try:
         netcdf_flattener_version = netcdf_flattener.__version__
     except AttributeError:
@@ -630,7 +377,6 @@
         [string.format(dep, *info)
          for dep, info in dependency_version_paths_mapping.items()]
     )
->>>>>>> 050a830d
 
     if display:
         print('\n'.join(out))  # pragma: no cover
