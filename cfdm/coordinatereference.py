import logging

from . import mixin
from . import core
from . import CoordinateConversion
from . import Datum

from .data import Data

from .decorators import _manage_log_level_via_verbosity, _display_or_return


logger = logging.getLogger(__name__)


class CoordinateReference(
    mixin.NetCDFVariable, mixin.Container, core.CoordinateReference
):
    """A coordinate reference construct of the CF data model.

    A coordinate reference construct relates the coordinate values of
    the coordinate system to locations in a planetary reference frame.

    The domain of a field construct may contain various coordinate
    systems, each of which is constructed from a subset of the
    dimension and auxiliary coordinate constructs. For example, the
    domain of a four-dimensional field construct may contain
    horizontal (y-x), vertical (z), and temporal (t) coordinate
    systems. There may be more than one of each of these, if there is
    more than one coordinate construct applying to a particular
    spatiotemporal dimension (for example, there could be both
    latitude-longitude and y-x projection coordinate systems). In
    general, a coordinate system may be constructed implicitly from
    any subset of the coordinate constructs, yet a coordinate
    construct does not need to be explicitly or exclusively associated
    with any coordinate system.

    A coordinate system of the field construct can be explicitly
    defined by a coordinate reference construct which relates the
    coordinate values of the coordinate system to locations in a
    planetary reference frame and consists of the following:

    * References to the dimension coordinate and auxiliary coordinate
      constructs that define the coordinate system to which the
      coordinate reference construct applies. Note that the coordinate
      values are not relevant to the coordinate reference construct,
      only their properties.

    ..

    * A definition of a datum specifying the zeroes of the dimension
      and auxiliary coordinate constructs which define the coordinate
      system. The datum may be implied by the metadata of the
      referenced dimension and auxiliary coordinate constructs, or
      explicitly provided.

    ..

    * A coordinate conversion, which defines a formula for converting
      coordinate values taken from the dimension or auxiliary
      coordinate constructs to a different coordinate system. A
      coordinate reference construct relates the coordinate values of
      the field to locations in a planetary reference frame.

    **NetCDF interface**

    The netCDF grid mapping variable name of a coordinate reference
    construct may be accessed with the `nc_set_variable`,
    `nc_get_variable`, `nc_del_variable` and `nc_has_variable`
    methods.

    The netCDF variable group structure may be accessed with the
    `nc_set_variable`, `nc_get_variable`, `nc_variable_groups`,
    `nc_clear_variable_groups` and `nc_set_variable_groups` methods.

    .. versionadded:: (cfdm) 1.7.0

    """

    def __new__(cls, *args, **kwargs):
        """This must be overridden in subclasses."""
        instance = super().__new__(cls)
        instance._CoordinateConversion = CoordinateConversion
        instance._Data = Data
        instance._Datum = Datum
        return instance

    def __init__(
        self,
        coordinates=None,
        datum=None,
        coordinate_conversion=None,
        source=None,
        copy=True,
    ):
<<<<<<< HEAD
        """**Initialization**
=======
        """Initialises the `{{class}}` instance.
>>>>>>> 9e2d99cd

        :Parameters:

            coordinates: sequence of `str`, optional
                Identify the related dimension and auxiliary coordinate
                constructs by their construct identifiers. Ignored if the
                *source* parameter is set.

                The coordinates may also be set after initialisation with
                the `set_coordinates` and `set_coordinate` methods.

                *Parameter example:*
                  ``coordinates=['dimensioncoordinate2']``

                *Parameter example:*
                  ``coordinates=('dimensioncoordinate0', 'dimensioncoordinate1')``

            datum: `Datum`, optional
                Set the datum component of the coordinate reference
                construct. Ignored if the *source* parameter is set.

                The datum may also be set after initialisation with the
                `set_datum` method.

            coordinate_conversion: `CoordinateConversion`, optional
                Set the coordinate conversion component of the coordinate
                reference construct. Ignored if the *source* parameter is
                set.

                The coordinate conversion may also be set after
                initialisation with the `set_coordinate_conversion`
                method.

            source: optional
                Initialize the coordinates, datum and coordinate
                conversion from those of *source*.

                {{init source}}

            {{init copy: `bool`, optional}}

        """
        super().__init__(
            coordinates=coordinates,
            datum=datum,
            coordinate_conversion=coordinate_conversion,
            source=source,
            copy=copy,
        )

        self._initialise_netcdf(source)

    def __str__(self):
        """Called by the `str` built-in function.

        x.__str__() <==> str(x)

        .. versionadded:: (cfdm) 1.7.0

        """
        return self.identity(default=self.nc_get_variable(""))

    def creation_commands(
        self, namespace=None, indent=0, string=True, name="c", header=True
    ):
<<<<<<< HEAD
        """Return the commands that would create the coordinate reference
        construct.
=======
        """Returns the commands to create the coordinate reference.
>>>>>>> 9e2d99cd

        .. versionadded:: (cfdm) 1.8.7.0

        .. seealso:: `{{package}}.Data.creation_commands`,
                     `{{package}}.Field.creation_commands`

        :Parameters:

            {{namespace: `str`, optional}}

            {{indent: `int`, optional}}

            {{string: `bool`, optional}}

            {{header: `bool`, optional}}

            {{name: `str`, optional}}

            {{header: `bool`, optional}}

        :Returns:

            {{returns creation_commands}}

        **Examples:**

        >>> x = {{package}}.CoordinateReference(
        ...     coordinates=['dimensioncoordinate0']
        ... )
        >>> x.datum.set_parameter('earth_radius', 6371007)
        >>> x.coordinate_conversion.set_parameters(
        ...     {'standard_name', 'atmosphere_hybrid_height_coordinate',
        ...      'computed_standard_name', 'altitude'}
        ... )
        >>> x.coordinate_conversion.set_domain_ancillaries(
        ...     {'a': 'domainancillary0',
        ...      'b': 'domainancillary1',
        ...      'orog': 'domainancillary2'}
        ... )
        >>> print(x.creation_commands(header=False))
        c = {{package}}.CoordinateReference()
        c.set_coordinates({'dimensioncoordinate0'})
        c.datum.set_parameter('earth_radius', 6371007)
        c.coordinate_conversion.set_parameter('standard_name', 'atmosphere_hybrid_height_coordinate')
        c.coordinate_conversion.set_parameter('computed_standard_name', 'altitude')
        c.coordinate_conversion.set_domain_ancillaries({'a': 'domainancillary0', 'b': 'domainancillary1', 'orog': 'domainancillary2'})

        """
        namespace0 = namespace
        if namespace is None:
            namespace = self._package() + "."
        elif namespace and not namespace.endswith("."):
            namespace += "."

        out = []

        if header:
            out.append("#")
            out.append("# {}:".format(self.construct_type))
            identity = self.identity()
            if identity:
                out[-1] += " {}".format(identity)
        # -- End: if

        out.append(
            "{} = {}{}()".format(name, namespace, self.__class__.__name__)
        )

        nc = self.nc_get_variable(None)
        if nc is not None:
            out.append("{}.nc_set_variable({!r})".format(name, nc))

        coordinates = self.coordinates()
        if coordinates:
            out.append("{}.set_coordinates({})".format(name, coordinates))

        for term, value in self.datum.parameters().items():
            if isinstance(value, self._Data):
                value = value.creation_commands(
                    name=None,
                    namespace=namespace0,
                    indent=0,
                    string=False,
                    header=header,
                )
            else:
                value = repr(value)

            out.append(
                "{}.datum.set_parameter({!r}, {})".format(name, term, value)
            )

        for term, value in self.coordinate_conversion.parameters().items():
            if isinstance(value, self._Data):
                value = value.creation_commands(
                    name=None,
                    namespace=namespace0,
                    indent=0,
                    string=False,
                    header=header,
                )
            else:
                value = repr(value)

            out.append(
                "{}.coordinate_conversion.set_parameter({!r}, {})".format(
                    name, term, value
                )
            )

        domain_ancillaries = self.coordinate_conversion.domain_ancillaries()
        if domain_ancillaries:
            out.append(
                "{}.coordinate_conversion.set_domain_ancillaries({})".format(
                    name, domain_ancillaries
                )
            )

        if string:
            indent = " " * indent
            out[0] = indent + out[0]
            out = ("\n" + indent).join(out)

        return out

<<<<<<< HEAD
=======
    @_display_or_return
>>>>>>> 9e2d99cd
    def dump(
        self,
        display=True,
        _omit_properties=None,
        field=None,
        key="",
        _level=0,
        _title=None,
        _construct_names=None,
        _auxiliary_coordinates=None,
        _dimension_coordinates=None,
    ):
        """A full description of the coordinate reference construct.

        Returns a description of all properties, including those of
        components.

        .. versionadded:: (cfdm) 1.7.0

        :Parameters:

            display: `bool`, optional
                If False then return the description as a string. By
                default the description is printed.

        :Returns:

            {{returns dump}}

        """
        indent0 = "    " * _level
        indent1 = "    " * (_level + 1)
<<<<<<< HEAD
        indent2 = "    " * (_level + 2)
=======
>>>>>>> 9e2d99cd

        if _title is None:
            string = [
                "{0}Coordinate Reference: {1}".format(
                    indent0, self.identity(default="")
                )
            ]
        else:
            string = [indent0 + _title]

        # Coordinate conversion parameter-valued terms
        coordinate_conversion = self.get_coordinate_conversion()
        for term, value in sorted(coordinate_conversion.parameters().items()):
            string.append(
                "{0}Coordinate conversion:{1} = {2}".format(
                    indent1, term, value
                )
            )

        # Coordinate conversion domain ancillary-valued terms
        if _construct_names:
            for term, key in sorted(
                coordinate_conversion.domain_ancillaries().items()
            ):
                if key in _construct_names:
                    construct_name = (
                        "Domain Ancillary: "
                        + _construct_names.get(key, "key:{}".format(key))
                    )
                else:
                    construct_name = ""

                string.append(
                    "{0}Coordinate conversion:{1} = {2}".format(
                        indent1, term, construct_name
                    )
                )
        else:
            for term, value in sorted(
                coordinate_conversion.domain_ancillaries().items()
            ):
                string.append(
                    "{0}Coordinate conversion:{1} = {2}".format(
                        indent1, term, str(value)
                    )
                )

        # Datum parameter-valued terms
        datum = self.get_datum()
        for term, value in sorted(datum.parameters().items()):
            string.append("{0}Datum:{1} = {2}".format(indent1, term, value))

        # Coordinates
        if _construct_names:
            for key in sorted(self.coordinates(), reverse=True):
                coord = "{}".format(
                    _construct_names.get(key, "key:{}".format(key))
                )
                if key in _dimension_coordinates:
                    coord = "Dimension Coordinate: " + coord
                elif key in _auxiliary_coordinates:
                    coord = "Auxiliary Coordinate: " + coord

                string.append("{0}{1}".format(indent1, coord))
        else:
            for identifier in sorted(self.coordinates()):
                string.append("{0}Coordinate: {1}".format(indent1, identifier))

<<<<<<< HEAD
        string = "\n".join(string)

        if display:
            print(string)
        else:
            return string
=======
        return "\n".join(string)
>>>>>>> 9e2d99cd

    @_manage_log_level_via_verbosity
    def equals(
        self, other, rtol=None, atol=None, verbose=None, ignore_type=False
    ):
        """Whether two coordinate reference constructs are the same.

        Equality is strict by default. This means that:

        * the datum and coordinate conversion components must have the
          same string and numerical parameters.

        The dimension coordinate, auxiliary coordinate and domain
        ancillary constructs of the coordinate reference constructs are
        *not* considered, because they may only be correctly interpreted
        by the field constructs that contain the coordinate reference
        constructs in question. They are, however, taken into account when
        two fields constructs are tested for equality.

        {{equals tolerance}}

        Any type of object may be tested but, in general, equality is only
        possible with another coordinate reference construct, or a
        subclass of one. See the *ignore_type* parameter.

        {{equals netCDF}}

        .. versionadded:: (cfdm) 1.7.0

        :Parameters:

            other:
                The object to compare for equality.

            {{atol: number, optional}}

            {{rtol: number, optional}}

            {{verbose: `int` or `str` or `None`, optional}}

            {{ignore_type: `bool`, optional}}

        :Returns:

            `bool`
                Whether the two coordinate reference constructs are equal.

        **Examples:**

        >>> c.equals(c)
        True
        >>> c.equals(c.copy())
        True
        >>> c.equals('not a coordinate reference')
        False

        """
        pp = super()._equals_preprocess(
            other, verbose=verbose, ignore_type=ignore_type
        )
        if pp is True or pp is False:
            return pp

        other = pp

        coords0 = self.coordinates()
        coords1 = other.coordinates()
        if len(coords0) != len(coords1):
            logger.info(
                "{}: Different sized collections of coordinates "
                "({}, {})".format(self.__class__.__name__, coords0, coords1)
            )

            return False

        if not self.coordinate_conversion.equals(
            other.coordinate_conversion,
            rtol=rtol,
            atol=atol,
            verbose=verbose,
            ignore_type=ignore_type,
        ):
            logger.info(
                "{}: Different coordinate conversions".format(
                    self.__class__.__name__
                )
            )

            return False

        if not self.datum.equals(
            other.datum,
            rtol=rtol,
            atol=atol,
            verbose=verbose,
            ignore_type=ignore_type,
        ):
            logger.info("{}: Different datums".format(self.__class__.__name__))

            return False

        # Still here? Then the two coordinate references are as equal
        # as can be ascertained in the absence of domains.
        return True

    def identity(self, default=""):
        """Return the canonical identity.

        By default the identity is the first found of the following:

        * The ``standard_name`` coordinate conversion parameter, preceded
          by ``'standard_name:'``.
        * The ``grid_mapping_name`` coordinate conversion parameter,
          preceded by ``'grid_mapping_name:'``.
        * The netCDF variable name (corresponding to a netCDF grid mapping
          variable), preceded by ``'ncvar%'``.
        * The value of the *default* parameter.

        .. versionadded:: (cfdm) 1.7.0

        .. seealso:: `identities`

        :Parameters:

            default: optional
                If no identity can be found then return the value of the
                default parameter.

        :Returns:

                The identity.

        **Examples:**

        >>> c.identity()
        'standard_name:atmosphere_ln_pressure_coordinate'

        >>> c.identity()
        'grid_mapping_name:lambert_azimuthal_equal_area'

        >>> c.identity()
        'ncvar%rotated_pole'

        >>> c.identity()
        ''
        >>> c.identity(default='no identity')
        'no identity'

        """
        for prop in ("standard_name", "grid_mapping_name"):
            n = self.coordinate_conversion.get_parameter(prop, None)
            if n is not None:
                return "{0}:{1}".format(prop, n)
        # --- End: for

        n = self.nc_get_variable(None)
        if n is not None:
            return "ncvar%{0}".format(n)

        return default

    def identities(self):
<<<<<<< HEAD
        """Return all possible identities.
=======
        """Returns all possible identities.
>>>>>>> 9e2d99cd

        The identities comprise:

        * The ``standard_name`` coordinate conversion parameter, preceded
          by ``'standard_name:'``.
        * The ``grid_mapping_name`` coordinate conversion parameter,
          preceded by ``'grid_mapping_name:'``.
        * The netCDF variable name (corresponding to a netCDF grid mapping
          variable), preceded by ``'ncvar%'``.

        .. versionadded:: (cfdm) 1.7.0
<<<<<<< HEAD

        .. seealso:: `identity`

        :Returns:

            `list`
                The identities.

        **Examples:**

        >>> c.identities()
        ['standard_name:atmosphere_ln_pressure_coordinate']

        >>> c.identities()
        ['grid_mapping_name:lambert_azimuthal_equal_area', 'ncvar%grid_mapping']

        >>> c.identity()
        ['ncvar%rotated_pole']

        >>> c.identities()
        []

        """
=======

        .. seealso:: `identity`

        :Returns:

            `list`
                The identities.

        **Examples:**

        >>> c.identities()
        ['standard_name:atmosphere_ln_pressure_coordinate']

        >>> c.identities()
        ['grid_mapping_name:lambert_azimuthal_equal_area', 'ncvar%grid_mapping']

        >>> c.identity()
        ['ncvar%rotated_pole']

        >>> c.identities()
        []
>>>>>>> 9e2d99cd

        """
        out = []

        for prop in ("standard_name", "grid_mapping_name"):
            n = self.coordinate_conversion.get_parameter(prop, None)
            if n is not None:
                out.append("{0}:{1}".format(prop, n))
        # --- End: for

        n = self.nc_get_variable(None)
        if n is not None:
            out.append("ncvar%{0}".format(n))

        return out


# --- End: class<|MERGE_RESOLUTION|>--- conflicted
+++ resolved
@@ -93,11 +93,7 @@
         source=None,
         copy=True,
     ):
-<<<<<<< HEAD
-        """**Initialization**
-=======
-        """Initialises the `{{class}}` instance.
->>>>>>> 9e2d99cd
+        """Initialisation.
 
         :Parameters:
 
@@ -132,7 +128,7 @@
                 method.
 
             source: optional
-                Initialize the coordinates, datum and coordinate
+                Initialise the coordinates, datum and coordinate
                 conversion from those of *source*.
 
                 {{init source}}
@@ -163,12 +159,7 @@
     def creation_commands(
         self, namespace=None, indent=0, string=True, name="c", header=True
     ):
-<<<<<<< HEAD
-        """Return the commands that would create the coordinate reference
-        construct.
-=======
         """Returns the commands to create the coordinate reference.
->>>>>>> 9e2d99cd
 
         .. versionadded:: (cfdm) 1.8.7.0
 
@@ -294,10 +285,7 @@
 
         return out
 
-<<<<<<< HEAD
-=======
     @_display_or_return
->>>>>>> 9e2d99cd
     def dump(
         self,
         display=True,
@@ -330,10 +318,6 @@
         """
         indent0 = "    " * _level
         indent1 = "    " * (_level + 1)
-<<<<<<< HEAD
-        indent2 = "    " * (_level + 2)
-=======
->>>>>>> 9e2d99cd
 
         if _title is None:
             string = [
@@ -402,16 +386,7 @@
             for identifier in sorted(self.coordinates()):
                 string.append("{0}Coordinate: {1}".format(indent1, identifier))
 
-<<<<<<< HEAD
-        string = "\n".join(string)
-
-        if display:
-            print(string)
-        else:
-            return string
-=======
         return "\n".join(string)
->>>>>>> 9e2d99cd
 
     @_manage_log_level_via_verbosity
     def equals(
@@ -574,11 +549,7 @@
         return default
 
     def identities(self):
-<<<<<<< HEAD
-        """Return all possible identities.
-=======
         """Returns all possible identities.
->>>>>>> 9e2d99cd
 
         The identities comprise:
 
@@ -590,7 +561,6 @@
           variable), preceded by ``'ncvar%'``.
 
         .. versionadded:: (cfdm) 1.7.0
-<<<<<<< HEAD
 
         .. seealso:: `identity`
 
@@ -612,31 +582,6 @@
 
         >>> c.identities()
         []
-
-        """
-=======
-
-        .. seealso:: `identity`
-
-        :Returns:
-
-            `list`
-                The identities.
-
-        **Examples:**
-
-        >>> c.identities()
-        ['standard_name:atmosphere_ln_pressure_coordinate']
-
-        >>> c.identities()
-        ['grid_mapping_name:lambert_azimuthal_equal_area', 'ncvar%grid_mapping']
-
-        >>> c.identity()
-        ['ncvar%rotated_pole']
-
-        >>> c.identities()
-        []
->>>>>>> 9e2d99cd
 
         """
         out = []
@@ -651,7 +596,4 @@
         if n is not None:
             out.append("ncvar%{0}".format(n))
 
-        return out
-
-
-# --- End: class+        return out