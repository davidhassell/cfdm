--- conflicted
+++ resolved
@@ -56,11 +56,7 @@
         copy=True,
         _use_data=True,
     ):
-<<<<<<< HEAD
-        """**Initialization**
-=======
-        """Initialises the `{{class}}` instance.
->>>>>>> 9e2d99cd
+        """Initialisation.
 
         :Parameters:
 
@@ -78,7 +74,7 @@
             {{init interior_ring: `InteriorRing`, optional}}
 
             source: optional
-                Initialize the properties, data and bounds from those of
+                Initialise the properties, data and bounds from those of
                 *source*.
 
                 {{init source}}
@@ -138,7 +134,4 @@
             _omit_properties=_omit_properties,
             _axes=_axes,
             _axis_names=_axis_names,
-        )
-
-
-# --- End: class+        )