import logging

from copy import deepcopy

import numpy

from .data import Data

from . import mixin
from . import core

from .decorators import _manage_log_level_via_verbosity


logger = logging.getLogger(__name__)


class CellMethod(mixin.Container, core.CellMethod):
    """A cell method construct of the CF data model.

    One or more cell method constructs describe how the cell values of
    the field construct represent the variation of the physical
    quantity within its cells, i.e. the structure of the data at a
    higher resolution.

    A single cell method construct consists of a set of axes, a
    "method" property which describes how a value of the field
    construct's data array describes the variation of the quantity
    within a cell over those axes (e.g. a value might represent the
    cell area average), and descriptive qualifiers serving to indicate
    more precisely how the method was applied (e.g. recording the
    spacing of the original data, or the fact that the method was
    applied only over El Nino years).

    .. versionadded:: (cfdm) 1.7.0

    """

    def __new__(cls, *args, **kwargs):
        """This must be overridden in subclasses.

        .. versionadded:: (cfdm) 1.8.7.0

        """
        instance = super().__new__(cls)
        instance._Data = Data
        return instance

    def __str__(self):
        """Called by the `str` built-in function.

        x.__str__() <==> str(x)

        Returns a CF-netCDF-like string of the cell method.

        Note that if the intention is to use this string in a CF-netCDF
        cell_methods attribute then, unless they are standard names, the
        axes names will need to be modified to be netCDF dimension names.

        .. versionadded:: (cfdm) 1.7.0

        """
        string = ["{0}:".format(axis) for axis in self.get_axes(())]

        string.append(self.get_method(""))

        for portion in ("within", "where", "over"):
            q = self.get_qualifier(portion, None)
            if q is not None:
                string.extend((portion, q))
        # --- End: for

        interval = self.get_qualifier("interval", ())
        comment = self.get_qualifier("comment", None)

        if interval:
            x = ["("]

            y = ["interval: {0}".format(data) for data in interval]
            x.append(" ".join(y))

            if comment is not None:
                x.append(" comment: {0}".format(comment))

            x.append(")")

            string.append("".join(x))

        elif comment is not None:
            string.append("({0})".format(comment))

        return " ".join(string)

    def creation_commands(
        self, namespace=None, indent=0, string=True, name="c", header=True
    ):
<<<<<<< HEAD
        """Return the commands that would create the cell method construct.
=======
        """Returns the commands to create the cell method construct.
>>>>>>> 9e2d99cd

        .. versionadded:: (cfdm) 1.8.7.0

        .. seealso:: `{{package}}.Data.creation_commands`,
                     `{{package}}.Field.creation_commands`

        :Parameters:

            {{namespace: `str`, optional}}

            {{indent: `int`, optional}}

            {{string: `bool`, optional}}

            {{name: `str`, optional}}

            {{header: `bool`, optional}}

        :Returns:

            {{returns creation_commands}}

        **Examples:**

        >>> x = {{package}}.CellMethod(
        ...     axes=['area'],
        ...     qualifiers={'over': 'land'}
        ... )
        >>> print(x.creation_commands(header=False))
        c = {{package}}.CellMethod()
        c.set_axes(('area',))
        c.set_qualifier('over', 'land')

        """
        namespace0 = namespace
        if namespace is None:
            namespace = self._package() + "."
        elif namespace and not namespace.endswith("."):
            namespace += "."

        out = []

        method = self.get_method(None)

        if header:
            out.append("#")
            out.append("# {}:".format(self.construct_type))
            if method is not None:
                out[-1] += " {}".format(method)
        # --- End: if

        out.append(
            "{} = {}{}()".format(name, namespace, self.__class__.__name__)
        )

        if method is not None:
            out.append("{}.set_method({!r})".format(name, method))

        axes = self.get_axes(None)
        if axes is not None:
            out.append("{}.set_axes({!r})".format(name, axes))

        for term, value in self.qualifiers().items():
            if term == "interval":
                value = deepcopy(value)
                for i, data in enumerate(value[:]):
                    if isinstance(data, self._Data):
                        value[i] = data.creation_commands(
                            name=None,
                            namespace=namespace0,
                            indent=0,
                            string=True,
                        )
                    else:
                        value[i] = str(data)
                # --- End: for

                value = ", ".join(value)
                value = "[" + value + "]"
            else:
                value = repr(value)

            out.append("{}.set_qualifier({!r}, {})".format(name, term, value))

        if string:
            indent = " " * indent
            out[0] = indent + out[0]
            out = ("\n" + indent).join(out)

        return out

    def dump(self, display=True, _title=None, _level=0):
        """A full description of the cell method construct.

        Returns a description the method, all qualifiers and the axes to
        which it applies.

        .. versionadded:: (cfdm) 1.7.0

        :Parameters:

            display: `bool`, optional
                If False then return the description as a string. By
                default the description is printed.

        :Returns:

            {{returns dump}}

        """
        indent0 = "    " * _level

        if _title is None:
            _title = "Cell Method: "

        return indent0 + _title + str(self)

    @_manage_log_level_via_verbosity
    def equals(
        self,
        other,
        rtol=None,
        atol=None,
        verbose=None,
        ignore_qualifiers=(),
        ignore_type=False,
    ):
        """Whether two cell method constructs are the same.

        Equality is strict by default. This means that:

        * the descriptive qualifiers must be the same (see the
          *ignore_qualifiers* parameter).

        The axes of the cell method constructs are *not* considered,
        because they may only be correctly interpreted by the field
        constructs that contain the cell method constructs in
        question. They are, however, taken into account when two fields
        constructs are tested for equality.

        {{equals tolerance}}

        Any type of object may be tested but, in general, equality is only
        possible with another cell method construct, or a subclass of
        one. See the *ignore_type* parameter.

        {{equals tolerance}}

        .. versionadded:: (cfdm) 1.7.0

        :Parameters:

            other:
                The object to compare for equality.

            {{atol: number, optional}}

            {{rtol: number, optional}}

            {{verbose: `int` or `str` or `None`, optional}}

            ignore_qualifiers: sequence of `str`, optional
                The names of qualifiers to omit from the comparison.

            {{ignore_type: `bool`, optional}}

        :Returns:

            `bool`
                Whether the two cell method constructs are equal.

        **Examples:**

        >>> c.equals(c)
        True
        >>> c.equals(c.copy())
        True
        >>> c.equals('not a cell method')
        False

        """
        pp = super()._equals_preprocess(
            other, verbose=verbose, ignore_type=ignore_type
        )
        if pp is True or pp is False:
            return pp

        other = pp

        # ------------------------------------------------------------
        # Check the methods
        # ------------------------------------------------------------
        if self.get_method(None) != other.get_method(None):
            logger.info(
                "{0}: Different methods: {1!r} != {2!r}".format(
                    self.__class__.__name__,
                    self.get_method(None),
                    other.get_method(None),
                )
            )
            return False

        # ------------------------------------------------------------
        # Check the qualifiers
        # ------------------------------------------------------------
        self_qualifiers = self.qualifiers()
        other_qualifiers = other.qualifiers()

        for prop in tuple(ignore_qualifiers) + ("interval",):
            self_qualifiers.pop(prop, None)
            other_qualifiers.pop(prop, None)

        if set(self_qualifiers) != set(other_qualifiers):
            for q in set(self_qualifiers).symmetric_difference(
                other_qualifiers
            ):
                logger.info(
                    "{0}: Non-common qualifier: {1!r}".format(
                        self.__class__.__name__, q
                    )
                )
            return False

        for qualifier, x in self_qualifiers.items():
            y = other_qualifiers[qualifier]

            if not self._equals(
                x,
                y,
                rtol=rtol,
                atol=atol,
                ignore_data_type=True,
                verbose=verbose,
            ):
                logger.info(
                    "{0}: Different {1} qualifiers: {2!r}, {3!r}".format(
                        self.__class__.__name__, prop, x, y
                    )
                )
                return False
        # --- End: for

        if "interval" in ignore_qualifiers:
            return True

        intervals0 = self.get_qualifier("interval", ())
        intervals1 = other.get_qualifier("interval", ())
        if intervals0:
            if not intervals1:
                logger.info(
                    "{0}: Different interval qualifiers: "
                    "{1!r} != {2!r}".format(
                        self.__class__.__name__, intervals0, intervals1
                    )
                )
                return False
            # --- End: if

            if len(intervals0) != len(intervals1):
                logger.info(
                    "{0}: Different numbers of interval qualifiers: "
                    "{1!r} != {2!r}".format(
                        self.__class__.__name__, intervals0, intervals1
                    )
                )
                return False
            # --- End: if

            for data0, data1 in zip(intervals0, intervals1):
                if not self._equals(
                    data0,
                    data1,
                    rtol=rtol,
                    atol=atol,
                    verbose=verbose,
                    ignore_data_type=True,
                    ignore_fill_value=True,
                ):
                    logger.info(
                        "{0}: Different interval qualifiers: "
                        "{1!r} != {2!r}".format(
                            self.__class__.__name__, intervals0, intervals1
                        )
                    )
                    return False

        elif intervals1:
            logger.info(
                "{}: Different intervals: {!r} != {!r}".format(
                    self.__class__.__name__, intervals0, intervals1
                )
            )
            return False
        # --- End: if

        # ------------------------------------------------------------
        # Do NOT check the axes
        # ------------------------------------------------------------

        return True

    def identity(self, default=""):
        """Return the canonical identity for the cell method construct.

        By default the identity is the first found of the following:

        1. The method, preceded by 'method:'
        2. The value of the *default* parameter.

        .. versionadded:: (cfdm) 1.7.0

        .. seealso:: `identities`

        :Parameters:

            default: optional
                If no identity can be found then return the value of the
                default parameter.

        :Returns:

                The identity.

        **Examples:**

        >>> c.get_method()
        'minimum;
        >>> c.identity()
        'method:minimum'
        >>> c.identity(default='no identity')
        'method:minimum'
        >>> c.del_method()
        'minimum'
        >>> c.identity()
        ''
        >>> c.identity(default='no identity')
        'no identity'

        """
        n = self.get_method(None)
        if n is not None:
            return "method:{0}".format(n)

        return default

    def identities(self):
        """Return all possible identities.

        The identities comprise:

        * The method, preceded by 'method:'.

        .. versionadded:: (cfdm) 1.7.0

        .. seealso:: `identity`

        :Returns:

            `list`
                The identities.

        **Examples:**

        >>> c.get_method()
        'minimum'
        >>> c.identities()
        ['method:minimum']
        >>> c.del_method()
        'minimum'
        >>> c.identities()
        []

        """
        out = []

        n = self.get_method(None)
        if n is not None:
            out.append("method:{0}".format(n))

        return out

    def sorted(self, indices=None):
        """Return a new cell method construct with sorted axes.

        The axes are sorted by domain axis construct identifier or
        standard name, and any intervals are sorted accordingly.

        .. versionadded:: (cfdm) 1.7.0

        :Parameters:

            indices: ordered sequence of `int`, optional
                Sort the axes with the given indices. By default the axes
                are sorted by domain axis construct identifier or standard
                name.

        :Returns:

            `CellMethod`
                A new cell method construct with sorted axes.

        **Examples:**

        >>> cm = {{package}}.CellMethod(axes=['domainaxis1', 'domainaxis0'],
        ...                      method='mean',
        ...                      qualifiers={'interval': [1, 2]})
        >>> cm
        <{{repr}}CellMethod: domainaxis1: domainaxis0: mean (interval: 1 interval: 2)>
        >>> cm.sorted()
        <{{repr}}CellMethod: domainaxis0: domainaxis1: mean (interval: 2 interval: 1)>

        >>> cm = {{package}}.CellMethod(axes=['domainaxis0', 'area'],
        ...                      method='mean',
        ...                      qualifiers={'interval': [1, 2]})
        >>> cm
        <{{repr}}CellMethod: domainaxis0: area: mean (interval: 1 interval: 2)>
        >>> cm.sorted()
        <{{repr}}CellMethod: area: domainaxis0: mean (interval: 2 interval: 1)>

        """
        new = self.copy()

        axes = new.get_axes(())
        if len(axes) == 1:
            return new

        if indices is None:
            indices = numpy.argsort(axes)
        elif len(indices) != len(axes):
            raise ValueError(
                "Can't sort cell method axes. The given indices ({}) "
                "do not correspond to the number of axes ({})".format(
                    indices, axes
                )
            )

        axes2 = []
        for i in indices:
            axes2.append(axes[i])

        new.set_axes(tuple(axes2))

        intervals = new.get_qualifier("interval", ())
        if len(intervals) <= 1:
            return new

        intervals2 = []
        for i in indices:
            intervals2.append(intervals[i])

        new.set_qualifier("interval", tuple(intervals2))

        return new


# --- End: class<|MERGE_RESOLUTION|>--- conflicted
+++ resolved
@@ -94,11 +94,7 @@
     def creation_commands(
         self, namespace=None, indent=0, string=True, name="c", header=True
     ):
-<<<<<<< HEAD
-        """Return the commands that would create the cell method construct.
-=======
         """Returns the commands to create the cell method construct.
->>>>>>> 9e2d99cd
 
         .. versionadded:: (cfdm) 1.8.7.0
 
