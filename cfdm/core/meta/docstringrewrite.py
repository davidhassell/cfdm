--- conflicted
+++ resolved
@@ -2,11 +2,7 @@
 
 
 class DocstringRewriteMeta(type):
-<<<<<<< HEAD
-    '''Modify docstrings at time of import.
-=======
-    """Modify docstrings.
->>>>>>> af488d12
+    """Modify docstrings at time of import.
 
     **Methodology**
 
@@ -593,27 +589,6 @@
         return set(out)
 
     @classmethod
-<<<<<<< HEAD
-    def _docstring_update(cls, package_name, class_name, f,
-                          method_name, config, class_docstring=None):
-        '''Perform docstring substitutions on a method at time of import.
-
-    .. versionadded:: (cfdm) 1.8.7.0
-
-    :Parameters:
-
-        package_name: `str`
-
-        class_name: `str`
-
-        f: class method
-
-        method_name: `str`
-
-        config: `dict`
-
-        '''
-=======
     def _docstring_update(
         cls,
         package_name,
@@ -627,8 +602,19 @@
 
         .. versionadded:: (cfdm) 1.8.7.0
 
+        :Parameters:
+
+            package_name: `str`
+
+            class_name: `str`
+
+            f: class method
+
+            method_name: `str`
+
+            config: `dict`
+
         """
->>>>>>> af488d12
         if class_docstring is not None:
             doc = class_docstring
         else:
@@ -681,7 +667,4 @@
         if class_docstring is None:
             f.__doc__ = doc
 
-        return doc
-
-
-# --- End: class+        return doc