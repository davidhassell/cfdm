--- conflicted
+++ resolved
@@ -10,17 +10,11 @@
 
 
 class PropertiesDataBounds(PropertiesData):
-<<<<<<< HEAD
-    """Mixin class for a data array with bounds and descriptive
-    properties.
-=======
     """Mixin for a data array with bounds and descriptive properties.
->>>>>>> 9e2d99cd
 
     .. versionadded:: (cfdm) 1.7.0
 
     """
-<<<<<<< HEAD
 
     def __init__(
         self,
@@ -33,7 +27,7 @@
         copy=True,
         _use_data=True,
     ):
-        """**Initialization**
+        """Initialisation.
 
         :Parameters:
 
@@ -51,52 +45,13 @@
             {{init interior_ring: `InteriorRing`, optional}}
 
             source: optional
-                Initialize the properties, geometry type, data, bounds and
+                Initialise the properties, geometry type, data, bounds and
                 interior ring from those of *source*.
 
                 {{init source}}
 
             {{init copy: `bool`, optional}}
 
-=======
-
-    def __init__(
-        self,
-        properties=None,
-        data=None,
-        bounds=None,
-        geometry=None,
-        interior_ring=None,
-        source=None,
-        copy=True,
-        _use_data=True,
-    ):
-        """Initialises the `{{class}}` instance.
-
-        :Parameters:
-
-            {{init properties: `dict`, optional}}
-
-                *Parameter example:*
-                   ``properties={'standard_name': 'longitude'}``
-
-            {{init data: data_like, optional}}
-
-            {{init bounds: `Bounds`, optional}}
-
-            {{init geometry: `str`, optional}}
-
-            {{init interior_ring: `InteriorRing`, optional}}
-
-            source: optional
-                Initialize the properties, geometry type, data, bounds and
-                interior ring from those of *source*.
-
-                {{init source}}
-
-            {{init copy: `bool`, optional}}
-
->>>>>>> 9e2d99cd
         """
         # Initialise properties and data
         super().__init__(
@@ -123,7 +78,6 @@
                 interior_ring = source.get_interior_ring(None)
             except AttributeError:
                 interior_ring = None
-        # --- End: if
 
         # Initialise bounds
         if bounds is not None:
@@ -153,7 +107,6 @@
         ``f.bounds`` is equivalent to ``f.get_bounds()``
 
         .. versionadded:: (cfdm) 1.7.0
-<<<<<<< HEAD
 
         .. seealso:: `data`, `del_bounds`, `get_bounds`, `has_bounds`,
                      `set_bounds`
@@ -165,21 +118,6 @@
 
         **Examples:**
 
-        >>> import numpy
-=======
-
-        .. seealso:: `data`, `del_bounds`, `get_bounds`, `has_bounds`,
-                     `set_bounds`
-
-        :Returns:
-
-            `Bounds`
-                The bounds.
-
-        **Examples:**
-
-
->>>>>>> 9e2d99cd
         >>> c = {{package}}.{{class}}()
         >>> b = {{package}}.Bounds(data={{package}}.Data(numpy.arange(10).reshape(5, 2)))
         >>> c.set_bounds(b)
@@ -214,8 +152,6 @@
 
         **Examples:**
 
-<<<<<<< HEAD
-        >>> import numpy
         >>> i = {{package}}.InteriorRing(data={{package}}.Data(numpy.arange(10).reshape(5, 2)))
         >>> c.set_interior_ring(i)
         >>> c.has_interior_ring()
@@ -228,21 +164,6 @@
         >>> i.data.shape
         (5, 2)
 
-=======
-
-        >>> i = {{package}}.InteriorRing(data={{package}}.Data(numpy.arange(10).reshape(5, 2)))
-        >>> c.set_interior_ring(i)
-        >>> c.has_interior_ring()
-        True
-        >>> i = c.interior_ring
-        >>> i
-        <{{repr}}InteriorRing: (5, 2) >
-        >>> i.data
-        <{{repr}}Data(5, 2): [[0, ..., 9]]>
-        >>> i.data.shape
-        (5, 2)
-
->>>>>>> 9e2d99cd
         """
         return self.get_interior_ring()
 
@@ -253,7 +174,6 @@
         """Remove the bounds.
 
         .. versionadded:: (cfdm) 1.7.0
-<<<<<<< HEAD
 
         .. seealso:: `del_data`, `get_bounds`, `has_bounds`, `set_bounds`
 
@@ -272,28 +192,6 @@
 
         **Examples:**
 
-        >>> import numpy
-=======
-
-        .. seealso:: `del_data`, `get_bounds`, `has_bounds`, `set_bounds`
-
-        :Parameters:
-
-            default: optional
-                Return the value of the *default* parameter if bounds have
-                not been set.
-
-                {{default Exception}}
-
-        :Returns:
-
-            `Bounds`
-                The removed bounds.
-
-        **Examples:**
-
-
->>>>>>> 9e2d99cd
         >>> c = {{package}}.{{class}}()
         >>> b = {{package}}.Bounds(data={{package}}.Data(numpy.arange(10).reshape(5, 2)))
         >>> c.set_bounds(b)
@@ -368,7 +266,6 @@
 
     def del_interior_ring(self, default=ValueError()):
         """Remove the geometry type.
-<<<<<<< HEAD
 
         .. versionadded:: (cfdm) 1.8.6.0
 
@@ -390,31 +287,6 @@
 
         **Examples:**
 
-        >>> import numpy
-=======
-
-        .. versionadded:: (cfdm) 1.8.6.0
-
-        .. seealso:: `data`, `del_interior_ring`, `has_interior_ring`,
-                     `interior_ring`, `set_interior_ring`
-
-        :Parameters:
-
-           default: optional
-                Return the value of the *default* parameter if the
-                geometry type has not been set.
-
-                {{default Exception}}
-
-        :Returns:
-
-            `ÌnteriorRing`
-                The removed interior ring variable.
-
-        **Examples:**
-
-
->>>>>>> 9e2d99cd
         >>> c = {{package}}.{{class}}()
         >>> i = {{package}}.InteriorRing(data={{package}}.Data(numpy.arange(10).reshape(5, 2)))
         >>> c.set_interior_ring(i)
@@ -449,7 +321,6 @@
         """Return the bounds.
 
         .. versionadded:: (cfdm) 1.7.0
-<<<<<<< HEAD
 
         .. seealso:: `bounds`, `get_data`, `del_bounds`, `has_bounds`,
                      `set_bounds`
@@ -469,29 +340,6 @@
 
         **Examples:**
 
-        >>> import numpy
-=======
-
-        .. seealso:: `bounds`, `get_data`, `del_bounds`, `has_bounds`,
-                     `set_bounds`
-
-        :Parameters:
-
-            default: optional
-                Return the value of the *default* parameter if bounds have
-                not been set.
-
-                {{default Exception}}
-
-        :Returns:
-
-            `Bounds`
-                The bounds.
-
-        **Examples:**
-
-
->>>>>>> 9e2d99cd
         >>> c = {{package}}.{{class}}()
         >>> b = {{package}}.Bounds(data={{package}}.Data(numpy.arange(10).reshape(5, 2)))
         >>> c.set_bounds(b)
@@ -566,7 +414,6 @@
 
     def get_interior_ring(self, default=ValueError()):
         """Return the interior ring variable for polygon geometries.
-<<<<<<< HEAD
 
         ``f.get_interior_ring()`` is equivalent to ``f.interior_ring``
 
@@ -590,33 +437,6 @@
 
         **Examples:**
 
-        >>> import numpy
-=======
-
-        ``f.get_interior_ring()`` is equivalent to ``f.interior_ring``
-
-        .. versionadded:: (cfdm) 1.8.0
-
-        .. seealso:: `data`, `del_interior_ring`, `has_interior_ring`,
-                     `interior_ring`, `set_interior_ring`
-
-        :Parameters:
-
-            default: optional
-                Return the value of the *default* parameter if interior
-                ring data have not been set.
-
-                {{default Exception}}
-
-        :Returns:
-
-            `InteriorRing`
-                The interior ring variable.
-
-        **Examples:**
-
-
->>>>>>> 9e2d99cd
         >>> c = {{package}}.{{class}}()
         >>> i = {{package}}.InteriorRing(data={{package}}.Data(numpy.arange(10).reshape(5, 2)))
         >>> c.set_interior_ring(i)
@@ -661,8 +481,6 @@
 
         **Examples:**
 
-<<<<<<< HEAD
-        >>> import numpy
         >>> c = {{package}}.{{class}}()
         >>> b = {{package}}.Bounds(data={{package}}.Data(numpy.arange(10).reshape(5, 2)))
         >>> c.set_bounds(b)
@@ -680,26 +498,6 @@
         >>> print(c.del_bounds(None))
         None
 
-=======
-
-        >>> c = {{package}}.{{class}}()
-        >>> b = {{package}}.Bounds(data={{package}}.Data(numpy.arange(10).reshape(5, 2)))
-        >>> c.set_bounds(b)
-        >>> c.has_bounds()
-        True
-        >>> c.get_bounds()
-        <{{repr}}Bounds: (5, 2) >
-        >>> b = c.del_bounds()
-        >>> b
-        <{{repr}}Bounds: (5, 2) >
-        >>> c.has_bounds()
-        False
-        >>> print(c.get_bounds(None))
-        None
-        >>> print(c.del_bounds(None))
-        None
-
->>>>>>> 9e2d99cd
         """
         return self._has_component("bounds")
 
@@ -752,11 +550,6 @@
 
         **Examples:**
 
-<<<<<<< HEAD
-        >>> import numpy
-=======
-
->>>>>>> 9e2d99cd
         >>> c = {{package}}.{{class}}()
         >>> i = {{package}}.InteriorRing(data={{package}}.Data(numpy.arange(10).reshape(5, 2)))
         >>> c.set_interior_ring(i)
@@ -801,8 +594,6 @@
 
         **Examples:**
 
-<<<<<<< HEAD
-        >>> import numpy
         >>> c = {{package}}.{{class}}()
         >>> b = {{package}}.Bounds(data={{package}}.Data(numpy.arange(10).reshape(5, 2)))
         >>> c.set_bounds(b)
@@ -820,26 +611,6 @@
         >>> print(c.del_bounds(None))
         None
 
-=======
-
-        >>> c = {{package}}.{{class}}()
-        >>> b = {{package}}.Bounds(data={{package}}.Data(numpy.arange(10).reshape(5, 2)))
-        >>> c.set_bounds(b)
-        >>> c.has_bounds()
-        True
-        >>> c.get_bounds()
-        <{{repr}}Bounds: (5, 2) >
-        >>> b = c.del_bounds()
-        >>> b
-        <{{repr}}Bounds: (5, 2) >
-        >>> c.has_bounds()
-        False
-        >>> print(c.get_bounds(None))
-        None
-        >>> print(c.del_bounds(None))
-        None
-
->>>>>>> 9e2d99cd
         """
         data = self.get_data(None)
         if data is not None:
@@ -897,7 +668,6 @@
 
     def set_interior_ring(self, interior_ring, copy=True):
         """Set the interior_ring.
-<<<<<<< HEAD
 
         .. versionadded:: (cfdm) 1.8.0
 
@@ -919,33 +689,8 @@
 
         **Examples:**
 
-        >>> import numpy
-        >>> c = {{package}}.{{class}})(
-=======
-
-        .. versionadded:: (cfdm) 1.8.0
-
-        .. seealso:: `del_interior_ring`, `get_interior_ring`,
-                     `interior_ring`, `has_interior_ring`
-
-        :Parameters:
-
-            interior_ring: `InteriorRing`
-                The interior_ring to be inserted.
-
-            copy: `bool`, optional
-                If False then do not copy the interior_ring prior to
-                insertion. By default the interior_ring are copied.
-
-        :Returns:
-
-            `None`
-
-        **Examples:**
-
-
-        >>> c = {{package}}.{{class}}()
->>>>>>> 9e2d99cd
+
+        >>> c = {{package}}.{{class}}()
         >>> i = {{package}}.InteriorRing(data={{package}}.Data(numpy.arange(10).reshape(5, 2)))
         >>> c.set_interior_ring(i)
         >>> c.has_interior_ring()
@@ -968,7 +713,4 @@
         if copy:
             interior_ring = interior_ring.copy()
 
-        self._set_component("interior_ring", interior_ring, copy=False)
-
-
-# --- End: class+        self._set_component("interior_ring", interior_ring, copy=False)