--- conflicted
+++ resolved
@@ -30,11 +30,7 @@
         copy=True,
         _use_data=True,
     ):
-<<<<<<< HEAD
-        """**Initialization**
-=======
-        """Initialises the `{{class}}` instance.
->>>>>>> 9e2d99cd
+        """Initialisation.
 
         :Parameters:
 
@@ -46,7 +42,7 @@
             {{init data: data_like, optional}}
 
             source: optional
-                Initialize the properties and data from those of *source*.
+                Initialise the properties and data from those of *source*.
 
                 {{init source}}
 
@@ -142,14 +138,8 @@
 
         **Examples:**
 
-<<<<<<< HEAD
-        >>> import numpy
-        >>> f = {{package}}.{{class}}()
-        >>> f.set_data({{package}}.Data(numpy.range(9.)))
-=======
         >>> f = {{package}}.{{class}}()
         >>> f.set_data({{package}}.Data(numpy.arange(10.)))
->>>>>>> 9e2d99cd
         >>> f.has_data()
         True
         >>> d = f.data
@@ -460,7 +450,4 @@
         if inplace:
             return
 
-        return f
-
-
-# --- End: class+        return f