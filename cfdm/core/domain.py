--- conflicted
+++ resolved
@@ -4,13 +4,8 @@
 from . import Constructs
 
 
-<<<<<<< HEAD
 class Domain(mixin.FieldDomain, abstract.Properties):
     """A domain construct of the CF data model.
-=======
-class Domain(mixin.FieldDomain, abstract.Container):
-    """A domain of the CF data model.
->>>>>>> 49ca103a
 
     The domain represents a set of discrete "locations" in what
     generally would be a multi-dimensional space, either in the real
@@ -43,15 +38,10 @@
         instance._Constructs = Constructs
         return instance
 
-<<<<<<< HEAD
     def __init__(
         self, properties=None, source=None, copy=True, _use_data=True
     ):
-        """Initialisation.
-=======
-    def __init__(self, source=None, copy=True, _use_data=True):
         """**Initialisation**
->>>>>>> 49ca103a
 
         :Parameters:
 
@@ -117,6 +107,33 @@
         """
         return "domain"
 
+    @property
+    def constructs(self):
+        """Return the metadata constructs.
+
+        .. versionadded:: (cfdm) 1.7.0
+
+        :Returns:
+
+            `Constructs`
+                The constructs.
+
+        **Examples:**
+
+        >>> d = {{package}}.example_field(0)
+        >>> print(d.constructs)
+        Constructs:
+        {'cellmethod0': <CellMethod: area: mean>,
+         'dimensioncoordinate0': <{{repr}}DimensionCoordinate: latitude(5) degrees_north>,
+         'dimensioncoordinate1': <{{repr}}DimensionCoordinate: longitude(8) degrees_east>,
+         'dimensioncoordinate2': <{{repr}}DimensionCoordinate: time(1) days since 2018-12-01 >,
+         'domainaxis0': <{{repr}}DomainAxis: size(5)>,
+         'domainaxis1': <{{repr}}DomainAxis: size(8)>,
+         'domainaxis2': <{{repr}}DomainAxis: size(1)>}
+
+        """
+        return self._get_component("constructs")
+
     # ----------------------------------------------------------------
     # Methods
     # ----------------------------------------------------------------
@@ -212,14 +229,9 @@
 
             copy: `bool`, optional
                 If True then deep copy the metadata constructs prior
-<<<<<<< HEAD
                 to initialization. By default the metadata constructs
                 are not copied. Note that even when *copy* is True,
                 the input `Constructs` container is not copied.
-=======
-                to initialisation. By default the metadata constructs
-                are not copied.
->>>>>>> 49ca103a
 
         :Returns:
 
