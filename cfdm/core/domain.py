--- conflicted
+++ resolved
@@ -38,15 +38,10 @@
         instance._Constructs = Constructs
         return instance
 
-<<<<<<< HEAD
     def __init__(
         self, properties=None, source=None, copy=True, _use_data=True
     ):
-        """**Initialization**
-=======
-    def __init__(self, source=None, copy=True, _use_data=True):
-        """Initialises the `{{class}}` instance.
->>>>>>> 9e2d99cd
+        """Initialisation.
 
         :Parameters:
 
@@ -56,7 +51,7 @@
                ``properties={'long_name': 'Domain for model'}``
 
             source: optional
-                Initialize the metadata constructs from those of *source*.
+                Initialise the metadata constructs from those of *source*.
 
                 {{init source}}
 
@@ -104,22 +99,9 @@
 
         **Examples:**
 
-<<<<<<< HEAD
         >>> d = {{package}}.{{class}}()
         >>> d.construct_type
         'domain'
-=======
-        >>> d = cfdm.example_field(0)
-        >>> print(d.constructs)
-        Constructs:
-        {'cellmethod0': <CellMethod: area: mean>,
-         'dimensioncoordinate0': <{{repr}}DimensionCoordinate: latitude(5) degrees_north>,
-         'dimensioncoordinate1': <{{repr}}DimensionCoordinate: longitude(8) degrees_east>,
-         'dimensioncoordinate2': <{{repr}}DimensionCoordinate: time(1) days since 2018-12-01 >,
-         'domainaxis0': <{{repr}}DomainAxis: size(5)>,
-         'domainaxis1': <{{repr}}DomainAxis: size(8)>,
-         'domainaxis2': <{{repr}}DomainAxis: size(1)>}
->>>>>>> 9e2d99cd
 
         """
         return "domain"
