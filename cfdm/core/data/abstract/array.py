--- conflicted
+++ resolved
@@ -14,11 +14,7 @@
     """
 
     def __init__(self, **kwargs):
-<<<<<<< HEAD
-        """**Initialization**
-=======
-        """Initialises the `{{class}}` instance.
->>>>>>> 9e2d99cd
+        """Initialisation.
 
         :Parameters:
 
@@ -93,11 +89,7 @@
 
     @property
     def ndim(self):
-<<<<<<< HEAD
-        """Number of array dimensions
-=======
         """Number of array dimensions.
->>>>>>> 9e2d99cd
 
         .. versionadded:: (cfdm) 1.7.0
 
@@ -242,7 +234,4 @@
         klass = self.__class__
         new = klass.__new__(klass)
         new.__dict__ = self.__dict__.copy()
-        return new
-
-
-# --- End: class+        return new