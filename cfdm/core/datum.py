from . import abstract


class Datum(abstract.Parameters):
<<<<<<< HEAD
    """A datum component of a coordinate reference construct of the CF
    data model.
=======
    """A datum component of a coordinate reference of the CF data model.
>>>>>>> 9e2d99cd

    A datum is a complete or partial definition of the zeroes of the
    dimension and auxiliary coordinate constructs which define a
    coordinate system.

    The datum may contain the definition of a geophysical surface
    which corresponds to the zero of a vertical coordinate construct,
    and this may be required for both horizontal and vertical
    coordinate systems.

    Elements of the datum not specified may be implied by the
    properties of the dimension and auxiliary coordinate constructs
    referenced by the `CoordinateReference` instance that contains the
    datum.

    .. versionadded:: (cfdm) 1.7.0

    """


# --- End: class<|MERGE_RESOLUTION|>--- conflicted
+++ resolved
@@ -2,12 +2,7 @@
 
 
 class Datum(abstract.Parameters):
-<<<<<<< HEAD
-    """A datum component of a coordinate reference construct of the CF
-    data model.
-=======
     """A datum component of a coordinate reference of the CF data model.
->>>>>>> 9e2d99cd
 
     A datum is a complete or partial definition of the zeroes of the
     dimension and auxiliary coordinate constructs which define a
@@ -25,7 +20,4 @@
 
     .. versionadded:: (cfdm) 1.7.0
 
-    """
-
-
-# --- End: class+    """