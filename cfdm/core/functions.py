import os
import platform
import sys

import netCDF4
import numpy

from . import __version__, __cf_version__, __file__


def environment(display=True, paths=True):
    """Return the names, versions and paths of all dependencies.

    .. versionadded:: (cfdm) 1.7.0

    :Parameters:

        display: `bool`, optional
            If False then return the description of the environment as
            a string. By default the description is printed.

        paths: `bool`, optional
            If False then do not output the locations of each package.

    :Returns:

        `None` or `list`
            If *display* is True then the description of the
            environment is printed and `None` is returned. Otherwise
            the description is returned as in a `list`.

    **Examples:**

    >>> environment()
    Platform: Linux-4.15.0-72-generic-x86_64-with-debian-stretch-sid
    HDF5 library: 1.10.2
    netcdf library: 4.6.1
    python: 3.7.3 /home/user/anaconda3/bin/python
    netCDF4: 1.5.3 /home/user/anaconda3/lib/python3.7/site-packages/netCDF4/__init__.py
    numpy: 1.16.2 /home/user/anaconda3/lib/python3.7/site-packages/numpy/__init__.py
    cfdm.core: 1.8.0

    >>> environment(paths=False)
    Platform: Linux-4.15.0-72-generic-x86_64-with-debian-stretch-sid
    HDF5 library: 1.10.2
    netcdf library: 4.6.1
    python: 3.7.3
    netCDF4: 1.5.3
    numpy: 1.16.2
    cfdm.core: 1.8.0

    """
<<<<<<< HEAD
    out = []

    out.append("Platform: " + str(platform.platform()))
    out.append("HDF5 library: " + str(netCDF4.__hdf5libversion__))
    out.append("netcdf library: " + str(netCDF4.__netcdf4libversion__))

    out.append("python: " + str(platform.python_version()))
    if paths:
        out[-1] += " " + str(sys.executable)

    out.append("netCDF4: " + str(netCDF4.__version__))
    if paths:
        out[-1] += " " + str(os.path.abspath(netCDF4.__file__))

    out.append("numpy: " + str(numpy.__version__))
    if paths:
        out[-1] += " " + str(os.path.abspath(numpy.__file__))

    out.append("cfdm.core: " + str(__version__))
    if paths:
        out[-1] += " " + str(os.path.abspath(__file__))
=======
    dependency_version_paths_mapping = {
        "Platform": (platform.platform(), ""),
        "HDF5 library": (netCDF4.__hdf5libversion__, ""),
        "netcdf library": (netCDF4.__netcdf4libversion__, ""),
        "Python": (platform.python_version(), sys.executable),
        "netCDF4": (netCDF4.__version__, os.path.abspath(netCDF4.__file__)),
        "numpy": (numpy.__version__, os.path.abspath(numpy.__file__)),
        "cfdm.core": (__version__, os.path.abspath(__file__)),
    }
    string = "{0}: {1!s}"
    if paths:  # include path information, else exclude, when unpacking tuple
        string += " {2!s}"
    out = [
        string.format(dep, *info)
        for dep, info in dependency_version_paths_mapping.items()
    ]
>>>>>>> 9e2d99cd

    if display:
        print("\n".join(out))  # pragma: no cover
    else:
        return out


def CF():
    """The version of the CF conventions.

    This indicates which version of the CF conventions are represented
    by this release of the cfdm.core package, and therefore the
    version can not be changed.

    .. versionadded:: (cfdm) 1.7.0

    :Returns:

        `str`
            The version of the CF conventions represented by this
            release of the cfdm.core package.

    **Examples:**

    >>> cfdm.core.CF()
    '1.8'

    """
    return __cf_version__<|MERGE_RESOLUTION|>--- conflicted
+++ resolved
@@ -50,29 +50,6 @@
     cfdm.core: 1.8.0
 
     """
-<<<<<<< HEAD
-    out = []
-
-    out.append("Platform: " + str(platform.platform()))
-    out.append("HDF5 library: " + str(netCDF4.__hdf5libversion__))
-    out.append("netcdf library: " + str(netCDF4.__netcdf4libversion__))
-
-    out.append("python: " + str(platform.python_version()))
-    if paths:
-        out[-1] += " " + str(sys.executable)
-
-    out.append("netCDF4: " + str(netCDF4.__version__))
-    if paths:
-        out[-1] += " " + str(os.path.abspath(netCDF4.__file__))
-
-    out.append("numpy: " + str(numpy.__version__))
-    if paths:
-        out[-1] += " " + str(os.path.abspath(numpy.__file__))
-
-    out.append("cfdm.core: " + str(__version__))
-    if paths:
-        out[-1] += " " + str(os.path.abspath(__file__))
-=======
     dependency_version_paths_mapping = {
         "Platform": (platform.platform(), ""),
         "HDF5 library": (netCDF4.__hdf5libversion__, ""),
@@ -89,7 +66,6 @@
         string.format(dep, *info)
         for dep, info in dependency_version_paths_mapping.items()
     ]
->>>>>>> 9e2d99cd
 
     if display:
         print("\n".join(out))  # pragma: no cover
