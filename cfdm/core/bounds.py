from . import abstract


class Bounds(abstract.PropertiesData):
<<<<<<< HEAD
    """A cell bounds component of a coordinate or domain ancillary
    construct of the CF data model.
=======
    """A cell bounds component.

    That is, a cell bounds component of a coordinate or domain
    ancillary construct of the CF data model.
>>>>>>> 9e2d99cd

    An array of cell bounds spans the same domain axes as its
    coordinate array, with the addition of an extra dimension whose
    size is that of the number of vertices of each cell. This extra
    dimension does not correspond to a domain axis construct since it
    does not relate to an independent axis of the domain. Note that,
    for climatological time axes, the bounds are interpreted in a
    special way indicated by the cell method constructs.

    .. versionadded:: (cfdm) 1.7.0

    """
<<<<<<< HEAD

    def __init__(
        self,
        properties=None,
        data=None,
        source=None,
        copy=True,
        _use_data=True,
    ):
        """**Initialization**

        :Parameters:

            {{init properties: `dict`, optional}}

                *Parameter example:*
                   ``properties={'standard_name': 'longitude'}``

            {{init data: data_like, optional}}

            source: optional
                Initialize the properties and data from those of *source*.
                respectively.

                {{init source}}

            {{init copy: `bool`, optional}}

=======

    def __init__(
        self,
        properties=None,
        data=None,
        source=None,
        copy=True,
        _use_data=True,
    ):
        """Initialises the `{{class}}` instance.

        :Parameters:

            {{init properties: `dict`, optional}}

                *Parameter example:*
                   ``properties={'standard_name': 'longitude'}``

            {{init data: data_like, optional}}

            source: optional
                Initialize the properties and data from those of *source*.
                respectively.

                {{init source}}

            {{init copy: `bool`, optional}}

>>>>>>> 9e2d99cd
        """
        super().__init__(
            properties=properties, data=data, source=source, copy=copy
        )


# --- End: class<|MERGE_RESOLUTION|>--- conflicted
+++ resolved
@@ -2,15 +2,10 @@
 
 
 class Bounds(abstract.PropertiesData):
-<<<<<<< HEAD
-    """A cell bounds component of a coordinate or domain ancillary
-    construct of the CF data model.
-=======
     """A cell bounds component.
 
     That is, a cell bounds component of a coordinate or domain
     ancillary construct of the CF data model.
->>>>>>> 9e2d99cd
 
     An array of cell bounds spans the same domain axes as its
     coordinate array, with the addition of an extra dimension whose
@@ -23,7 +18,6 @@
     .. versionadded:: (cfdm) 1.7.0
 
     """
-<<<<<<< HEAD
 
     def __init__(
         self,
@@ -33,7 +27,7 @@
         copy=True,
         _use_data=True,
     ):
-        """**Initialization**
+        """Initialisation.
 
         :Parameters:
 
@@ -45,47 +39,14 @@
             {{init data: data_like, optional}}
 
             source: optional
-                Initialize the properties and data from those of *source*.
+                Initialise the properties and data from those of *source*.
                 respectively.
 
                 {{init source}}
 
             {{init copy: `bool`, optional}}
 
-=======
-
-    def __init__(
-        self,
-        properties=None,
-        data=None,
-        source=None,
-        copy=True,
-        _use_data=True,
-    ):
-        """Initialises the `{{class}}` instance.
-
-        :Parameters:
-
-            {{init properties: `dict`, optional}}
-
-                *Parameter example:*
-                   ``properties={'standard_name': 'longitude'}``
-
-            {{init data: data_like, optional}}
-
-            source: optional
-                Initialize the properties and data from those of *source*.
-                respectively.
-
-                {{init source}}
-
-            {{init copy: `bool`, optional}}
-
->>>>>>> 9e2d99cd
         """
         super().__init__(
             properties=properties, data=data, source=source, copy=copy
-        )
-
-
-# --- End: class+        )