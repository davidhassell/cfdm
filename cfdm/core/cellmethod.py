--- conflicted
+++ resolved
@@ -27,11 +27,7 @@
     def __init__(
         self, axes=None, method=None, qualifiers=None, source=None, copy=True
     ):
-<<<<<<< HEAD
-        """**Initialisation**
-=======
-        """Initialises the `{{class}}` instance.
->>>>>>> 9e2d99cd
+        """Initialisation.
 
         :Parameters:
 
@@ -72,11 +68,7 @@
 
             qualifiers: `dict`, optional
                 Set descriptive qualifiers. The dictionary keys are
-<<<<<<< HEAD
-                qualifer names, with corresponding values. Ignored if the
-=======
                 qualifier names, with corresponding values. Ignored if the
->>>>>>> 9e2d99cd
                 *source* parameter is set.
 
                 Qualifiers may also be set after initialisation with the
@@ -89,7 +81,7 @@
                   ``qualifiers={'where': 'sea', ''over': 'ice'}``
 
             source: optional
-                Initialize the axes, method and qualifiers from those of
+                Initialise the axes, method and qualifiers from those of
                 *source*.
 
                 {{init source}}
@@ -321,10 +313,7 @@
         >>> c.get_axes()
         ('domainaxis1',)
         >>> c.del_axes()
-<<<<<<< HEAD
-=======
         ('domainaxis1',)
->>>>>>> 9e2d99cd
         >>> c.has_axes()
         False
         >>> c.get_axes('NO AXES')
@@ -369,10 +358,7 @@
         >>> c.get_method()
         'minimum'
         >>> c.del_method()
-<<<<<<< HEAD
-=======
         'minimum'
->>>>>>> 9e2d99cd
         >>> c.has_method()
         False
         >>> c.get_method('NO METHOD')
@@ -459,10 +445,7 @@
         >>> c.get_axes()
         ('domainaxis1',)
         >>> c.del_axes()
-<<<<<<< HEAD
-=======
         ('domainaxis1',)
->>>>>>> 9e2d99cd
         >>> c.has_axes()
         False
         >>> c.get_axes('NO AXES')
@@ -494,10 +477,7 @@
         >>> c.get_method()
         'minimum'
         >>> c.del_method()
-<<<<<<< HEAD
-=======
         'minimum'
->>>>>>> 9e2d99cd
         >>> c.has_method()
         False
         >>> c.get_method('NO METHOD')
@@ -612,10 +592,7 @@
         >>> c.get_axes()
         ('domainaxis1',)
         >>> c.del_axes()
-<<<<<<< HEAD
-=======
         ('domainaxis1',)
->>>>>>> 9e2d99cd
         >>> c.has_axes()
         False
         >>> c.get_axes('NO AXES')
@@ -668,10 +645,7 @@
         >>> c.get_method()
         'minimum'
         >>> c.del_method()
-<<<<<<< HEAD
-=======
         'minimum'
->>>>>>> 9e2d99cd
         >>> c.has_method()
         False
         >>> c.get_method('NO METHOD')
@@ -716,7 +690,4 @@
         if copy:
             value = deepcopy(value)
 
-        self._get_component("qualifiers")[qualifier] = value
-
-
-# --- End: class+        self._get_component("qualifiers")[qualifier] = value