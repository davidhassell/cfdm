from . import abstract


class CellMeasure(abstract.PropertiesData):
    """A cell measure construct of the CF data model.

    A cell measure construct provides information that is needed about
    the size or shape of the cells and that depends on a subset of the
    domain axis constructs. Cell measure constructs have to be used
    when the size or shape of the cells cannot be deduced from the
    dimension or auxiliary coordinate constructs without special
    knowledge that a generic application cannot be expected to have.

    The cell measure construct consists of a numeric array of the
    metric data which spans a subset of the domain axis constructs,
    and properties to describe the data. The cell measure construct
    specifies a "measure" to indicate which metric of the space it
    supplies, e.g. cell horizontal areas, and must have a units
    property consistent with the measure, e.g. square metres. It is
    assumed that the metric does not depend on axes of the domain
    which are not spanned by the array, along which the values are
    implicitly propagated. CF-netCDF cell measure variables correspond
    to cell measure constructs.

    .. versionadded:: (cfdm) 1.7.0

    """

    def __init__(
        self,
        measure=None,
        properties=None,
        data=None,
        source=None,
        copy=True,
        _use_data=True,
    ):
<<<<<<< HEAD
        """**Initialisation**
=======
        """Initialises the `{{class}}` instance.
>>>>>>> 9e2d99cd

        :Parameters:

            measure: `str`, optional
                Set the measure that indicates which metric given by the
                data array. Ignored if the *source* parameter is set.

                The measure may also be set after initialisation with the
                `set_measure` method.

                *Parameter example:*
                  ``measure='area'``

            {{init properties: `dict`, optional}}

                *Parameter example:*
                  ``properties={'units': 'metres 2'}``

            {{init data: data_like, optional}}

            source: optional
                Initialise the measure, properties and data from those of
                source.

                {{init source}}

            {{init copy: `bool`, optional}}

        """
        super().__init__(
            properties=properties,
            source=source,
            data=data,
            copy=copy,
            _use_data=_use_data,
        )

        if source is not None:
            try:
                measure = source.get_measure(None)
            except AttributeError:
                measure = None
        # --- End: if

        if measure is not None:
            self.set_measure(measure)

    @property
    def construct_type(self):
        """Return a description of the construct type.

        .. versionadded:: (cfdm) 1.7.0

        :Returns:

            `str`
                The construct type.

        **Examples:**

        >>> c = {{package}}.{{class}}()
        >>> c.construct_type
        'cell_measure'

        """
        return "cell_measure"

    def del_measure(self, default=ValueError()):
        """Remove the measure.

        .. versionadded:: (cfdm) 1.7.0

        .. seealso:: `get_measure`, `has_measure`, `set_measure`

        :Parameters:

            default: optional
                Return the value of the *default* parameter if the measure
                has not been set.

                {{default Exception}}

        :Returns:

                The removed measure.

        **Examples:**

        >>> c = {{package}}.{{class}}()
        >>> c.set_measure('area')
        >>> c.has_measure()
        True
        >>> c.get_measure()
        'area'
        >>> c.del_measure()
        'area'
        >>> c.has_measure()
        False
        >>> print(c.del_measure(None))
        None
        >>> print(c.get_measure(None))
        None

        """
        try:
            return self._del_component("measure")
        except ValueError:
            return self._default(
                default, "{!r} has no measure".format(self.__class__.__name__)
            )

    def has_measure(self):
        """Whether the measure has been set.

        .. versionadded:: (cfdm) 1.7.0
<<<<<<< HEAD

        .. seealso:: `del_measure`, `get_measure`, `set_measure`

        :Returns:

             `bool`
                True if the measure has been set, otherwise False.

        **Examples:**

        >>> c = {{package}}.{{class}}()
        >>> c.set_measure('area')
        >>> c.has_measure()
        True
        >>> c.get_measure()
        'area'
        >>> c.del_measure()
        'area'
        >>> c.has_measure()
        False
        >>> print(c.del_measure(None))
        None
        >>> print(c.get_measure(None))
        None
=======

        .. seealso:: `del_measure`, `get_measure`, `set_measure`

        :Returns:

             `bool`
                True if the measure has been set, otherwise False.

        **Examples:**

        >>> c = {{package}}.{{class}}()
        >>> c.set_measure('area')
        >>> c.has_measure()
        True
        >>> c.get_measure()
        'area'
        >>> c.del_measure()
        'area'
        >>> c.has_measure()
        False
        >>> print(c.del_measure(None))
        None
        >>> print(c.get_measure(None))
        None

>>>>>>> 9e2d99cd
        """
        return self._has_component("measure")

    def get_measure(self, default=ValueError()):
        """Return the measure.

        .. versionadded:: (cfdm) 1.7.0

        .. seealso:: `del_measure`, `has_measure`, `set_measure`

        :Parameters:

            default: optional
                Return the value of the *default* parameter if the measure
                has not been set.

                {{default Exception}}

        :Returns:

                The value of the measure.

        **Examples:**

        >>> c = {{package}}.{{class}}()
        >>> c.set_measure('area')
        >>> c.has_measure()
        True
        >>> c.get_measure()
        'area'
        >>> c.del_measure()
        'area'
        >>> c.has_measure()
        False
        >>> print(c.del_measure(None))
        None
        >>> print(c.get_measure(None))
        None

        """
        try:
            return self._get_component("measure")
        except ValueError:
            return self._default(
                default, "{!r} has no measure".format(self.__class__.__name__)
            )

    def set_measure(self, measure, copy=True):
        """Set the measure.

        .. versionadded:: (cfdm) 1.7.0

        .. seealso:: `del_measure`, `get_measure`, `has_measure`
<<<<<<< HEAD

        :Parameters:

            measure: `str`
                The value for the measure.

            copy: `bool`, optional
                If True then set a deep copy of *measure*.

        :Returns:

             `None`

        **Examples:**

        >>> c = {{package}}.{{class}}()
        >>> c.set_measure('area')
        >>> c.has_measure()
        True
        >>> c.get_measure()
        'area'
        >>> c.del_measure()
        'area'
        >>> c.has_measure()
        False
        >>> print(c.del_measure(None))
        None
        >>> print(c.get_measure(None))
        None
=======

        :Parameters:

            measure: `str`
                The value for the measure.

            copy: `bool`, optional
                If True then set a deep copy of *measure*.

        :Returns:

             `None`

        **Examples:**

        >>> c = {{package}}.{{class}}()
        >>> c.set_measure('area')
        >>> c.has_measure()
        True
        >>> c.get_measure()
        'area'
        >>> c.del_measure()
        'area'
        >>> c.has_measure()
        False
        >>> print(c.del_measure(None))
        None
        >>> print(c.get_measure(None))
        None

>>>>>>> 9e2d99cd
        """
        return self._set_component("measure", measure, copy=copy)


# --- End: class<|MERGE_RESOLUTION|>--- conflicted
+++ resolved
@@ -35,11 +35,7 @@
         copy=True,
         _use_data=True,
     ):
-<<<<<<< HEAD
-        """**Initialisation**
-=======
-        """Initialises the `{{class}}` instance.
->>>>>>> 9e2d99cd
+        """Initialisation.
 
         :Parameters:
 
@@ -155,7 +151,6 @@
         """Whether the measure has been set.
 
         .. versionadded:: (cfdm) 1.7.0
-<<<<<<< HEAD
 
         .. seealso:: `del_measure`, `get_measure`, `set_measure`
 
@@ -180,33 +175,7 @@
         None
         >>> print(c.get_measure(None))
         None
-=======
-
-        .. seealso:: `del_measure`, `get_measure`, `set_measure`
-
-        :Returns:
-
-             `bool`
-                True if the measure has been set, otherwise False.
-
-        **Examples:**
-
-        >>> c = {{package}}.{{class}}()
-        >>> c.set_measure('area')
-        >>> c.has_measure()
-        True
-        >>> c.get_measure()
-        'area'
-        >>> c.del_measure()
-        'area'
-        >>> c.has_measure()
-        False
-        >>> print(c.del_measure(None))
-        None
-        >>> print(c.get_measure(None))
-        None
-
->>>>>>> 9e2d99cd
+
         """
         return self._has_component("measure")
 
@@ -260,7 +229,6 @@
         .. versionadded:: (cfdm) 1.7.0
 
         .. seealso:: `del_measure`, `get_measure`, `has_measure`
-<<<<<<< HEAD
 
         :Parameters:
 
@@ -290,40 +258,6 @@
         None
         >>> print(c.get_measure(None))
         None
-=======
-
-        :Parameters:
-
-            measure: `str`
-                The value for the measure.
-
-            copy: `bool`, optional
-                If True then set a deep copy of *measure*.
-
-        :Returns:
-
-             `None`
-
-        **Examples:**
-
-        >>> c = {{package}}.{{class}}()
-        >>> c.set_measure('area')
-        >>> c.has_measure()
-        True
-        >>> c.get_measure()
-        'area'
-        >>> c.del_measure()
-        'area'
-        >>> c.has_measure()
-        False
-        >>> print(c.del_measure(None))
-        None
-        >>> print(c.get_measure(None))
-        None
-
->>>>>>> 9e2d99cd
-        """
-        return self._set_component("measure", measure, copy=copy)
-
-
-# --- End: class+
+        """
+        return self._set_component("measure", measure, copy=copy)