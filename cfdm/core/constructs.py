from collections import OrderedDict
from copy import copy

from . import abstract


class Constructs(abstract.Container):
    '''A container for metadata constucts.

    The following metadata constructs can be included:

    * auxiliary coordinate constructs
    * coordinate reference constructs
    * cell measure constructs
    * dimension coordinate constructs
    * domain ancillary constructs
    * domain axis constructs
    * cell method constructs
    * field ancillary constructs

    The container is used by used by `Field` and `Domain` instances.

    The container is like a dictionary in many ways, in that it stores
    key/value pairs where the key is the unique construct key with
    correspondaing metadata construct value, and provides some of the
    usual dictionary methods.

    .. versionadded:: (cfdm) 1.7.0

    '''
    def __init__(self,
                 auxiliary_coordinate=None,
                 dimension_coordinate=None,
                 domain_ancillary=None,
                 field_ancillary=None,
                 cell_measure=None,
                 coordinate_reference=None,
                 domain_axis=None,
                 cell_method=None,
                 source=None,
                 copy=True,
                 _use_data=True,
                 _view=False,
                 _ignore=()):
        '''**Initialization**

    :Parameters:

        auxiliary_coordinate: `str`, optional
            The base name for keys of auxiliary coordinate constructs.

            *Parameter example:*
              ``auxiliary_coordinate='auxiliarycoordinate'``

        dimension_coordinate: `str`, optional
            The base name for keys of dimension coordinate constructs.

            *Parameter example:*
              ``dimension_coordinate='dimensioncoordinate'``

        domain_ancillary: `str`, optional
            The base name for keys of domain ancillary constructs.

            *Parameter example:*
              ``domain_ancillary='domainancillary'``

        field_ancillary: `str`, optional
            The base name for keys of field ancillary constructs.

            *Parameter example:*
              ``field_ancillary='fieldancillary'``

        cell_measure: `str`, optional
            The base name for keys of cell measure constructs.

            *Parameter example:*
              ``cell_measure='cellmeasure'``

        coordinate_reference: `str`, optional
            The base name for keys of coordinate reference constructs.

            *Parameter example:*
              ``coordinate_reference='coordinatereference'``

        domain_axis: `str`, optional
            The base name for keys of domain axis constructs.

            *Parameter example:*
              ``domain_axis='domainaxis'``

        cell_method: `str`, optional
            The base name for keys of cell method constructs.

            *Parameter example:*
              ``cell_method='cellmethod'``

        source: optional
            Initialize the construct keys and contained metadata
            constructs from those of *source*.

        copy: `bool`, optional
            If False then do not deep copy metadata constructs from
            those of *source* prior to initialization. By default such
            metadata constructs are deep copied.

        _ignore: sequence of `str`, optional
            Ignores the given construct types.

            *Parameter example:*
              ``_ignore=('cell_method', 'field_ancillary')``

        '''
        self._ignore = tuple(set(_ignore))

        if source is not None:

            self._field_data_axes = source._field_data_axes

            if _view:
                self._key_base = source._key_base
                self._array_constructs = source._array_constructs
                self._non_array_constructs = source._non_array_constructs
                self._ordered_constructs = source._ordered_constructs
                self._construct_axes = source._construct_axes
                self._construct_type = source._construct_type
                self._constructs = source._constructs
                return

            self._key_base = source._key_base.copy()
            self._array_constructs = source._array_constructs.copy()
            self._non_array_constructs = source._non_array_constructs.copy()
            self._ordered_constructs = source._ordered_constructs.copy()
            self._construct_axes = source._construct_axes.copy()
            self._construct_type = source._construct_type.copy()
            self._constructs = source._constructs.copy()

            d = {}
            for construct_type in tuple(source._array_constructs):
                if construct_type in self._ignore:
                    for cid in source._constructs.get(construct_type, ()):
                        self._construct_axes.pop(cid, None)
                        self._construct_type.pop(cid, None)

                    self._key_base.pop(construct_type, None)
                    self._array_constructs.remove(construct_type)
                    continue

                if construct_type not in source._constructs:
                    continue

                if copy:
                    if construct_type in source._ordered_constructs:
                        new_v = OrderedDict()
                    else:
                        new_v = {}

                    for cid, construct in (
                            source._constructs[construct_type].items()):
                        new_v[cid] = construct.copy(data=_use_data)
                else:
                    new_v = source._constructs[construct_type].copy()

                d[construct_type] = new_v
            # --- End: for

            for construct_type in tuple(source._non_array_constructs):
                if construct_type in self._ignore:
                    for cid in source._constructs.get(construct_type, ()):
                        self._construct_type.pop(cid, None)

                    self._key_base.pop(construct_type, None)
                    self._non_array_constructs.remove(construct_type)
                    continue

                if construct_type not in source._constructs:
                    continue

                if copy:
                    if construct_type in source._ordered_constructs:
                        new_v = OrderedDict()
                    else:
                        new_v = {}

                    for cid, construct in (
                            source._constructs[construct_type].items()):
                        new_v[cid] = construct.copy()
                else:
                    new_v = source._constructs[construct_type].copy()

                d[construct_type] = new_v
            # --- End: for

            self._constructs = d

            self._ignore = ()

            return
        # --- End: if

        self._field_data_axes = None

        self._key_base = {}

        self._array_constructs = set()
        self._non_array_constructs = set()
        self._ordered_constructs = set()

        self._construct_axes = {}

        # The construct type for each key. For example:
        # {'domainaxis1'         :'domain_axis',
        #  'auxiliarycoordinate3':'auxiliary_coordinate'}
        self._construct_type = {}

        self._constructs = {}

        if auxiliary_coordinate:
            self._key_base['auxiliary_coordinate'] = auxiliary_coordinate
            self._array_constructs.add('auxiliary_coordinate')

        if dimension_coordinate:
            self._key_base['dimension_coordinate'] = dimension_coordinate
            self._array_constructs.add('dimension_coordinate')

        if domain_ancillary:
            self._key_base['domain_ancillary'] = domain_ancillary
            self._array_constructs.add('domain_ancillary')

        if field_ancillary:
            self._key_base['field_ancillary'] = field_ancillary
            self._array_constructs.add('field_ancillary')

        if cell_measure:
            self._key_base['cell_measure'] = cell_measure
            self._array_constructs.add('cell_measure')

        if domain_axis:
            self._key_base['domain_axis'] = domain_axis
            self._non_array_constructs.add('domain_axis')

        if coordinate_reference:
            self._key_base['coordinate_reference'] = coordinate_reference
            self._non_array_constructs.add('coordinate_reference')

        if cell_method:
            self._key_base['cell_method'] = cell_method
            self._non_array_constructs.add('cell_method')
            self._ordered_constructs.add('cell_method')

        for x in self._array_constructs:
            self._constructs[x] = {}

        for x in self._non_array_constructs:
            self._constructs[x] = {}

        for x in self._ordered_constructs:
            self._constructs[x] = OrderedDict()

    def __contains__(self, key):
        '''Called to implement membership test operators for construct keys.

    x.__contains__(y) <==> y in x

    .. versionadded:: (cfdm) 1.7.0

        '''
        return key in self._construct_type

    def __copy__(self):
        '''Called by the `copy.copy` standard library function.

    .. versionadded:: (cfdm) 1.7.0

        '''
        return self.shallow_copy()

    def __deepcopy__(self, memo):
        '''Called by the `copy.deepcopy` standard library function.

    .. versionadded:: (cfdm) 1.7.0

        '''
        return self.copy()

    def __getitem__(self, key):
        '''Return a construct with the given key.

    x.__getitem__(y) <==> x[y]

    .. versionadded:: (cfdm) 1.7.0

        '''
        construct_type = self.construct_type(key)  # ignore??
        if construct_type is None:
            raise KeyError(key)

        d = self._constructs.get(construct_type)
        if d is None:
            d = {}

        return d[key]

    def __iter__(self):
        '''Called when an iterator is required.

    x.__iter__() <==> iter(x)

    .. versionadded:: (cfdm) 1.7.0

        '''
        return iter(self._dictionary().keys())

    def __len__(self):
        '''Return the number of constructs.

    x.__len__() <==> len(x)

    .. versionadded:: (cfdm) 1.7.0

        '''
        return len(self._dictionary())

    # ----------------------------------------------------------------
    # Private methods
    # ----------------------------------------------------------------
    def _del_data_axes(self, k, *d):
        '''Remove and return a construct's axes, if any.

    If k is not found, d is returned if given, otherwise KeyError is
    raised

        '''
        return self._construct_axes.pop(k, *d)

    def _view(self, ignore=()):
        '''Return a new container with a view the same metadata constructs.

    A new `{{class}}` instance is returned that contains the same
    metadata construct instances

    .. versionadded:: (cfdm) 1.7.0

    :Parameters:

        ignore: sequence of `str`, optional
            Return a view that ignores the given construct types.

            *Parameter example:*
              ``ignore=('cell_method', 'field_ancillary')``

    :Returns:

        `{{class}}`
            The new constructs container.

        '''
        return type(self)(source=self, _ignore=ignore, _view=True)

    def _check_construct_type(self, construct_type, default=ValueError()):
        '''Check the type of a metadata construct is valid.

    .. versionadded:: (cfdm) 1.7.0

    :Parameters:

        construct_type: `str`
            The construct type to be checked.

        default: `bool`, optional
            Return the value of the *default* parameter if construct
            type is not valid.

            {{default Exception}}

    :Returns:

        `str` or `None`
            Return the type of of the construct, or if the input
            construct was given as `None`, `None` is returned.

        '''
        if construct_type is None:
            return None

        x = self._key_base
        if self._ignore:
            x = set(x).difference(self._ignore)

        if construct_type not in x:
            return self._default(
                default,
                "Invalid construct type {0!r}. Must be one of {1}".format(
                    construct_type, sorted(x)))

        return construct_type

    def _construct_type_description(self, construct_type):
        '''Format the description of the type of a metadata construct.

        Type name components are formatted to be whitespace-delimited to
        effective words for the purposes of printing to the user.
        '''
        return construct_type.replace('_', ' ')

    def _dictionary(self, copy=False):
        '''
        '''
        out = {}
        ignore = self._ignore
        for key, value in self._constructs.items():
            if key not in ignore:
                out.update(value)
        # --- End: if

        if copy:
            for key, construct in list(out.items()):
                out[key] = construct.copy()
        # --- End: if

        return out

    def _del_construct(self, key, default=ValueError()):
        '''Remove a metadata construct.

    If a domain axis construct is selected for removal then it can't
    be spanned by any metdata construct data arrays, nor be referenced
    by any cell method constructs.

    However, a domain ancillary construct may be removed even if it is
    referenced by coordinate reference construct. In this case the
    reference is replace with `None`.

    .. versionadded:: (cfdm) 1.7.0

    .. seealso:: `_get_construct`, `_set_construct`

    :Parameters:

        key: `str`
            The key of the construct to be removed.

            *Parameter example:*
              ``key='auxiliarycoordinate0'``

        default: optional
            Return the value of the *default* parameter if the
            construct can not be removed, or does not exist.

            {{default Exception}}

    :Returns:

            The removed construct.

    **Examples:**

    >>> x = f._del_construct('auxiliarycoordinate2')

        '''
        data_axes = self.data_axes()
        if key in self.filter_by_type('domain_axis'):
            # Fail if the domain axis construct is spanned by a data
            # array
            for xid, axes in data_axes.items():
                if key in axes:
                    raise ValueError(
                        "Can't remove domain axis construct {!r} that spans "
                        "the data array of metadata construct {!r}".format(
                            key, xid)
                    )

            # Fail if the domaain axis construct is referenced by a
            # cell method construct
#            try:
#                cell_methods = self.filter_by_type('cell_method')
#            except ValueError:
#                # Cell methods are not possible for this Constructs
#                # instance
#                pass
#            else:
#                for xid, cm in cell_methods.items():
#                    axes = cm.get_axes(())
#                    if key in axes:
#                        raise ValueError(
#                            "Can't remove domain axis construct {!r} "
#                            "that is referenced by cell method construct "
#                            "{!r}".format(key, xid)
#                        )
            for xid, cm in self.filter_by_type('cell_method').items():
                axes = cm.get_axes(())
                if key in axes:
                    raise ValueError(
                        "Can't remove domain axis construct {!r} "
                        "that is referenced by cell method construct "
                        "{!r}".format(key, xid)
                    )
        else:
            # Remove references to the removed construct in coordinate
            # reference constructs
            for ref in self.filter_by_type('coordinate_reference').values():
                coordinate_conversion = ref.coordinate_conversion
                for term, value in (
                        coordinate_conversion.domain_ancillaries().items()):
                    if key == value:
                        coordinate_conversion.set_domain_ancillary(term, None)
                # --- End: for

                ref.del_coordinate(key, None)
        # --- End: if

        out = self._pop(key, None)

        if out is None:
            return self._default(
                default, "Can't get remove non-existent construct")

        return out

    def _set_construct(self, construct, key=None, axes=None,
                       copy=True):
        '''Set a metadata construct.

    .. versionadded:: (cfdm) 1.7.0

    .. seealso:: `_del_construct`, `_get_construct`,
                 `_set_construct_data_axes`

    :Parameters:

        construct:
            The metadata construct to be inserted.

        key: `str`, optional
            The construct identifier to be used for the construct. If
            not set then a new, unique identifier is created
            automatically. If the identifier already exists then the
            exisiting construct will be replaced.

            *Parameter example:*
              ``key='cellmeasure0'``

        axes: (sequence of) `str`, optional
            The construct identifiers of the domain axis constructs
            spanned by the data array. An exception is raised if used
            for a metadata construct that can not have a data array,
            i.e. domain axis, cell method and coordinate reference
            constructs.

            The axes may also be set afterwards with the
            `_set_construct_data_axes` method.

            *Parameter example:*
              ``axes='domainaxis1'``

            *Parameter example:*
              ``axes=['domainaxis1']``

            *Parameter example:*
              ``axes=('domainaxis1', 'domainaxis0')``

        copy: `bool`, optional
            If True then return a copy of the unique selected
            construct. By default the construct is copied.

    :Returns:

         `str`
            The construct identifier for the construct.

    **Examples:**

    >>> key = f.set_construct(c)
    >>> key = f.set_construct(c, copy=False)
    >>> key = f.set_construct(c, axes='domainaxis2')
    >>> key = f.set_construct(c, key='cellmeasure0')

        '''
        construct_type = self._check_construct_type(construct.construct_type)

        if key is None:
            # Create a new construct identifier
            key = self.new_identifier(construct_type)

        if construct_type in self._array_constructs:
            # ---------------------------------------------------------
            # The construct could have a data array
            # ---------------------------------------------------------
            if axes is not None:
                self._set_construct_data_axes(key=key, axes=axes,
                                              construct=construct)
        elif axes is not None:
            raise ValueError(
                "Can't set {!r}: Can't provide domain axis constructs for "
                "{} construct".format(
                    construct,
                    self._construct_type_description(construct_type)
                )
            )

        # Record the construct type
        self._construct_type[key] = construct_type

        if copy:
            # Create a deep copy of the construct
            construct = construct.copy()

        # Insert the construct
        self._constructs[construct_type][key] = construct

        # Return the identifier of the construct
        return key

    def _set_construct_data_axes(self, key, axes, construct=None):
        '''Set domain axis constructs for construct identifiers.

    .. versionadded:: (cfdm) 1.7.0

    :Parameters:

        key: `str`, optional
            The construct identifier of metadata construct.

            *Parameter example:*
              ``key='cellmeasure0'``

        axes: (sequence of) `str`
            The construct identifiers of the domain axis constructs
            spanned by the data array. An exception is raised if used
            for a metadata construct that can not have a data array,
            such as a domain axis constuct.

            *Parameter example:*
              ``axes='domainaxis1'``

            *Parameter example:*
              ``axes=['domainaxis1']``

            *Parameter example:*
              ``axes=['domainaxis1', 'domainaxis0']``

    :Returns:

        `None`

    **Examples:**

    >>> key = f.set_construct(c)
    >>> f._set_construct_data_axes(key, axes='domainaxis1')

        '''
        if construct is None:
            if self.construct_type(key) is None:
                raise ValueError(
                    "Can't set axes for non-existent construct "
                    "identifier {!r}".format(key)
                )

            construct = self[key]

        if isinstance(axes, str):
            axes = (axes,)

        domain_axes = self.filter_by_type('domain_axis')

        axes_shape = []
        for axis in axes:
            if axis not in domain_axes:
                raise ValueError(
                    "Can't set {!r} domain axes: Domain axis {!r} does not "
                    "exist".format(construct, axis)
                )

            axes_shape.append(domain_axes[axis].get_size())

        axes_shape = tuple(axes_shape)

        extra_axes = 0
        data = construct.get_data(None)
        if (
                data is not None and
                data.shape[:data.ndim - extra_axes] != axes_shape
        ):
            raise ValueError(
                "Can't set {!r}: Data shape of {!r} does not match the "
                "shape required by domain axes {}: {}".format(
                    construct, data.shape, tuple(axes), axes_shape)
            )

        try:
            bounds = construct.get_bounds(None)
        except AttributeError:
            pass
        else:
            if bounds is not None:
                data = bounds.get_data(None)
                if (
                        data is not None and
                        data.shape[:len(axes_shape)] != axes_shape
                ):
                    raise ValueError(
                        "Can't set {!r}: Bounds data shape of {!r} does "
                        "not match the shape required by domain axes "
                        "{}: {}".format(
                            construct, data.shape, tuple(axes), axes_shape)
                    )
        # --- End: try

        self._construct_axes[key] = tuple(axes)

    # ----------------------------------------------------------------
    # Private dictionary-like methods
    # ----------------------------------------------------------------
    def _pop(self, k, *d):
        '''D.pop(k[,d]) -> v, remove specified key and return the
    corresponding value.

    If k is not found, d is returned if given, otherwise KeyError is
    raised

        '''
        # Remove the construct axes, if any
        self._del_data_axes(k, None)

        # Find the construct type
        try:
            construct_type = self._construct_type.pop(k)
        except KeyError as error:
            if d:
                return d[0]

            raise KeyError(error)

        # Remove and return the construct
        return self._constructs[construct_type].pop(k, *d)

    def _update(self, other):
        '''D.update(E) -> None. Update D from E.

        '''
        self._ignore = tuple(set(self._ignore).union(other._ignore))

        self._key_base.update(other._key_base)
        self._array_constructs.update(other._array_constructs)
        self._non_array_constructs.update(other._non_array_constructs)
        self._ordered_constructs.update(other._ordered_constructs)
        self._construct_axes.update(other._construct_axes)
        self._construct_type.update(other._construct_type)
        self._constructs.update(other._constructs)

    # ----------------------------------------------------------------
    # Dictionary-like methods
    # ----------------------------------------------------------------
    def get(self, key, *default):
        '''Return the construct for construct key, if it exists, else default.

    .. versionadded:: (cfdm) 1.7.0

    .. seealso:: `items`, `keys`, `values`

        '''
        return self._dictionary().get(key, *default)

    def items(self):
        '''Return the items as (construct key, construct) pairs.

    .. versionadded:: (cfdm) 1.7.0

    .. seealso:: `get`, `keys`, `values`

    :Returns:

        `dict_items`
            The construct key and constructs respectively as key-value pairs
            in a Python `dict_items` iterator.

    **Examples:**

    >>> c = {{package}}.example_field(0)
    >>> c_items = c.constructs.items()
    >>> print(c_items)
    dict_items([
         ('dimensioncoordinate0', <{{repr}}DimensionCoordinate: latitude(5) degrees_north>),
         ('dimensioncoordinate1', <{{repr}}DimensionCoordinate: longitude(8) degrees_east>),
         ('dimensioncoordinate2', <{{repr}}DimensionCoordinate: time(1) days since 2018-12-01 >),
         ('domainaxis0', <{{repr}}DomainAxis: size(5)>),
         ('domainaxis1', <{{repr}}DomainAxis: size(8)>),
         ('domainaxis2', <{{repr}}DomainAxis: size(1)>),
         ('cellmethod0', <{{repr}}CellMethod: area: mean>)
    ])
    >>> type(c_items)
    <class 'dict_items'>
    >>> dict(c_items)
    {'dimensioncoordinate0': <{{repr}}DimensionCoordinate: latitude(5) degrees_north>,
     'dimensioncoordinate1': <{{repr}}DimensionCoordinate: longitude(8) degrees_east>,
     'dimensioncoordinate2': <{{repr}}DimensionCoordinate: time(1) days since 2018-12-01 >,
     'cellmethod0': <{{repr}}CellMethod: area: mean>,
     'domainaxis0': <{{repr}}DomainAxis: size(5)>,
     'domainaxis1': <{{repr}}DomainAxis: size(8)>,
     'domainaxis2': <{{repr}}DomainAxis: size(1)>}

        '''
        return self._dictionary().items()

    def keys(self):
        '''Return all of the construct keys, in arbitrary order.

    .. versionadded:: (cfdm) 1.7.0

    .. seealso:: `get`, `items`, `values`

    :Returns:

        `dict_keys`
            The construct keys as a Python `dict_keys` iterator.

    **Examples:**

    >>> c = {{package}}.example_field(0)
    >>> c_keys = c.constructs.keys()
    >>> print(c_keys)
    dict_keys([
         'domainaxis0',
         'domainaxis1',
         'domainaxis2',
         'dimensioncoordinate0',
         'dimensioncoordinate1',
         'dimensioncoordinate2',
         'cellmethod0'
    ])
    >>> type(c_keys)
    <class 'dict_keys'>
    >>> list(c_keys)
    ['domainaxis0',
     'domainaxis1',
     'domainaxis2',
     'dimensioncoordinate0',
     'dimensioncoordinate1',
     'dimensioncoordinate2',
     'cellmethod0']

        '''
        return self._construct_type.keys()

    def values(self):
        '''Return all of the metadata constructs, in arbitrary order.

    .. versionadded:: (cfdm) 1.7.0

    .. seealso:: `get`, `items`, `keys`

    :Returns:

        `dict_values`
            The constructs as a Python `dict_values` iterator.

    **Examples:**

    >>> c = {{package}}.example_field(0)
    >>> c_values = c.constructs.values()
    >>> print(c_values)
    dict_values([
        <{{repr}}DimensionCoordinate: latitude(5) degrees_north>,
        <{{repr}}DimensionCoordinate: longitude(8) degrees_east>,
        <{{repr}}DimensionCoordinate: time(1) days since 2018-12-01 >,
        <{{repr}}CellMethod: area: mean>,
        <{{repr}}DomainAxis: size(5)>,
        <{{repr}}DomainAxis: size(8)>,
        <{{repr}}DomainAxis: size(1)>
    ])
    >>> type(c_values)
    <class 'dict_values'>
    >>> list(c_values)
    [<{{repr}}DimensionCoordinate: latitude(5) degrees_north>,
     <{{repr}}DimensionCoordinate: longitude(8) degrees_east>,
     <{{repr}}DimensionCoordinate: time(1) days since 2018-12-01 >,
     <{{repr}}DomainAxis: size(5)>,
     <{{repr}}DomainAxis: size(8)>,
     <{{repr}}DomainAxis: size(1)>,
     <{{repr}}CellMethod: area: mean>]

        '''
        return self._dictionary().values()

    # ----------------------------------------------------------------
    # Methods
    # ----------------------------------------------------------------
    def construct_type(self, key):
        '''Return the type of a metadata construct for a given key.

    .. versionadded:: (cfdm) 1.7.0

    .. seealso:: `construct_types`

<<<<<<< HEAD
        default: optional
            Return the value of the *default* parameter if there is
            not exactly one construct.

            {{default Exception}}
=======
        '''
        x = self._construct_type.get(key)
        if x in self._ignore:
            return
>>>>>>> ab1f99fd

        return x

    def construct_types(self):
        '''Return all of the construct types for all keys.

    .. versionadded:: (cfdm) 1.7.0

    .. seealso:: `construct_type`

        '''
        out = self._construct_type.copy()
        if self._ignore:
            for x in self._ignore:
                del out[x]
        # --- End: if

        return out

    def copy(self, data=True):
        '''Return a deep copy.

    ``f.copy()`` is equivalent to ``copy.deepcopy(f)``.

    .. versionadded:: (cfdm) 1.7.0

    :Parameters:

<<<<<<< HEAD
        default: optional
            Return the value of the *default* parameter if there is
            not exactly one construct.

            {{default Exception}}
=======
        data: `bool`, optional
            If False then do not copy data contained in the metadata
            constructs. By default such data are copied.
>>>>>>> ab1f99fd

    :Returns:

        `{{class}}`
            The deep copy.

    **Examples:**

    >>> g = f.copy()
    >>> g = f.copy(data=False)

        '''
        return type(self)(source=self, copy=True, _ignore=self._ignore,
                          _view=False, _use_data=data)

    def data_axes(self):
        '''Return the domain axis constructs spanned by metadata construct
    data.

    .. versionadded:: (cfdm) 1.7.0

    :Returns:

        `dict`

            The keys of the domain axes constructs spanned by metadata
            construct data.

    **Examples:**

    >>> print(c)
    Constructs:
    {'cellmethod0': <{{repr}}CellMethod: area: mean>,
     'dimensioncoordinate0': <{{repr}}DimensionCoordinate: latitude(5) degrees_north>,
     'dimensioncoordinate1': <{{repr}}DimensionCoordinate: longitude(8) degrees_east>,
     'dimensioncoordinate2': <{{repr}}DimensionCoordinate: time(1) days since 2018-12-01 >,
     'domainaxis0': <{{repr}}DomainAxis: size(5)>,
     'domainaxis1': <{{repr}}DomainAxis: size(8)>,
     'domainaxis2': <{{repr}}DomainAxis: size(1)>}
    >>> c.data_axes()
    {'dimensioncoordinate0': ('domainaxis0',),
     'dimensioncoordinate1': ('domainaxis1',),
     'dimensioncoordinate2': ('domainaxis2',)}

        '''
        if not self._ignore:
            return self._construct_axes.copy()
        else:
            ignore = self._ignore
            out = {}
            for construct_type, keys in self._constructs.items():
                if construct_type not in ignore:
                    for key in keys:
                        _ = self._construct_axes.get(key)
                        if _ is not None:
                            out[key] = _
            # --- End: for

            return out

    def filter_by_type(self, *types):
        '''Select metadata constructs by type.

    .. versionadded:: (cfdm) 1.7.0

    :Parameters:

        types: optional
            Select constructs that have are of any of the given types.

            A type is specified by one of the following strings:

            ==========================  ================================
            *type*                      Construct selected
            ==========================  ================================
            ``'domain_ancillary'``      Domain ancillary constructs
            ``'dimension_coordinate'``  Dimension coordinate constructs
            ``'domain_axis'``           Domain axis constructs
            ``'auxiliary_coordinate'``  Auxiliary coordinate constructs
            ``'cell_measure'``          Cell measure constructs
            ``'coordinate_reference'``  Coordinate reference constructs
            ``'cell_method'``           Cell method constructs
            ``'field_ancillary'``       Field ancillary constructs
            ==========================  ================================

            If no types are provided then all constructs are selected.

    :Returns:

        `{{class}}`
            The selected constructs and their construct keys.

    **Examples:**

    Select dimension coordinate constructs:

    >>> d = c.filter_by_type('dimension_coordinate')

    Select dimension coordinate and field ancillary constructs:

    >>> d = c.filter_by_type('dimension_coordinate',
        'field_ancillary')

        '''
        if types:
            # Ignore the all but the requested construct types
            ignore = set(self._key_base)
            ignore.difference_update(set(types))
            ignore.update(self._ignore)
        else:
            # Keep all construct types
            ignore = self._ignore

        return self.shallow_copy(_ignore=ignore)

    def key(self, default=ValueError()):
        '''Return the construct key of the sole metadata construct.

    .. versionadded:: (cfdm) 1.7.0

    .. seealso:: `get`, `keys`, `value`

    :Parameters:

        default: optional
            Return the value of the *default* parameter if there is
            not exactly one construct. If set to an `Exception`
            instance then it will be raised instead.

    :Returns:

        `str`
            The construct key.

    **Examples:**

    >>> print(c)
    Constructs:
    {'dimensioncoordinate0': <{{repr}}DimensionCoordinate: latitude(5) degrees_north>}
    >>> c.key(
    'dimensioncoordinate0'
    >>> c.value()
    <{{repr}}DimensionCoordinate: latitude(5) degrees_north>

        '''
        if not self:
            return self._default(default, "Can't get key for zero constructs")

        if len(self) > 1:
            return self._default(
                default, "Can't get key for {} constructs".format(len(self)))

        key, _ = self._dictionary().popitem()

        return key

    def new_identifier(self, construct_type):
        '''Return a new, unused construct key.

    .. versionadded:: (cfdm) 1.7.0

    :Parameters:

        construct_type: `str`
            The construct type for which the identifier is being
            created.

            *Parameter example:*
              ``construct_type='dimension_coordinate'``

    :Returns:

        `str`
            The new construct identifier.

    **Examples:**

    >>> c.keys()
    ['domainaxis0',
     'domainaxis1',
     'domainaxis2',
     'dimensioncoordinate2',
     'dimensioncoordinate0',
     'dimensioncoordinate1',
     'cellmethod0']
    >>> c.new_identifier('domain_axis')
    'domainaxis3'
    >>> c.keys()
    ['domainaxis0',
     'domainaxis1',
     'domainaxis2',
     'dimensioncoordinate2',
     'dimensioncoordinate0',
     'dimensioncoordinate1',
     'cellmethod0']

        '''
        construct_type = self._check_construct_type(construct_type)

        keys = self._constructs[construct_type]

        n = len(keys)
        key_base = self._key_base[construct_type]
        key = '{0}{1}'.format(key_base, n)
        while key in keys:
            n += 1
            key = '{0}{1}'.format(key_base, n)

        return key

    def ordered(self):
        '''Return the constructs in their predetermined order.

    For cell method constructs, the predetermined order is that in
    which they where added.

    .. versionadded:: (cfdm) 1.7.0

    :Returns:

         `collections.OrderedDict`
             The constructs and their construct keys, in their
             predetermined order.

    **Examples:**

    >>> print(c)
    onstructs:
    {'cellmethod0': <{{repr}}CellMethod: domainaxis1: domainaxis2: mean>,
     'cellmethod1': <{{repr}}CellMethod: domainaxis3: maximum>}
    >>> c.ordered()
    OrderedDict([('cellmethod0', <{{repr}}CellMethod: domainaxis1: domainaxis2: mean>),
                 ('cellmethod1', <{{repr}}CellMethod: domainaxis3: maximum>)])

        '''
        if len(self._constructs) > 1:
            raise ValueError(
                "Can't order multiple construct types: {!r}".format(self))

        if not len(self):
            # We can always order zero items
            return self.copy()

        if self._ordered_constructs != set(self._constructs):
            raise ValueError(
                "Can't order un-orderable construct type: {!r}".format(self))

        return self._constructs[tuple(self._ordered_constructs)[0]].copy()

    def replace(self, key, construct, axes=None, copy=True):
        '''Replace one metadata construct with another.

    .. note:: No checks on the axes are done.

        '''
        construct_type = self.construct_types().get(key)
        if construct_type is None:
            raise ValueError(
                "Can't replace non-existent construct {!r}".format(key))

        if axes is not None and construct_type in self._array_constructs:
            self._construct_axes[key] = tuple(axes)

<<<<<<< HEAD
        '''
        if types:
            # Ignore all but the requested construct types
            ignore = set(self._key_base)
            ignore.difference_update(set(types))
            ignore.update(self._ignore)
        else:
            # Keep all construct types
            ignore = self._ignore
=======
        if copy:
            construct = construct.copy()
>>>>>>> ab1f99fd

        self._constructs[construct_type][key] = construct

    def shallow_copy(self, _ignore=None):
        '''Return a shallow copy.

    ``copy.copy(f)`` is equivalent to ``f.shallow_copy()``.

    .. versionadded:: (cfdm) 1.7.0

    :Returns:

            The shallow copy.

    **Examples:**

    >>> g = f.shallow_copy()

        '''
        if _ignore is None:
            _ignore = self._ignore

        return type(self)(source=self, copy=False, _ignore=_ignore,
                          _view=False)

<<<<<<< HEAD
    def _view(self, ignore=()):
        '''Return a new constructs container that is a view with the same
    metadata constructs.

    :Parameters:

        ignore: sequence of `str`, optional
            TODO
=======
    def value(self, default=ValueError()):
        '''Return the sole metadata construct.

    .. versionadded:: (cfdm) 1.7.0

    .. seealso:: `get`, `key`, `values`

    :Parameters:

        default: optional
            Return the value of the *default* parameter if there is
            not exactly one construct. If set to an `Exception`
            instance then it will be raised instead.
>>>>>>> ab1f99fd

    :Returns:

            The metadata construct.

    **Examples:**

    >>> print(c)
    Constructs:
    {'dimensioncoordinate0': <{{repr}}DimensionCoordinate: latitude(5) degrees_north>}
    >>> c.key(
    'dimensioncoordinate0'
    >>> c.value()
    <{{repr}}DimensionCoordinate: latitude(5) degrees_north>

        '''
        if not self:
            return self._default(default, "Can't return zero constructs")

        if len(self) > 1:
            return self._default(
                default, "Can't return {} constructs".format(len(self)))

        _, construct = self._dictionary().popitem()

        return construct

# --- End: class<|MERGE_RESOLUTION|>--- conflicted
+++ resolved
@@ -891,18 +891,12 @@
 
     .. seealso:: `construct_types`
 
-<<<<<<< HEAD
-        default: optional
-            Return the value of the *default* parameter if there is
-            not exactly one construct.
-
-            {{default Exception}}
-=======
+        TODO
+
         '''
         x = self._construct_type.get(key)
         if x in self._ignore:
             return
->>>>>>> ab1f99fd
 
         return x
 
@@ -931,17 +925,9 @@
 
     :Parameters:
 
-<<<<<<< HEAD
-        default: optional
-            Return the value of the *default* parameter if there is
-            not exactly one construct.
-
-            {{default Exception}}
-=======
         data: `bool`, optional
             If False then do not copy data contained in the metadata
             constructs. By default such data are copied.
->>>>>>> ab1f99fd
 
     :Returns:
 
@@ -1043,7 +1029,7 @@
     Select dimension coordinate and field ancillary constructs:
 
     >>> d = c.filter_by_type('dimension_coordinate',
-        'field_ancillary')
+    ...                      'field_ancillary')
 
         '''
         if types:
@@ -1205,20 +1191,8 @@
         if axes is not None and construct_type in self._array_constructs:
             self._construct_axes[key] = tuple(axes)
 
-<<<<<<< HEAD
-        '''
-        if types:
-            # Ignore all but the requested construct types
-            ignore = set(self._key_base)
-            ignore.difference_update(set(types))
-            ignore.update(self._ignore)
-        else:
-            # Keep all construct types
-            ignore = self._ignore
-=======
         if copy:
             construct = construct.copy()
->>>>>>> ab1f99fd
 
         self._constructs[construct_type][key] = construct
 
@@ -1244,16 +1218,6 @@
         return type(self)(source=self, copy=False, _ignore=_ignore,
                           _view=False)
 
-<<<<<<< HEAD
-    def _view(self, ignore=()):
-        '''Return a new constructs container that is a view with the same
-    metadata constructs.
-
-    :Parameters:
-
-        ignore: sequence of `str`, optional
-            TODO
-=======
     def value(self, default=ValueError()):
         '''Return the sole metadata construct.
 
@@ -1267,7 +1231,6 @@
             Return the value of the *default* parameter if there is
             not exactly one construct. If set to an `Exception`
             instance then it will be raised instead.
->>>>>>> ab1f99fd
 
     :Returns:
 
