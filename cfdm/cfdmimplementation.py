from . import (
    CF,
    AuxiliaryCoordinate,
    Bounds,
    CellConnectivity,
    CellMeasure,
    CellMethod,
    CoordinateConversion,
    CoordinateReference,
    Count,
    Datum,
    DimensionCoordinate,
    Domain,
    DomainAncillary,
    DomainAxis,
    DomainTopology,
    Field,
    FieldAncillary,
    Index,
    InteriorRing,
    InterpolationParameter,
    List,
    NodeCountProperties,
    PartNodeCountProperties,
    Quantization,
    TiePointIndex,
)
from .abstract import Implementation
from .data import (
    AggregatedArray,
    BoundsFromNodesArray,
    CellConnectivityArray,
    Data,
    GatheredArray,
    H5netcdfArray,
    NetCDF4Array,
    PointTopologyArray,
    RaggedContiguousArray,
    RaggedIndexedArray,
    RaggedIndexedContiguousArray,
    SubsampledArray,
    ZarrArray,
)


class CFDMImplementation(Implementation):
    """A container for the CF data model implementation.

    .. versionadded:: (cfdm) 1.7.0

    """

    def __repr__(self):
        """Called by the `repr` built-in function.

        x.__repr__() <==> repr(x)

        """
        return f"<{self.__class__.__name__}: >"

    def _get_domain_compression_variable(self, variable_type, domain):
        """Get the compression variable of a type of compressed data.

        ..versionadded:: (cfdm) 1.9.0.0

        :Parameters:

            variable_type: `str`

            domain: Domain construct

        :Returns:

            Compression variable or `None`

        """
        if variable_type == "count":
            compression_types = (
                "ragged contiguous",
                "ragged indexed contiguous",
            )
        elif variable_type == "index":
            compression_types = ("ragged indexed", "ragged indexed contiguous")
        elif variable_type == "list":
            compression_types = ("gathered",)
        else:
            raise ValueError(
                f"Invalid value for 'variable_type': {variable_type!r}"
            )

        constructs = self.get_constructs(domain, data=True)

        variable = None
        for key, c in constructs.items():
            compression_type = self.get_compression_type(c)
            if compression_type not in compression_types:
                continue

            data = self.get_data(c, None)
            if data is None:
                continue

            if variable_type == "count":
                variable1 = data.get_count(None)
            elif variable_type == "index":
                variable1 = data.get_index(None)
            elif variable_type == "list":
                variable1 = data.get_list(None)

            if variable1 is None:
                continue

            if variable is not None and not self.equal_components(
                variable, variable1
            ):
                raise ValueError(
                    "Can't write domain variable from {!r} that is "
                    "associated with multiple count variables".format(domain)
                )

            variable = variable1

        return variable

    def bounds_insert_dimension(self, bounds, position):
        """Insert a new dimension into bounds data.

        :Parameters:

            bounds: bounds component

            position: `int`

        :Returns:

            Bounds component

        """
        return bounds.insert_dimension(position=position)

    def climatological_time_axes(self, construct):
        """Return all axes which are climatological time axes.

        .. versionadded:: (cfdm) 1.9.0.0

        :Parameters:

            construct: field or domain construct

        :Returns:

            `set`

        """
        return construct.climatological_time_axes()

    def conform_geometry_variables(self, field):
        """Collate geometry variable properties.

        .. versionadded:: (cfdm) 1.8.0

        :Parameters:

            field: field construct

        :Returns:

            `bool`

        """
        out = {"node_count": {}, "part_node_count": {}, "interior_ring": {}}

        for coord in self.get_auxiliary_coordinates(field).values():
            for variable in out:
                x = getattr(self, "get_" + variable)(coord)
                if x is None:
                    continue

                for k, v in x.properties().items():
                    if k not in out[variable]:
                        out[variable][k] = v
                    elif v != out[variable][k]:
                        return False

        for coord in self.get_auxiliary_coordinates(field).values():
            for variable in out:
                x = getattr(self, "get_" + variable)(coord)
                if x is None:
                    continue

                x.set_properties(out[variable])

        return True

    def construct_insert_dimension(self, construct, position):
        """Insert a new dimension into metadata construct data.

        :Parameters:

            construct: construct

            position: `int`

        :Returns:

            construct

        """
        return construct.insert_dimension(position=position)

    def copy_construct(self, construct):
        """Return a deep copy of a construct.

        :Returns:

        The deep copy.

        """
        return construct.copy()

    def convert(self, field=None, construct_id=None):
        """Convert a metadata construct into a field construct.

        Only metadata constructs that can have data may be converted
        and they can be converted even if they do not actually have
        any data. Constructs such as cell methods which cannot have
        data cannot be converted.

        :Parameters:

            field: field construct

            construct_id: `str`

        :Returns:

            Field construct

        """
        return field.convert(construct_id, full_domain=False)

    def data_insert_dimension(self, data, position):
        """Insert a new dimension into a data array.

        :Parameters:

            bounds: data

            position: `int`

        :Returns:

                The new data array

        """
        return data.insert_dimension(position=position)

    def del_parameter(self, parent, parameter, default=None):
        """Delete a parameter from a component.

        .. versionadded:: (cfdm) 1.12.2.0

        :Parameters:

            parent:
                The component.

            parameter: `str`
                The name of the parameter.

            default: optional
                Return the value of the *default* parameter if the
                parameter has not been set.

        :Returns:

            `dict`
                The deleted parameter.

        """
        return parent.del_parameter(parameter, default)

    def del_properties(self, construct, props):
        """Remove a property from a construct.

        .. versionadded:: (cfdm) 1.11.0.0

        :Parameters:

            construct: construct

            props: (sequence of) `str`

            default: optional

        :Returns:

            `dict`
                The deleted properties, if any

        """
        return construct.del_properties(props)

    def del_property(self, construct, prop, default):
        """Remove a property from a construct.

        :Parameters:

            construct: construct

            prop: `str`

            default: optional

        :Returns:

                The value of the deleted property

        """
        return construct.del_property(prop, default)

    def field_insert_dimension(self, field, position=0, axis=None):
        """Insert a new dimension into field construct data.

        :Parameters:

            field: field construct

            position: `int`

            axis: optional

        :Returns:

            field construct

        """
        return field.insert_dimension(axis, position=position)

    def get_array(self, data):
        """Return the data as a `numpy` array.

        :Parameters:

            data: data instance

        :Returns:

            `numpy.ndarray`

        """
        return data.array

    def get_auxiliary_coordinates(self, field, axes=None, exact=False):
        """Returns auxiliary coordinates that span particular axes.

        If no axes are specified then all auxiliary coordinate constructs
        are returned.

        If axes are specified then auxiliary coordinate constructs whose
        data arrays span those axes, and possibly other axes, are
        returned.

        :Parameters:

            axes: sequence of `str`

        :Returns:

            `dict`

        """
        # To avoid mutable default argument (an anti-pattern) of axes=[]
        if axes is None:
            return field.auxiliary_coordinates(todict=True)

        if exact:
            axis_mode = "exact"
        else:
            axis_mode = "and"

        return field.auxiliary_coordinates(
            filter_by_axis=axes, axis_mode=axis_mode, todict=True
        )

    def get_bounds(self, parent, default=None):
        """Return the bounds of a construct.

        :Parameters:

            parent: construct with bounds

            default: optional

        :Returns:

            Bounds component

        """
        return parent.get_bounds(default=default)

    def get_bounds_ncvar(self, parent, default=None):
        """Return the netCDF variable name of the bounds.

        :Parameters:

            parent: construct with bounds

            default: optional

        :Returns:

            `str`

        """
        bounds = parent.get_bounds(None)
        if bounds is None:
            return default

        return self.nc_get_variable(bounds, default=default)

    def get_cell_connectivities(self, parent):
        """Return the cell connectivities from a parent.

        .. versionadded:: (cfdm) NEXTVERSION

        :Parameters:

            parent: `Field` or `Domain`
                The parent object.

        :Returns:

            `dict`
                A dictionary whose values are cell connectivity
                objects, keyed by unique identifiers.

        """
        return parent.cell_connectivities(todict=True)

    def get_cell_measures(self, field):
        """Return all of the cell measure constructs of a field.

        :Parameters:

            field: field construct

        :Returns:

        """
        return field.cell_measures()

    def get_cell_methods(self, field):
        """Return all of the cell method constructs of a field.

        :Parameters:

            field: field construct

        :Returns:

        """
        return field.cell_methods()

    def get_cell_method_axes(self, cell_method, default=None):
        """Return the axes of a cell method construct.

        :Parameters:

            cell_method: cell method construct

            default: optional

        :Returns:

            `tuple`

        """
        return cell_method.get_axes(default=default)

    def get_cell_method_string(self, cell_method):
        """Return the `str` representation of a cell method construct.

        :Parameters:

            cell_method: cell method construct

        :Returns:

            `str`

        """
        return str(cell_method)

    def get_cell_method_qualifiers(self, cell_method):
        """Return the `str` representation of a cell method construct.

        :Parameters:

            cell_method: cell method construct

        :Returns:

            `str`

        """
        return cell_method.qualifiers()

    def get_compressed_array(self, data):
        """Return the data in its compressed form .

        :Parameters:

            data: data instance

        :Returns:

            `numpy.ndarray`

        """
        return data.compressed_array

    def get_compressed_axes(self, field_or_domain, key=None, construct=None):
        """Return the axes that have been compressed.

        :Parameters:

            field_or_domain: field or domain construct

            key: `str`, optional

            construct: optional
                If *construct* is set must *key* be set, too.

        :Returns:

            `list` of `str`
                The domain axis identifiers of dimensions that are
                compressed.

        """
        if construct is not None:
            data = self.get_data(construct)
            data_axes = self.get_construct_data_axes(field_or_domain, key)
            return [data_axes[i] for i in self.get_data_compressed_axes(data)]

        if self.is_field(field_or_domain):
            field = field_or_domain
            data = self.get_data(field)
            data_axes = self.get_field_data_axes(field)
            return [data_axes[i] for i in self.get_data_compressed_axes(data)]

        # For a domain construct, work out the compression axes from
        # its metadata constucts.
        domain = field_or_domain

        compression_types = (
            "gathered",
            "ragged indexed contiguous",
            "ragged indexed",
            "ragged contiguous",
            "subsampled",
        )

        compressed_axes = {
            compression_type: set() for compression_type in compression_types
        }

        constructs = self.get_constructs(domain, data=True)

        for key, c in constructs.items():
            compression_type = self.get_compression_type(c)
            if not compression_type:
                continue

            data_axes = self.get_construct_data_axes(domain, key)
            if not data_axes:
                continue

            data = self.get_data(c, None)
            if data is None:
                continue

            compressed_axes[compression_type].update(
                [data_axes[i] for i in self.get_data_compressed_axes(data)]
            )

        # The order of the following loop matters
        for compression_type in compression_types:
            if compressed_axes[compression_type]:
                return list(compressed_axes[compression_type])

        return []

    def get_compression_type(self, construct):
        """Returns the type of compression applied.

        :Parameters:

            construct:

        :Returns:

            `tuple`

        """
        # For a constructs with data, work out the compression type
        # from the data itself.
        if not self.is_domain(construct):
            data = construct.get_data(None)
            if data is None:
                return ""

            return data.get_compression_type()

        # For a domain construct, work out the compression type from
        # its metadata constucts.
        constructs = self.get_constructs(construct, data=True)

        compression_types = set()

        for c in constructs.values():
            data = c.get_data(None)
            if data is None:
                continue

            #            try:
            #                geometry = c.has_geometry()
            #            except AttributeError:
            #                pass
            #            else:
            #                if geometry:
            #                    # This construct has geometry cells, so does not
            #                    # count as being compressed, for the current
            #                    # purpose.
            #                    continue
            #            # --- End: try

            compression_types.add(data.get_compression_type())

        # The order of the following tests matters
        if "gathered" in compression_types:
            return "gathered"

        elif "ragged indexed contiguous" in compression_types or (
            "ragged indexed" in compression_types
            and "ragged contiguous" in compression_types
        ):
            return "ragged indexed contiguous"

        elif "ragged indexed" in compression_types:
            return "ragged indexed"

        elif "ragged contiguous" in compression_types:
            return "ragged contiguous"

        else:
            return ""

    def get_construct_data_axes(self, field, key):
        """Returns the construct keys of the spanned axes.

        That is, returns the construct keys of the domain axis
        constructs spanned by a metadata construct.

        :Parameters:

            field: field or domain construct

            key: `str`

        :Returns:

            `tuple` or `None`
                The axis identifiers (may be an empty tuple), or
                `None` if there is no data.

        """
        try:
            return field.constructs.data_axes()[key]
        except KeyError:
            return None

    def get_construct_type(self, variable):
        """Return the construct type of a variable.

        .. versionadded:: (cfdm) 1.10.0.1

        :Parameters:

            variable: object
                The object to get a construct type from.

        :Returns:

            `str` or `None`
                The construct type, or `None` if the variable is not a
                construct.

        """
        return getattr(variable, "construct_type", None)

    def get_constructs(self, field, axes=(), data=False):
        """Return constructs that span particular axes.

        If no axes are specified then all constructs are returned.

        If axes are specified then constructs whose data arrays span those
        axes, and possibly other axes, are returned.

        :Parameters:

            field: `Field` or `Domain`

            axes: sequence of `str`

            data: `bool`
                If True then only return constructs that can contain data.

        :Returns:

            `dict`

        """
        if data:
            return field.constructs.filter_by_data(todict=True)

        return field.constructs.filter_by_axis(
            *axes, axis_mode="and", todict=True
        )

    def get_coordinate_reference_coordinates(self, coordinate_reference):
        """Return the coordinates of a coordinate reference construct.

        :Parameters:

            coordinate_reference: coordinate reference construct

        :Returns:

            `set`

        """
        return coordinate_reference.coordinates()

    def get_coordinate_conversion_parameters(self, coordinate_reference):
        """Gets the coordinate reference conversion parameters.

        Specifically, returns the coordinate conversion parameters of a
        coordinate reference construct.

        :Parameters:

            coordinate_reference: coordinate reference construct

        :Returns:

            `dict`

        """
        return coordinate_reference.coordinate_conversion.parameters()

    def get_coordinate_references(self, field):
        """Return all of the coordinate reference constructs of a field.

        :Parameters:

            field: field construct

        :Returns:

        """
        return field.coordinate_references()

    def get_coordinates(self, f):
        """Return all of the coordinate constructs of a field or domain.

        :Parameters:

            f: field or domain construct

        :Returns:

        """
        return f.coordinates()

    def get_data_calendar(self, data, default=None):
        """Return the calendar of date-time data.

        :Parameters:

            data: `data instance

            default: optional

        :Returns:

            `str`

        """
        return data.get_calendar(default=default)

    def get_data_compressed_axes(self, data):
        """Return the indices of the axes that have been compressed.

        :Parameters:

            data: data instance

        :Returns:

            `list` of `int`

        """
        return data.get_compressed_axes()

    def get_data_ndim(self, parent):
        """Return the number of dimensions spanned by the data array.

        :Parameters:

            parent:
                The object containing the data array.

        :Returns:

            `int`
                The number of dimensions spanned by the data array.

        **Examples**

        >>> w = cfdm.implementation()
        >>> d = cfdm.DimensionCoordinate(
        ...     properties={
        ...         'standard_name': 'latitude', 'units': 'degrees_north'},
        ...     data=cfdm.Data(range(180))
        ... )
        >>> d
        <DimensionCoordinate: latitude(180) degrees_north>
        >>> w.get_data_ndim(d)
        1

        >>> b = cfdm.Bounds(
        ...     properties={
        ...         'standard_name': 'latitude', 'units': 'degrees_north'},
        ...     data=cfdm.Data(numpy.arange(360).reshape(180, 2))
        ... )
        >>> b
        <Bounds: latitude(180, 2) degrees_north>
        >>> w.get_data_ndim(b)
        2

        """
        return parent.data.ndim

    def get_data_shape(self, parent, isdata=False):
        """Return the shape of the data array.

        :Parameters:

            parent:
                The object containing the data array.

            isdata: `bool`
                If True then the parent is already a data object

        :Returns:

            `tuple`
                The shape of the data array.

        **Examples**

        >>> w = cfdm.implementation()
        >>> d = cfdm.DimensionCoordinate(
        ...     properties={
        ...         'standard_name': 'latitude', 'units': 'degrees_north'},
        ...     data=cfdm.Data(range(180))
        ... )
        >>> d
        <DimensionCoordinate: latitude(180) degrees_north>
        >>> w.get_data_shape(d)
        (180,)

        >>> b = cfdm.Bounds(
        ...     properties={
        ...         'standard_name': 'latitude', 'units': 'degrees_north'},
        ...     data=cfdm.Data(numpy.arange(360).reshape(180, 2))
        ... )
        >>> b
        <Bounds: latitude(180, 2) degrees_north>
        >>> w.get_data_shape(b)
        (180, 2)

        """
        if isdata:
            return parent.shape

        return parent.data.shape

    def get_data_size(self, parent):
        """Return the number of elements in the data array.

        :Parameters:

            parent:
                The object containing the data array.

        :Returns:

            `int`
                The number of elements in the data array.

        **Examples**

        >>> w = cfdm.implementation()
        >>> d = cfdm.DimensionCoordinate(
        ...     properties={
        ...         'standard_name': 'latitude', 'units': 'degrees_north'},
        ...     data=cfdm.Data(range(180))
        ... )
        >>> d
        <DimensionCoordinate: latitude(180) degrees_north>
        >>> w.get_data_size(d)
        180

        >>> b = cfdm.Bounds(
        ...     properties={
        ...         'standard_name': 'latitude', 'units': 'degrees_north'},
        ...     data=cfdm.Data(numpy.arange(360).reshape(180, 2))
        ... )
        >>> b
        <Bounds: latitude(180, 2) degrees_north>
        >>> w.get_data_size(b)
        360

        """
        return parent.data.size

    def get_data_units(self, data, default=None):
        """Return the units of data.

        :Parameters:

            data: data instance

            default: optional

        :Returns:

            `str`

        """
        return data.get_units(default=default)

    def get_datum(self, coordinate_reference):
        """Return the datum of a coordinate reference construct.

        :Parameters:

              coordinate_reference: coordinate reference construct

        :Returns:

            Datum component

        """
        return coordinate_reference.datum

    def get_datum_parameters(self, ref):
        """Returns coordinate reference datum parameter-valued terms.

        :Parameters:

            coordinate_reference: `CoordinateReference`

        :Returns:

            `dict`

        """
        return ref.datum.parameters()

    def get_dimension_coordinates(self, field):
        """Return all of the dimension coordinate constructs of a field.

        :Parameters:

            field: field construct

        :Returns:

        """
        return field.dimension_coordinates()

    def get_domain_ancillaries(self, field):
        """Return all of the domain ancillary constructs of a field.

        :Parameters:

            field: field construct

        :Returns:

        """
        return field.domain_ancillaries()

    def get_domain_axes(self, field):
        """Return all of the domain axis constructs of a field.

        :Parameters:

            field: field construct

        :Returns:

        """
        return field.domain_axes()

    def get_domain_axis_size(self, field, axis):
        """Return the size a of domrain axis construct.

        :Parameters:

            field: field construct

            axis: `str`

        :Returns:

        """
        return field.domain_axes(todict=True)[axis].get_size()

    def get_domain_topologies(self, parent):
        """Return the domain topologies from  a parent.

        .. versionadded:: (cfdm) NEXTVERSION

        :Parameters:

            parent: `Field` or `Domain`
                The parent object.

        :Returns:

            `dict`
                A dictionary whose values are domain topology objects,
                keyed by unique identifiers.

        """
        return parent.domain_topologies(todict=True)

    def get_sample_dimension_position(self, construct):
        """Returns the position of the compressed data sample dimension.

        :Parameters:

            construct: construct

        :Returns:

            `int`

        """
        return construct.get_data().get_compressed_dimension()

    def nc_get_geometry_variable(self, field, default=None):
        """Return the netCDF variable name of the geometry container.

        .. versionadded:: (cfdm) 1.8.0

        :Parameters:

        :Returns:

            `str`

        """
        return field.nc_get_geometry_variable(default)

    def nc_get_group_attributes(self, field):
        """Returns the netCDF sub-group attribtues for the field.

        .. versionadded:: (cfdm) 1.8.6

        :Parameters:

            field: field construct

        :Returns:

            `dict`

        """
        return field.nc_group_attributes()

    def nc_get_variable_groups(self, field):
        """Return the netCDF groups for the field construct.

        .. versionadded:: (cfdm) 1.8.6

        :Parameters:

            field: field construct

        :Returns:

            `tuple`

        """
        return field.nc_variable_groups()

    def nc_get_hdf5_chunksizes(self, data):
        """Get the HDF5 chunking strategy for the data.

        Deprecated at 1.12.2.0 and is no longer available. Use
        `nc_get_dataset_chunksizes` instead.

        ..versionadded:: (cfdm) 1.7.2

        """
        raise NotImplementedError(
            "Deprecated at version 1.12.2.0. "
            "Use 'nc_get_dataset_chunksizes' instead."
        )

    def nc_get_dataset_chunksizes(self, data):
        """Get the dataset chunking strategy for the data.

        ..versionadded:: (cfdm) 1.12.2.0

        :Parameters:

            data: `Data`

        :Returns:

            `tuple` or `int` or `str` or `None`
                The dataset chunking strategy.

        """
        return data.nc_dataset_chunksizes()

    def nc_get_dataset_shards(self, data):
<<<<<<< HEAD
        """Get the dataset sharding strategy for the data.
=======
        """Get the Zarr dataset sharding strategy for the data.
>>>>>>> e0ee2462

        ..versionadded:: (cfdm) NEXTVERSION

        :Parameters:

            data: `Data`

        :Returns:

            `int` or `tuple` or `None`
                The dataset sharding strategy.

        """
        return data.nc_dataset_shards()

    def nc_get_sample_dimension(self, count, default=None):
        """Return the name of the netCDF sample dimension.

        :Returns:

            `str`
                The name of the netCDF sample dimension.

        """
        return count.nc_get_sample_dimension(default=default)

    def nc_is_unlimited_axis(self, field, axis):
        """Whether a domain axis matches a netCDF unlimited dimension.

        .. versionadded:: (cfdm) 1.7.0

        :Parameters:

            field: `Field`

        :Returns:

            `set`
                The selection of domain axis construct identifiers that are
                unlimited.

        """
        domain_axis = field.constructs.get(axis)
        if domain_axis is None:
            return False

        return domain_axis.nc_is_unlimited()

    def nc_set_unlimited_axis(self, field, axis):
        """Sets a domain axis to match a netCDF unlimited dimension.

        .. versionadded:: (cfdm) 1.7.4

        :Parameters:

            field: `Field`

            axis: `str`
                Domain axis construct key.

        :Returns:

            `None`

        """
        domain_axis = field.constructs.get(axis)
        if domain_axis is None:
            return

        domain_axis.nc_set_unlimited(True)

    def nc_get_global_attributes(self, field):
        """Return the netCDF global attributes.

        :Parameters:

            field: field construct

        :Returns:

            `dict`

        """
        return field.nc_global_attributes()

    def nc_set_global_attributes(self, field, attributes):
        """Set netCDF global attributes.

        .. versionadded:: (cfdm) 1.7.0

        :Parameters:

            field: field construct

            attributes: `dict`

        :Returns:

            `None`

        """
        for attr, value in attributes.items():
            field.nc_set_global_attribute(attr, value)

    def nc_set_group_attributes(self, field, attributes):
        """Set netCDF group attributes.

        .. versionadded:: (cfdm) 1.8.6

        :Parameters:

            field: field construct

            attributes: `dict`

        :Returns:

            `None`

        """
        for attr, value in attributes.items():
            field.nc_set_group_attribute(attr, value)

    def nc_set_dataset_chunksizes(self, data, chunksizes):
        """Set the dataset chunking strategy for the data.

        ..versionadded:: (cfdm) 1.12.2.0

        :Parameters:

            data: `Data`

            chunksizes: `int` or `str` or `None` or `dict` or a sequence
                Set the chunking strategy when writing to a netCDF4
                file.

        :Returns:

            `None`

        """
        return data.nc_set_dataset_chunksizes(chunksizes)

    def nc_set_hdf5_chunksizes(self, data, chunksizes):
        """Set the HDF5 chunking strategy for the data.

        Deprecated at 1.12.2.0 and is no longer available. Use
        `nc_set_dataset_chunksizes` instead.

        ..versionadded:: (cfdm) 1.11.2.0

        """
        raise NotImplementedError(
            "Deprecated at version 1.12.2.0. "
            "Use 'nc_set_dataset_chunksizes' instead."
        )

    def nc_set_dataset_shards(self, data, shards):
<<<<<<< HEAD
        """Set the dataset sharding strategy for the data.
=======
        """Set the Zarr dataset sharding strategy for the data.
>>>>>>> e0ee2462

        ..versionadded:: (cfdm) NEXTVERSION

        :Parameters:

            data: `Data`

            shards: `None` or `int` or sewunce of `int`
                Set the sharding strategy when writing to a Zarr
                dataset.

        :Returns:

            `None`

        """
        return data.nc_set_dataset_shards(shards)

    def parameters(self, parent):
        """Return all parameters from a component.

        .. versionadded:: (cfdm) 1.12.2.0

        :Parameters:

            parent:
                The component.

        :Returns:

            `dict`
                The parameters.

        """
        return parent.parameters()

    def equal_components(self, construct0, construct1, ignore_type=False):
        """Whether or not two field construct components are equal.

        A "component" is either a metadata construct or a metadata
        construct component (such as a bounds component).

        .. versionadded::: (cfdm) 1.8.6.0

        :Parameter:

            construct0: construct

            construct1: construct

            ignore_type: `bool`, optional

        :Retuns:

            `bool`

        """
        return construct0.equals(
            construct1, ignore_type=ignore_type, verbose=0
        )

    def equal_constructs(self, construct0, construct1, ignore_type=False):
        """Whether or not two field construct components are equal.

        A "component" is either a metadata construct or a metadata
        construct component (such as a bounds component).

        .. versionadded::: (cfdm) 1.7.0

        :Parameter:

            construct0: construct

            construct1: construct

            ignore_type: `bool`, optional

        :Retuns:

            `bool`

        """
        raise NotImplementedError(
            "Deprecated at version 1.8.6.0. Use 'equal_components' instead."
        )

    def equal_properties(self, property_value0, property_value1):
        """Whether or not two property values are equal.

        :Parameter:

            property_value0:

            property_value1:

        :Retuns:

            `bool`

        """
        field = self.get_class("Field")()
        return field._equals(property_value0, property_value1)

    def equal_datums(self, coordinate_reference0, coordinate_reference1):
        """Whether or not two coordinate reference datums are equal.

        :Parameters:

            coordinate_reference0: coordinate reference construct

            coordinate_reference1: coordinate reference construct

        :Returns:

            `bool`

        """
        datum0 = coordinate_reference0.datum
        datum1 = coordinate_reference1.datum
        return datum0.equals(datum1)

    def get_construct_data_size(self, construct):
        """Return the size of a construct's data.

        :Parameters:

            construct: construct

        :Returns:

            `int`

        """
        return construct.data.size

    def nc_get_external(self, parent):
        """Return whether a construct is external.

        :Parameters:

            parent:
                The object

        :Returns:

            `bool`
                Whether the construct is external.

        """
        if not hasattr(parent, "nc_get_external"):
            return False

        return parent.nc_get_external()

    def get_field_ancillaries(self, field):
        """Return the field ancillaries of a field.

        :Parameters:

            field:
                The field object.

        :Returns:

            `dict`
                A dictionary whose values are field ancillary objects, keyed
                by unique identifiers.

        **Examples**

        >>> w = cfdm.implementation()
        >>> f = cfdm.example_field(1)
        >>> w.get_field_ancillaries(f)
        <Constructs: field_ancillary(1)>

        """
        return field.field_ancillaries()

    def get_field_data_axes(self, field):
        """Returns the construct keys of the field's data dimensions.

        :Parameters:

            field: field construct

        :Returns:

            `tuple`

        """
        return field.get_data_axes()

    def get_filenames(self, parent, normalise=True):
        """Return the name of the file or files containing the data.

        :Parameters:

            parent:

            normalise: `bool`, optional
                If True (the default) then normalise the filenames by
                applying any text substitutions and resolving the name
                to an absolute path. If False then neither of these is
                carried out.

                .. versionadded:: (cfdm) 1.12.0.0

        :Returns:

            `set`

        """
        return parent.get_filenames(normalise=normalise)

    def get_data_max(self, parent):
        """Use `get_data_maximum` instead (since cfdm version 1.8.0)."""
        raise NotImplementedError(
            "Use `get_data_maximum` instead (since cfdm version 1.8.0)."
        )

    def get_data_maximum(self, parent):
        """Return the maximum value of the data.

        :Parameters:

            parent:

        :Returns:

            Scalar `Data` instance

        """
        return parent.data.max(squeeze=True)

    def get_data_sum(self, parent):
        """Return the sum of the data.

        :Parameters:

            parent:

        :Returns:

            Scalar `Data` instance

        """
        return parent.data.sum(squeeze=True)

    def get_count(self, construct):
        """Return the count variable of compressed data.

        :Parameters:

            construct: construct

        :Returns:

            Count variable or `None`

        """
        if not self.is_domain(construct):
            return construct.get_data().get_count(default=None)

        # For a domain construct, get the count variable from its
        # metadata constucts.
        return self._get_domain_compression_variable("count", construct)

    def get_index(self, construct):
        """Return the index variable of compressed data.

        :Parameters:

            construct: construct

        :Returns:

            Index variable or `None`

        """
        if not self.is_domain(construct):
            return construct.get_data().get_index(default=None)

        # For a domain construct, get the index variable from its
        # metadata constucts.
        return self._get_domain_compression_variable("index", construct)

    def get_inherited_properties(self, parent):
        """Return all inherited properties.

        .. versionadded:: (cfdm) 1.8.6

        :Parameters:

            parent:
                The object that inherits the properties.

        :Returns:

            `dict`
                The inherited property names and their values

        """
        return parent.inherited_properties()

    def get_interior_ring(self, construct):
        """Return the interior ring variable of geometry coordinates.

        :Parameters:

            construct: construct

        :Returns:

            Interior ring variable or `None`

        """
        return construct.get_interior_ring(default=None)

    def get_interpolation_name(self, construct, default=None):
        """Return the interior ring variable of geometry coordinates.

        .. versionadded:: (cfdm) 1.10.0.0

        :Parameters:

            construct: construct

            default:

        :Returns:

            `str`

        """
        try:
            return self.get_data_source(construct).get_interpolation_name(
                default
            )
        except AttributeError:
            return default

    def get_list(self, construct):
        """Return the list variable of compressed data.

        :Parameters:

            construct: construct

        :Returns:

            List variable or `None`

        """
        if not self.is_domain(construct):
            return construct.get_data().get_list(default=None)

        # For a domain construct, get the list variable from its
        # metadata constucts.
        return self._get_domain_compression_variable("list", construct)

    def get_measure(self, cell_measure):
        """Return the measure property of a cell measure construct.

        :Parameters:

            cell_measure:
                The cell measure object.

        :Returns:

            `str` or `None`
                The measure property, or `None` if it has not been set.

        **Examples**

        >>> w = cfdm.implementation()
        >>> c = cfdm.CellMeasure(
        ...     measure='area', properties={'units': 'km2'},
        ...     data=cfdm.Data(numpy.arange(73*96).reshape(73, 96))
        ... )
        >>> c
        <CellMeasure: measure:area(73, 96) km2>
        >>> w.get_measure(c)
        'area'

        """
        return cell_measure.get_measure(default=None)

    #    def get_mesh_id(self, parent):
    #        """TODOUGRID."""
    #        try:
    #            return parent.get_mesh_id(None)
    #        except AttributeError:
    #            return

    def get_original_filenames(self, parent):
        """Get the original names of the files containing the construct.

        :Parameters:

            parent: Construct
                The construct to query of original filenames.

        :Returns:

            `set`
                The original filenames

        """
        return parent.get_original_filenames()

    def nc_get_dimension(self, parent, default=None):
        """Return the netCDF variable name.

        :Parameters:

            parent:
                The object containing the data array.

            default: `str`, optional

        :Returns:

            `str`
                The netCDF dimension name.

        """
        return parent.nc_get_dimension(default=default)

    def nc_get_variable(self, construct, default=None):
        """Return the netCDF variable name.

        :Parameters:

            parent:

            default: `str`, optional

        :Returns:

            `str`
                The netCDF variable name.

        """
        return construct.nc_get_variable(default=default)

    def get_node_count(self, construct):
        """Return the node count variable of geometry coordinates.

        .. versionadded:: (cfdm) 1.8.0

        :Parameters:

            construct: construct

        :Returns:

            Node count variable or `None`

        """
        return construct.get_node_count(default=None)

    def get_parameter(self, parent, parameter, default=None):
        """Get a parameter value from a component.

        .. versionadded:: (cfdm) 1.12.2.0

        :Parameters:

            parent:
                The component.

            parameter: `str`
                The name of the parameter.

            default: optional
                Return the value of the *default* parameter if the
                parameter has not been set.

        :Returns:

            `None`

        """
        return parent.get_parameter(parameter, default=default)

    def get_part_node_count(self, construct):
        """Return the part node count variable of geometry coordinates.

        .. versionadded:: (cfdm) 1.8.0

        :Parameters:

            construct: construct

        :Returns:

            Part node count variable or `None`

        """
        return construct.get_part_node_count(default=None)

    def get_properties(self, parent):
        """Return all properties.

        :Parameters:

            parent:
                The object containing the properties.

        :Returns:

            `dict`
                The property names and their values

        **Examples**

        >>> w = cfdm.implementation()
        >>> d = cfdm.DimensionCoordinate(
        ...     properties={
        ...         'standard_name': 'latitude',
        ...         'units': 'degrees_north',
        ...         'foo': 'bar'
        ...     },
        ...     data=cfdm.Data(range(180))
        ... )
        >>> d
        <DimensionCoordinate: latitude(180) degrees_north>
        >>> w.get_properties(d)
        {'standard_name': 'latitude', 'units': 'degrees_north', 'foo': 'bar'}

        """
        try:
            return parent.properties()
        except AttributeError:
            return {}

    def get_property(self, construct, prop, default=None):
        """Return a property of a construct.

        :Parameters:

            construct:

            prop: `str`

            default: optional

        :Returns:

                The property value.

        """
        try:
            return construct.get_property(prop, default=default)
        except AttributeError:
            return default

    def get_quantization(self, construct, default=None):
        """Get quantization metadata.

        :Parameters:

            construct:

            default: optional

        :Returns:

            `str` or `None`
                The geometry type.

        """
        try:
            return construct.get_quantization(default=default)
        except AttributeError:
            return default

    def get_quantize_on_write(self, construct, default=None):
        """Get a quantize-on-write instruction form a construct.

        :Parameters:

            construct:
                The construct.

            default: optional
                Return the value of the *default* parameter if a
                uantize-on-write instruction has not been set.

        :Returns:

            `Quantization`

        """
        try:
            return construct.get_quantize_on_write(default=default)
        except AttributeError:
            return default

    def get_geometry(self, construct, default=None):
        """Return the geometry type of coordinates.

        :Parameters:

            construct:

            default: optional

        :Returns:

            `str` or `None`
                The geometry type.

        """
        return construct.get_geometry(default=default)

    def get_data(self, parent, default=None):
        """Return the data array.

        :Parameters:

            parent:
                The object containing the data array.

        :Returns:

                The data.

        **Examples**

        >>> w = cfdm.implementation()
        >>> d = cfdm.DimensionCoordinate(
        ...     properties={
        ...         'standard_name': 'latitude', 'units': 'degrees_north'},
        ...     data=cfdm.Data(range(180))
        ... )
        >>> d
        <DimensionCoordinate: latitude(180) degrees_north>
        >>> w.get_data(d)
        <Data(180): [0, ..., 179] degrees_north>

        >>> b = cfdm.Bounds(
        ...     properties={
        ...         'standard_name': 'latitude', 'units': 'degrees_north'},
        ...     data=cfdm.Data(numpy.arange(360).reshape(180, 2))
        ... )
        >>> b
        <Bounds: latitude(180, 2) degrees_north>
        >>> w.get_data(b)
        <Data(180, 2): [[0, ..., 359]] degrees_north>

        """
        try:
            return parent.get_data(default=default)
        except AttributeError:
            return default

    def get_data_axes(self, parent, key, default=None):
        """Get domain axis identifiers.

        :Parameters:

            parent: `Field` or `Domain`

            key: `str` or `None`
                The identifier of the constuct, or `None` to get
                `Field` axes.

        :Returns:

            `tuple` of `str`
                The domain axis identifiers.

        """
        if key is None:
            return parent.get_data_axes(default=default)

        return parent.get_data_axes(key, default=default)

    def get_data_source(self, parent, default=None):
        """Return the data array.

        .. versionadded:: (cfdm) 1.10.0.0

        :Parameters:

            parent:
                The object containing the data array.

        :Returns:

                The data.

        """
        data = self.get_data(parent, default=None)
        if data is None:
            return default

        return data.source(default)

    def get_tie_points(self, construct, default=None):
        """TODO.

        .. versionadded:: (cfdm) 1.10.0.0

        :Parameters:

            parent:
                The object containing the data array.

        :Returns:

                The data.

        """
        data = self.get_data_source(construct, None)
        if data is None:
            return default

        return data.source(default)

    def initialise_AuxiliaryCoordinate(self, **kwargs):
        """Return an auxiliary coordinate construct.

        :Parameters:

            kwargs: optional
                Parameters with whcih to intialising the object.

                .. versionadded:: (cfdm) NEXTVERSION

        :Returns:

            `AuxiliaryCoordinate`

        """
        cls = self.get_class("AuxiliaryCoordinate")
        return cls(**kwargs)

    def initialise_Bounds(self):
        """Return a bounds component.

        :Returns:

            `Bounds`

        """
        cls = self.get_class("Bounds")
        return cls()

    def initialise_CellConnectivityArray(self, **kwargs):
        """Return a cell connectivity array.

        .. versionadded:: (cfdm) 1.11.0.0

        :Parameters:

            kwargs: optional
                Parameters for intialising the node connectivity
                array, which are passed to
                `CellConnectivityArray.__init__`.

        :Returns:

            `CellConnectivityArray`

        """
        cls = self.get_class("CellConnectivityArray")
        return cls(**kwargs)

    def initialise_CellMeasure(self, measure=None):
        """Return a cell measure construct.

        :Parameters:

            measure: `str`, optional

        :Returns:

            `CellMeasure`

        """
        cls = self.get_class("CellMeasure")
        return cls(measure=measure)

    def initialise_CellMethod(self, axes=None, method=None, qualifiers=None):
        """Return a cell method construct.

        :Parameters:

            axes: optional

            method: `str`, optional

            qualifiers: `dict`, optional

        :Returns:

            `CellMethod`

        """
        cls = self.get_class("CellMethod")
        return cls(axes=axes, method=method, qualifiers=qualifiers)

    def initialise_AggregatedArray(self, **kwargs):
        """Return a `AggregatedArray` instance.

        .. versionadded:: (cfdm) 1.12.0.0

        :Parameters:

            kwargs: optional
                Initialisation parameters to pass to the new instance.

        :Returns:

            `AggregatedArray`

        """
        cls = self.get_class("AggregatedArray")
        return cls(**kwargs)

    def initialise_CoordinateConversion(
        self, domain_ancillaries=None, parameters=None
    ):
        """Return a coordinate conversion component.

        :Parameters:

            domain_ancillaries: optional

            parameters: optioanl

        :Returns:

            `CoordinateConversion`

        """
        cls = self.get_class("CoordinateConversion")
        return cls(
            domain_ancillaries=domain_ancillaries, parameters=parameters
        )

    def initialise_CoordinateReference(self):
        """Return a coordinate reference construct.

        :Returns:

            `CoordinateReference`

        """
        cls = self.get_class("CoordinateReference")
        return cls()

    def initialise_Count(self):
        """Return a count variable.

        :Returns:

            `Count`

        """
        cls = self.get_class("Count")
        return cls()

    def initialise_Data(
        self,
        array=None,
        units=None,
        calendar=None,
        copy=True,
        **kwargs,
    ):
        """Return a data instance.

        :Parameters:

            array: optional

            units: optional

            calendar: optional

            copy: `bool`, optional

            kwargs: optional

        :Returns:

            `Data`

        """
        cls = self.get_class("Data")
        return cls(
            array=array,
            units=units,
            calendar=calendar,
            copy=copy,
            **kwargs,
        )

    def initialise_Datum(self, parameters=None):
        """Return a coordinate conversion component.

        :Parameters:

            parameters: optioanl

        :Returns:

            `Datum`

        """
        cls = self.get_class("Datum")
        return cls(parameters=parameters)

    def initialise_DimensionCoordinate(
        self,
        properties=None,
        data=None,
        bounds=None,
        interior_ring=None,
        copy=True,
    ):
        """Return a dimension coordinate construct.

        :Parameters:

            properties: `dict`, optional

            data: optional

            bounds: optional

            interior_ring: optional

            copy: `bool`, optional

        :Returns:

            `DimensionCoordinate`

        """
        cls = self.get_class("DimensionCoordinate")
        return cls(
            properties=properties,
            data=data,
            bounds=bounds,
            interior_ring=interior_ring,
            copy=copy,
        )

    def initialise_DimensionCoordinate_from_AuxiliaryCoordinate(
        self, auxiliary_coordinate=None, copy=True
    ):
        """Returns a dimension coordinate from an auxiliary coordinate.

        Specifically, returns a dimension coordinate construct
        insitialised from an auxiliary coordinate construct.

        :Parameters:

            auxiliary_coordinate: auxiliary coordinate construct

            copy: `bool`,optional

        :Returns:

            `DimensionCoordinate`

        """
        cls = self.get_class("DimensionCoordinate")
        return cls(source=auxiliary_coordinate, copy=copy)

    def initialise_Domain(self):
        """Return a domain construct.

        :Returns:

            `Domain`

        """
        cls = self.get_class("Domain")
        return cls()

    def initialise_DomainAncillary(self):
        """Return a domain ancillary construct.

        :Returns:

            `DomainAncillary`

        """
        cls = self.get_class("DomainAncillary")
        return cls()

    def initialise_DomainAxis(self, size=None):
        """Return a domain ancillary construct.

        :Returns:

            `DomainAxis`

        """
        cls = self.get_class("DomainAxis")
        return cls(size=size)

    def initialise_DomainTopology(self, **kwargs):
        """Return a domain topology construct.

        .. versionadded:: (cfdm) 1.11.0.0

        :Parameters:

            kwargs: optional
                Parameters for intialising the domain topology
                construct, which are passed to
                `DomainTopology.__init__`.

        :Returns:

            `DomainTopology`
                The domain topology construct.

        """
        cls = self.get_class("DomainTopology")
        return cls(**kwargs)

    def initialise_CellConnectivity(self, **kwargs):
        """Return a cell connectivity construct.

        .. versionadded:: (cfdm) 1.11.0.0

        :Parameters:

            kwargs: optional
                Parameters for intialising the cell connectivity
                construct, which are passed to
                `CellConnectivity.__init__`.

        :Returns:

            `CellConnectivity`
                The cell connectivity construct.

        """
        cls = self.get_class("CellConnectivity")
        return cls(**kwargs)

    def initialise_Field(self):
        """Return a field qconstruct.

        :Returns:

            `Field`

        """
        cls = self.get_class("Field")
        return cls()

    def initialise_FieldAncillary(self):
        """Return a field ancillary construct.

        :Returns:

            `FieldAncillary`

        """
        cls = self.get_class("FieldAncillary")
        return cls()

    def initialise_GatheredArray(
        self,
        compressed_array=None,
        ndim=None,
        shape=None,
        size=None,
        compressed_dimension=None,
        compressed_dimensions=None,
        list_variable=None,
    ):
        """Return a gathered array instance.

        :Parameters:

            compressed_array: optional

            ndim: `int`, optional

            shape: sequence of `int`, optional

            size: `int, optional

            compressed_dimensions: sequence of `int`, optional
                The position of the compressed dimension in the
                compressed array.

                 .. versionadded:: (cfdm) 1.10.0.0

            list_variable: optional

            compressed_dimension: deprecated at version 1.10.0.0
                Use the *compressed_dimensions* parameter instead.

        :Returns:

            `GatheredArray`

        """
        cls = self.get_class("GatheredArray")
        return cls(
            compressed_array=compressed_array,
            ndim=ndim,
            shape=shape,
            size=size,
            compressed_dimensions=compressed_dimensions,
            list_variable=list_variable,
        )

    def initialise_SubsampledArray(
        self,
        interpolation_name=None,
        compressed_array=None,
        shape=None,
        tie_point_indices=None,
        computational_precision=None,
        interpolation_description=None,
        parameters=None,
        parameter_dimensions=None,
        dependent_tie_points=None,
        dependent_tie_point_dimensions=None,
    ):
        """Return a subsampled array instance.

        .. versionadded:: (cfdm) 1.10.0.0

        .. seealso:: `set_dependent_tie_points`,
                     `set_dependent_tie_point_dimensions`

        :Parameters:

            interpolation_name: `str`

            interpolation_description: `str`, optional

            compressed_array: optional

            shape: sequence of `int`, optional

            computational_precision: `str`, optional
                The floating-point arithmetic precision used during
                the preparation and validation of the compressed
                coordinates.

            tie_point_indices: `dict`, optional

            parameters: `dict`, optional

            parameter_dimensions: `dict`, optional

            parameters: `dict`, optional

            parameter_dimensions: `dict`, optional

            dependent_tie_points: `dict`, optional

            dependent_tie_point_dimensions: `dict`, optional

        :Returns:

            `SubsampledArray`

        """
        return self.get_class("SubsampledArray")(
            interpolation_name=interpolation_name,
            compressed_array=compressed_array,
            shape=shape,
            tie_point_indices=tie_point_indices,
            computational_precision=computational_precision,
            interpolation_description=interpolation_description,
            parameters=parameters,
            parameter_dimensions=parameter_dimensions,
            dependent_tie_points=dependent_tie_points,
            dependent_tie_point_dimensions=dependent_tie_point_dimensions,
        )

    def initialise_Index(self):
        """Return an index variable.

        :Returns:

            `Index`

        """
        cls = self.get_class("Index")
        return cls()

    def initialise_InteriorRing(self):
        """Return an interior ring variable.

        :Returns:

            `InteriorRing`

        """
        cls = self.get_class("InteriorRing")
        return cls()

    def initialise_InterpolationParameter(self):
        """Return an interpolation parameter variable.

        .. versionadded:: (cfdm) 1.10.0.0

        :Returns:

            `InterpolationParameter`

        """
        cls = self.get_class("InterpolationParameter")
        return cls()

    def initialise_List(self):
        """Return a list variable.

        :Returns:

            `List`

        """
        cls = self.get_class("List")
        return cls()

    def initialise_PointTopologyArray(self, **kwargs):
        """Return a point topology array.

        .. versionadded:: (cfdm) 1.11.0.0

        :Parameters:

            kwargs: optional
                Parameters for intialising the point topology array.
                which are passed to `PointTopologyArray.__init__`.

        :Returns:

            `PointTopologyArray`

        """
        cls = self.get_class("PointTopologyArray")
        return cls(**kwargs)

    def initialise_Quantization(self, **kwargs):
        """Return a quantization metadata class.

        .. versionadded:: (cfdm) 1.12.2.0

        :Parameters:

            kwargs: optional
                Parameters for intialising the quantization metadata,
                which are passed to `Quantization.__init__`.

        :Returns:

            `Quantization`

        """
        cls = self.get_class("Quantization")
        return cls(**kwargs)

    def initialise_TiePointIndex(self):
        """Return an index variable.

        :Returns:

            `TiePointIndex`

        """
        cls = self.get_class("TiePointIndex")
        return cls()

    def initialise_NetCDF4Array(self, **kwargs):
        """Return a `NetCDF4Array` instance.

        :Parameters:

            kwargs: optional
                Initialisation parameters to pass to the new instance.

                .. versionadded:: (cfdm) 1.11.2.0

        :Returns:

            `NetCDF4Array`

        """
        cls = self.get_class("NetCDF4Array")
        return cls(**kwargs)

    def initialise_H5netcdfArray(self, **kwargs):
        """Return a `H5netcdfArray` instance.

        .. versionadded:: (cfdm) 1.11.2.0

        :Parameters:

            kwargs: optional
                Initialisation parameters to pass to the new instance.

        :Returns:

            `H5netcdfArray`

        """
        cls = self.get_class("H5netcdfArray")
        return cls(**kwargs)

    def initialise_ZarrArray(self, **kwargs):
        """Return a `ZarrArray` instance.

        .. versionadded:: (cfdm) 1.12.2.0

        :Parameters:

            kwargs: optional
                Initialisation parameters to pass to the new instance.

        :Returns:

            `ZarrArray`

        """
        cls = self.get_class("ZarrArray")
        return cls(**kwargs)

    def initialise_BoundsFromNodesArray(self, **kwargs):
        """Return a node bounds array.

        .. versionadded:: (cfdm) 1.11.0.0

        :Parameters:

            kwargs: optional
                Parameters for intialising the node bounds array.
                which are passed to `BoundsFromNodesArray.__init__`.

        :Returns:

            `BoundsFromNodesArray`

        """
        cls = self.get_class("BoundsFromNodesArray")
        return cls(**kwargs)

    def initialise_NodeCountProperties(self):
        """Return a node count properties variable.

        :Returns:

        Node count properties bariable

        """
        cls = self.get_class("NodeCountProperties")
        return cls()

    def initialise_PartNodeCount(self):
        """Return a part node count properties variable.

        :Returns:

            `PartNodeCountProperties`

        """
        cls = self.get_class("PartNodeCountProperties")
        return cls()

    def initialise_RaggedContiguousArray(
        self,
        compressed_array=None,
        ndim=None,
        shape=None,
        size=None,
        count_variable=None,
    ):
        """Return a ragged contigous array instance.

        :Parameters:

            compressed_array: optional

            ndim: `int`, optional
                Deprecated at version 1.10.0.0. Ignored if set.

            shape: sequence of `int`, optional

            size: `int, optional
                Deprecated at version 1.10.0.0. Ignored if set.

            count_variable: optional

        :Returns:

            `RaggedContigousArray`

        """
        cls = self.get_class("RaggedContiguousArray")
        return cls(
            compressed_array=compressed_array,
            shape=shape,
            count_variable=count_variable,
        )

    def initialise_RaggedIndexedArray(
        self,
        compressed_array=None,
        ndim=None,
        shape=None,
        size=None,
        index_variable=None,
    ):
        """Return a ragged indexed array instance.

        :Parameters:

            compressed_array: optional

            ndim: `int`, optional
                Deprecated at version 1.10.0.0. Ignored if set.

            shape: sequence of `int`, optional

            size: `int, optional
                Deprecated at version 1.10.0.0. Ignored if set.

            index_variable: optional

        :Returns:

            `RaggedIndexedArray`

        """
        cls = self.get_class("RaggedIndexedArray")
        return cls(
            compressed_array=compressed_array,
            #            ndim=ndim,
            shape=shape,
            #            size=size,
            index_variable=index_variable,
        )

    def initialise_RaggedIndexedContiguousArray(
        self,
        compressed_array=None,
        ndim=None,
        shape=None,
        size=None,
        count_variable=None,
        index_variable=None,
    ):
        """Return a ragged indexed contiguous array instance.

        :Parameters:

            compressed_array: optional

            ndim: `int`, optional
                Deprecated at version 1.10.0.0. Ignored if set.

            shape: sequence of `int`, optional

            size: `int, optional
                Deprecated at version 1.10.0.0. Ignored if set.

            count_variable: optional

            index_variable: optional

        :Returns:

             `RaggedIndexedContiguousArray`

        """
        cls = self.get_class("RaggedIndexedContiguousArray")
        return cls(
            compressed_array=compressed_array,
            shape=shape,
            count_variable=count_variable,
            index_variable=index_variable,
        )

    def is_climatology(self, coordinate):
        """Whether or not the coordinate represent climatologies.

        :Parameters:

            coordinate: coordinate construct

        :Returns:

            `bool`

        """
        return bool(coordinate.get_geometry(None) == "climatology")

    def is_domain(self, construct):
        """Return True if the construct is a domain construct.

        :Parameters:

            construct: Construct

        :Returns:

            `bool`

        """
        return getattr(construct, "construct_type", None) == "domain"

    def is_field(self, construct):
        """Return True if the construct is a field construct.

        :Parameters:

            construct: Construct

        :Returns:

            `bool`

        """
        return getattr(construct, "construct_type", None) == "field"

    def is_geometry(self, coordinate):
        """Return True if the coordinate bounds are geometries.

        ..versionadded:: (cfdm) 1.8.0

        :Parameters:

            coordinate:
                The coordinate construct.

        :Returns:

            `bool`
                 True if the coordinate bounds are geometries, otherwise
                 False.

        """
        return bool(
            coordinate.get_geometry(None) in ("point", "line", "polygon")
        )

    def is_masked(self, data):
        """Whether or not the data has any masked values.

        .. versionadded:: (cfdm) 1.8.0

        :Parameters:

            data: `Data`

        :Returns:

            `bool`
                Whether or not the data has any masked values.

        """
        return data.mask.any()

    def nc_set_instance_dimension(self, variable, ncdim):
        """Set the netCDF instance dimension name.

        :Parameters:

            variable:

            ncdim: `str` or `None`
                The netCDF dimension name. If `None` then the name is
                not set.

        :Returns:

            `None`

        """
        if ncdim is not None:
            variable.nc_set_instance_dimension(ncdim)

    def nc_set_sample_dimension(self, variable, ncdim):
        """Set the netCDF sample dimension name.

        :Parameters:

            variable:

            ncdim: `str` or `None`
                The netCDF dimension name. If `None` then the name is not
                set.

        :Returns:

            `None`

        """
        if ncdim is not None:
            variable.nc_set_sample_dimension(ncdim)

    def nc_set_interpolation_subarea_dimension(self, variable, ncdim):
        """Set the netCDF sample dimension name.

        :Parameters:

            variable:

            ncdim: `str` or `None`
                The netCDF interpolation subarea dimension name. If
                `None` then the name is not set.

        :Returns:

            `None`

        """
        if ncdim is not None:
            variable.nc_set_interpolation_subarea_dimension(ncdim)

    def nc_set_subsampled_dimension(self, variable, ncdim):
        """Set the netCDF subsampled dimension name.

        :Parameters:

            variable:

            ncdim: `str` or `None`
                The netCDF dimension name. If `None` then the name is
                not set.

        :Returns:

            `None`

        """
        if ncdim is not None:
            variable.nc_set_subsampled_dimension(ncdim)

    def set_auxiliary_coordinate(
        self, parent, construct, axes, copy=True, **kwargs
    ):
        """Insert a auxiliary coordinate object into a field.

        :Parameters:

            parent: `Field` or `Domain`
               On what to set the construct

            construct: auxiliary coordinate construct

            axes: `tuple`

            copy: `bool`, optional

            kwargs: optional
                Additional parameters to `Field.set_construct` that
                may be used by subclasses.

                .. versionadded:: (cfdm) 1.8.9.0

        :Returns:

            `str`

        """
        return self.set_construct(
            parent, construct, axes=axes, copy=copy, **kwargs
        )

    def set_bounds(self, construct, bounds, copy=True):
        """Set the bounds component of a construct.

        .. versionadded:: (cfdm) 1.7.0

        :Parameters:

            construct: construct

            bounds: bounds component

            copy: `bool`, optional

        :Returns:

            `str`
                Return an empty string if the bounds were set
                successfully, otherwise return a non-empty string
                describing how the setting of the bounds failed.

        """
        try:
            construct.set_bounds(bounds, copy=copy)
        except Exception as error:
            if not error:
                error = f"Could not set {bounds!r} on {construct!r}"

            return error

        return ""

    def set_cell_measure(self, parent, construct, axes, copy=True, **kwargs):
        """Insert a cell_measure object into a field.

        .. versionadded:: (cfdm) 1.7.0

        :Parameters:

            parent: `Field` or `Domain`
               On what to set the construct

            construct: cell measure construct

            axes: `tuple`

            copy: `bool`, optional

            kwargs: optional
                Additional parameters to the `set_construct` of
                *parent* that may be used by subclasses.

                .. versionadded:: (cfdm) 1.10.0.2

        :Returns:

            `str`

        """
        return self.set_construct(
            parent, construct, axes=axes, copy=copy, **kwargs
        )

    def set_cell_method(self, field, construct, copy=True, **kwargs):
        """Insert a cell_method object into a field.

        .. versionadded:: (cfdm) 1.7.0

        :Parameters:

            field: `Field`
               On what to set the construct

            construct: cell method construct

            copy: `bool`, optional

            kwargs: optional
                Additional parameters to the `set_construct` of
                *field* that may be used by subclasses.

                .. versionadded:: (cfdm) 1.10.0.2

        :Returns:

            `str`

        """
        return self.set_construct(field, construct, copy=copy, **kwargs)

    def set_cell_method_axes(self, cell_method, axes):
        """Set the axes of a cell method construct.

        :Parameters:

            construct: cell method construct

            axes:

        :Returns:

            `None`

        """
        cell_method.set_axes(axes)

    def set_cell_method_method(self, cell_method, method):
        """Set the method of a cell method construct.

        .. versionadded:: (cfdm) 1.7.0

        :Parameters:

            cell_method: cell method construct

            method: `str`

        :Returns:

            `None`

        """
        cell_method.set_method(method)

    def set_cell_connectivity(
        self, parent, construct, axes, copy=True, **kwargs
    ):
        """Insert a cell connectivity object into a field.

        .. versionadded:: (cfdm) 1.11.0.0

        :Parameters:

            parent: `Field` or `Domain`
               On what to set the construct

            construct: `CellConnectivity`

            axes: `tuple`

            copy: `bool`, optional

            kwargs: optional
                Additional parameters to the `set_construct` of
                *parent* that may be used by subclasses.


        :Returns:

            `str`

        """
        return self.set_construct(
            parent, construct, axes=axes, copy=copy, **kwargs
        )

    def set_climatology(self, construct):
        """Set the construct as a climatology.

        .. versionadded:: (cfdm) 1.9.0.0

        :Parameters:

            construct:

        :Returns:

            `None`

        """
        construct.set_climatology(True)

    def set_construct(self, parent, construct, axes=None, copy=True, **kwargs):
        """Insert a construct into a field or domain.

        .. versionadded:: (cfdm) 1.10.0.2

        :Parameters:

            parent: `Field` or `Domain`
               On what to set the construct

            construct:
                The construct to set.

            axes: `tuple` or `None`, optional
                The construct domain axes, if applicable.

            copy: `bool`, optional
                Whether or not to set a copy of *construct*.

            kwargs: optional
                Additional parameters to the `set_construct` of
                *parent* that may be used by subclasses.

        :Returns:

            `str`
                The construct identifier.

        """
        return parent.set_construct(construct, axes=axes, copy=copy, **kwargs)

    def set_coordinate_conversion(
        self, coordinate_reference, coordinate_conversion
    ):
        """Set a coordinate conversion component.

        .. versionadded:: (cfdm) 1.7.0

        :Parameters:

            coordinate_reference: `CoordinateReference`

            coordinate_conversion: `CoordinateConversion`

        :Returns:

            `None`

        """
        coordinate_reference.set_coordinate_conversion(coordinate_conversion)

    def set_coordinate_reference(self, parent, construct, copy=True, **kwargs):
        """Insert a coordinate reference object into a field.

        .. versionadded:: (cfdm) 1.7.0

        :Parameters:

            parent: `Field` or `Domain`
               On what to set the construct

            construct: coordinate reference construct

            copy: `bool`, optional

            kwargs: optional
                Additional parameters to the `set_construct` of
                *parent* that may be used by subclasses.

                .. versionadded:: (cfdm) 1.10.0.2

        :Returns:

            `str`

        """
        return self.set_construct(parent, construct, copy=copy, **kwargs)

    def set_coordinate_reference_coordinates(
        self, coordinate_reference, coordinates
    ):
        """Set the coordinates of a coordinate reference construct.

        .. versionadded:: (cfdm) 1.7.0

        :Parameters:

            coordinate_reference: coordinate reference construct

            coordinates: sequence of `str`

        :Returns:

            `None`

        """
        coordinate_reference.set_coordinates(coordinates)

    def set_coordinate_reference_coordinate(
        self, coordinate_reference, coordinate
    ):
        """Set a coordinate of a coordinate reference construct.

        :Parameters:

            coordinate_reference: coordinate reference construct

            coordinate: `str`

        :Returns:

            `None`

        """
        coordinate_reference.set_coordinate(coordinate)

    def set_data(self, construct, data, axes=None, copy=True):
        """The the data instance of a construct.

        :Parameters:

            construct: construct

            data: data instance

            axes: `tuple`, optional

            default: optional

        :Returns:

            `None`

        """
        if axes is None:
            construct.set_data(data, copy=copy)
        else:
            construct.set_data(data, axes=axes, copy=copy)

    def set_datum(self, coordinate_reference, datum):
        """Insert a datum object into a coordinate reference construct.

        :Parameters:

            coordinate_referece: coordinate reference construct

            datum: datum component

        :Returns:

            `None`

        """
        coordinate_reference.set_datum(datum)

    def set_dimension_coordinate(
        self, parent, construct, axes, copy=True, **kwargs
    ):
        """Insert a dimension coordinate object into a field.

        :Parameters:

            parent: `Field` or `Domain`
               On what to set the construct

            construct: dimension coordinate construct

            axes: `tuple`

            copy: `bool`, optional

            kwargs: optional
                Additional parameters to the `set_construct` of
                *parent* that may be used by subclasses.

                .. versionadded:: (cfdm) 1.8.9.0

        :Returns:

            `str`

        """
        return self.set_construct(
            parent, construct, axes=axes, copy=copy, **kwargs
        )

    def set_domain_ancillary(
        self, parent, construct, axes, copy=True, **kwargs
    ):
        """Insert a domain ancillary object into a field.

        :Parameters:

            parent: `Field` or `Domain`
               On what to set the construct

            construct: domain ancillary construct`

            axes: `tuple`

            copy: `bool`, optional

            kwargs: optional
                Additional parameters to the `set_construct` of
                *parent* that may be used by subclasses.

                .. versionadded:: (cfdm) 1.10.0.2

        :Returns:

            `str`

        """
        return self.set_construct(
            parent, construct, axes=axes, copy=copy, **kwargs
        )

    def set_domain_axis(self, parent, construct, copy=True, **kwargs):
        """Insert a domain_axis object into a field.

        :Parameters:

            parent: `Field` or `Domain`
               On what to set the construct

            construct: domain axis construct

            copy: `bool`, optional

            kwargs: optional
                Additional parameters to the `set_construct` of
                *parent* that may be used by subclasses.

                .. versionadded:: (cfdm) 1.10.0.2

        :Returns:

            `str`

        """
        return self.set_construct(parent, construct, copy=copy, **kwargs)

    def set_domain_topology(
        self, parent, construct, axes, copy=True, **kwargs
    ):
        """Insert a domain topology object into a field.

        .. versionadded:: (cfdm) 1.11.0.0

        :Parameters:

            parent: `Field` or `Domain`
               On what to set the construct

            construct: `DomainTopology`

            axes: `tuple`

            copy: `bool`, optional

            kwargs: optional
                Additional parameters to the `set_construct` of
                *parent* that may be used by subclasses.


        :Returns:

            `str`

        """
        return self.set_construct(
            parent, construct, axes=axes, copy=copy, **kwargs
        )

    def set_dependent_tie_points(self, construct, tie_points, dimensions):
        """Set dependent tie points and their dimensions.

        This applies to arrays compressed by subsampling.

        .. versionadded:: (cfdm) 1.10.0.0

        :Parameters:

            construct:
                The construct containing the ccompressed data. Will be
                changed in-place.

            tie_points: `dict`
                The dependent tie point arrays, keyed by their
                identities.

            dimensions: `dict`
                The dimensions spanned by the tie point ararys, keyed
                by their identities.

        :Returns:

            `None`

        """
        data = self.get_data(construct)
        source = data.source()

        source.set_dependent_tie_points(tie_points)
        source.set_dependent_tie_point_dimensions(dimensions)

        # Reset the construct's data with the new dependent tie point
        # definitions. Currently cfdm doesn't need to do this, but it
        # doesn't do any harm, and downstream applications (like
        # cf-python) may not be able to correctly instantiate the data
        # when all of its elements have not been set.
        data = construct._Data(
            source,
            units=data.get_units(None),
            calendar=data.get_calendar(None),
        )
        construct.set_data(data)

<<<<<<< HEAD
    #    def set_mesh_id(self, parent, mesh_id):
    #        """Set a mesh identifier.
    #
    #        .. versionadded:: (cfdm)  1.11.0.0
    #
    #        :Parameters:
    #
    #            parent: construct
    #                The construct on which to set the mesh id
    #
    #            mesh_id:
    #                The mesh identifier.
    #
    #        :Returns:
    #
    #            `None`
    #
    #        """
    #        parent.set_mesh_id(mesh_id)

=======
>>>>>>> e0ee2462
    def nc_set_external(self, construct):
        """Set the external status of a construct.

        :Parameters:

            construct:

        :Returns:

            `None`

        """
        construct.nc_set_external(True)

    def set_field_ancillary(self, field, construct, axes, copy=True, **kwargs):
        """Insert a field ancillary object into a field.

        :Parameters:

            field: `Field`
               On what to set the construct

            construct: field ancillary construct

            axes: `tuple`

            copy: `bool`, optional

            kwargs: optional
                Additional parameters to the `set_construct` of
                *field* that may be used by subclasses.

                .. versionadded:: (cfdm) 1.10.0.2

        :Returns:

            `str`

        """
        return self.set_construct(
            field, construct, axes=axes, copy=copy, **kwargs
        )

    def set_geometry(self, coordinate, value):
        """Set the geometry type of a coordinate construct.

        .. versionadded:: (cfdm) 1.8.0

        :Parameters:

            coordinate: coordinate construct

            value: `str`

        :Returns:

            `None`

        """
        coordinate.set_geometry(value)

    def set_inherited_properties(
        self, parent, inherited_properties, copy=True
    ):
        """Set any inherited properties.

        .. versionadded:: (cfdm) 1.8.6

        :Parameters:

            parent:
                The object that inherits the properties.

            inherited_properties: `dict`

            copy: `bool``

        :Returns:

            `None`

        """
        parent.set_properties(inherited_properties, copy=copy)

    def set_interpolation(self, parent, interpolation, copy=True):
        """Set an interpolation variable.

        .. versionadded:: (cfdm) 1.10.0.0

        :Parameters:

            parent:

            interpolation: Interpolation properties variable

            copy: `bool`, optional

        :Returns:

            `None`

        """
        parent.set_interpolation(interpolation, copy=copy)

    def set_node_count_properties(self, parent, node_count, copy=True):
        """Set a node count properties variable.

        .. versionadded:: (cfdm) 1.8.0

        :Parameters:

            parent:

            node_count: Node count properties variable

            copy: `bool`, optional

        :Returns:

            `None`

        """
        parent.set_node_count(node_count, copy=copy)

    def set_original_filenames(self, parent, filename):
        """Set the original files.

        Set the original files to the *filename* parameter plus any
        original files stored on the data (if present).

        .. versionadded:: (cfdm) 1.10.0.1

        :Parameters:

            parent: Parent construct on which to set original files

            filename: `str`
                The file that contains the corresponding variable.

        :Returns:

            `None`

        """
        if filename is None:
            filenames = ()
        else:
            filenames = (filename,)

        try:
            data = parent.get_data(None)
        except AttributeError:
            pass
        else:
            if data is not None:
                filenames += tuple(data._original_filenames())

        parent._original_filenames(define=set(filenames))

    def set_parameter(self, parent, parameter, value, copy=True):
        """Set a parameter on a component.

        .. versionadded:: (cfdm) 1.12.2.0

        :Parameters:

            parent:
                The component to be modified.

            parameter: `str`
                The name of the parameter.

            value:
                The value of the parameter.

            copy: `bool`, optional
                If True (the default) then set a copy of *value*.

        :Returns:

            `None`

        """
        parent.set_parameter(parameter, value, copy=copy)

    def set_part_node_count_properties(
        self, parent, part_node_count, copy=True
    ):
        """Set a part node count properties variable.

        .. versionadded:: (cfdm) 1.8.0

        :Parameters:

            parent:

            part_node_count: part node count properties variable

            copy: `bool`, optional

        :Returns:

            `None`

        """
        parent.set_part_node_count(part_node_count, copy=copy)

    def set_quantization(self, parent, quantization, copy=True):
        """Set quantization metadata.

        .. versionadded:: (cfdm) 1.12.2.0

        :Parameters:

            parent:
                The construct to be modified.

            quantization: `Quantization`
                The new quantization metadata.

            copy: `bool`, optional
                If True (the default) then copy *quantization* prior
                to insertion.

        :Returns:

            `None`

        """
        parent._set_quantization(quantization, copy=copy)

    def set_interior_ring(self, parent, interior_ring, copy=True):
        """Insert an interior ring array into a coordinate.

        .. versionadded:: (cfdm) 1.8.0

        :Parameters:

            parent:

            interior_ring: interiot ring variable

            copy: `bool`, optional

        :Returns:

            `None`

        :Returns:

            `None`

        """
        parent.set_interior_ring(interior_ring, copy=copy)

    def set_dataset_compliance(self, field, report):
        """Set the dataset compliance report on a field construct.

        ..versionadded:: (cfdm) 1.7

        :Parameters:

            field: field construct

            report: `dict`

        :Returns:

            `None`

        """
        field._set_dataset_compliance(report)

    def nc_set_dimension(self, construct, ncdim):
        """Set the netCDF dimension name.

        :Parameters:

            construct: construct

            ncdim: `str` or `None`
                The netCDF dimension name. If `None` then the name is
                not set.

        :Returns:

            `None`

        """
        if ncdim is not None:
            construct.nc_set_dimension(ncdim)

    def nc_set_geometry_variable(self, field, ncvar):
        """Set the netCDF geometry container variable name.

        :Parameters:

            field: field construct

            ncvar: `str` or `None`
                The netCDF variable name. If `None` then the name is
                not set.

        :Returns:

            `None`

        """
        if ncvar is not None:
            field.nc_set_geometry_variable(ncvar)

    def nc_set_node_coordinate_variable(self, parent, ncvar):
        """Set the netCDF node coordinate variable name.

        .. versionadded:: (cfdm) 1.11.0.0

        :Parameters:

            parent: `AuxiliaryCoordinate`
                The auxiliary coordinate construct on which to set the
                netCDF node coordinate variable name.

            ncvar: `str` or `None`
                The netCDF node coordinate variable name. If `None`
                then the name is not set.

        :Returns:

            `None`

        """
        if ncvar is not None:
            parent.nc_set_node_coordinate_variable(ncvar)

    def nc_set_variable(self, parent, ncvar):
        """Set the netCDF variable name.

        :Parameters:

            parent:

            ncvar: `str` or `None`
                The netCDF variable name. If `None` then the name is
                not set.

        :Returns:

            `None`

        """
        if ncvar is not None:
            parent.nc_set_variable(ncvar)

    def nc_get_datum_variable(self, ref):
        """Get the netCDF grid mapping variable name for a datum.

        .. versionadded:: (cfdm) 1.7.5

        :Parameters:

            ref: Coordinate reference construct

        :Returns:

            `str` or `None`

        """
        return ref.nc_get_datum_variable(default=None)

    def nc_set_datum_variable(self, ref, ncvar):
        """Set the netCDF grid mapping variable name for a datum.

        .. versionadded:: (cfdm) 1.7.5

        :Parameters:

            ref: Coordinate reference construct

            ncvar: `str` or `None`
                The netCDF variable name. If `None` then the name is not
                set.

        :Returns:

            `None`

        """
        if ncvar is not None:
            ref.nc_set_datum_variable(ncvar)

    def set_properties(self, construct, properties, copy=True):
        """Set construct proporties.

        :Parameters:

            construct:

            properties: `dict`

            copy: `bool`

        :Returns:

            `None`

        """
        construct.set_properties(properties, copy=copy)

    def has_bounds(self, construct):
        """Whether or not a construct has bounds.

        :Parameters:

            construct:

        :Returns:

            `bool`

        """
        return construct.has_bounds()

    def has_datum(self, coordinate_reference):
        """Return True if a coordinate reference has a datum.

        :Parameters:

            coordinate_reference: coordinate reference construct

        :Returns:

            `bool`

        **Examples**

        >>> w = cfdm.implementation()

        >>> c = cfdm.CoordinateReference()
        >>> w.has_datum(c)
        False

        >>> r = cfdm.CoordinateReference(datum=cfdm.Data(1))
        >>> w.has_datum(r)
        True

        """
        return bool(coordinate_reference.datum)

    def has_domain_topology(self, parent):
        """Whether or not a field or domain has a domain topology.

        .. versionadded:: (cfdm) 1.11.0.0

        :Parameters:

            parent: `Field` or `Domain`
                A field or domain construct

        :Returns:

            `bool`
                Whether or not *parent* has a domain topology.

        """
        try:
            return bool(parent.domain_topologies(todict=True))
        except AttributeError:
            return False

    def has_property(self, parent, prop):
        """Return True if a property exists.

        :Parameters:

            parent:
                The object containing the property.

        :Returns:

            `bool`
                `True` if the property exists, otherwise `False`.

        **Examples**

        >>> w = cfdm.implementation()
        >>> d = cfdm.DimensionCoordinate(
        ...     properties={
        ...         'standard_name': 'latitude', 'units': 'degrees_north'},
        ...     data=cfdm.Data(range(180))
        ... )
        >>> d
        <DimensionCoordinate: latitude(180) degrees_north>
        >>> w.has_property(d, 'units')
        True

        >>> b = cfdm.Bounds(
        ...     properties={
        ...         'standard_name': 'latitude', 'units': 'degrees_north'},
        ...     data=cfdm.Data(numpy.arange(360).reshape(180, 2))
        ... )
        >>> b
        <Bounds: latitude(180, 2) degrees_north>
        >>> w.has_property(b, 'long_name')
        False

        """
        return parent.has_property(prop)

    def squeeze(self, construct, axes=None, inplace=False):
        """Remove size 1 axes from construct data.

        :Parameters:

            construct:
                The construct.

            axes: optional
                The axes to squeeze. If `None` then all size 1 axes
                are removed from the data.

            inplace: `bool`, optional
                If True then do the operation in-place and return
                `None`.

                .. versionadded:: (cfdm) 1.12.0.0

        :Returns:

                The construct with removed axes, or `None` if the
                operation was in-place.

        """
        return construct.squeeze(axes=axes, inplace=inplace)

    def unsqueeze(self, field, inplace=False):
        """Insert size 1 axes into the field data array.

        .. versionadded:: (cfdm) 1.12.0.0

        :Parameters:

            field: `Field`
                The field construct.

            inplace: `bool`, optional
                If True then do the operation in-place and return
                `None`.

        :Returns:

            `Field` or `None`
                The field with inserted axes, or `None` if the
                operation was in-place.

        """
        return field.unsqueeze(inplace=inplace)


_implementation = CFDMImplementation(
    cf_version=CF(),
    AggregatedArray=AggregatedArray,
    AuxiliaryCoordinate=AuxiliaryCoordinate,
    CellConnectivity=CellConnectivity,
    CellConnectivityArray=CellConnectivityArray,
    CellMeasure=CellMeasure,
    CellMethod=CellMethod,
    CoordinateReference=CoordinateReference,
    DimensionCoordinate=DimensionCoordinate,
    Domain=Domain,
    DomainAncillary=DomainAncillary,
    DomainAxis=DomainAxis,
    DomainTopology=DomainTopology,
    Field=Field,
    FieldAncillary=FieldAncillary,
    Bounds=Bounds,
    InteriorRing=InteriorRing,
    InterpolationParameter=InterpolationParameter,
    CoordinateConversion=CoordinateConversion,
    Datum=Datum,
    List=List,
    Index=Index,
    Count=Count,
    NodeCountProperties=NodeCountProperties,
    PartNodeCountProperties=PartNodeCountProperties,
    Data=Data,
    BoundsFromNodesArray=BoundsFromNodesArray,
    GatheredArray=GatheredArray,
    H5netcdfArray=H5netcdfArray,
    NetCDF4Array=NetCDF4Array,
    PointTopologyArray=PointTopologyArray,
    Quantization=Quantization,
    RaggedContiguousArray=RaggedContiguousArray,
    RaggedIndexedArray=RaggedIndexedArray,
    RaggedIndexedContiguousArray=RaggedIndexedContiguousArray,
    SubsampledArray=SubsampledArray,
    TiePointIndex=TiePointIndex,
    ZarrArray=ZarrArray,
)


def implementation():
    """Return a container for the CF data model implementation.

    .. versionadded:: (cfdm) 1.7.0

    .. seealso:: `cfdm.example_field`, `cfdm.read`, `cfdm.write`

    :Returns:

        `CFDMImplementation`
            A container for the CF data model implementation.

    **Examples**

    >>> i = cfdm.implementation()
    >>> i
    <CFDMImplementation: >
    >>> i.classes()
    {'AuxiliaryCoordinate': <class 'cfdm.auxiliarycoordinate.AuxiliaryCoordinate'>,
     'CellMeasure': <class 'cfdm.cellmeasure.CellMeasure'>,
     'CellMethod': <class 'cfdm.cellmethod.CellMethod'>,
     'CoordinateReference': <class 'cfdm.coordinatereference.CoordinateReference'>,
     'DimensionCoordinate': <class 'cfdm.dimensioncoordinate.DimensionCoordinate'>,
     'DomainAncillary': <class 'cfdm.domainancillary.DomainAncillary'>,
     'DomainAxis': <class 'cfdm.domainaxis.DomainAxis'>,
     'Field': <class 'cfdm.field.Field'>,
     'FieldAncillary': <class 'cfdm.fieldancillary.FieldAncillary'>,
     'Bounds': <class 'cfdm.bounds.Bounds'>,
     'InteriorRing': <class 'cfdm.interiorring.InteriorRing'>,
     'CoordinateConversion': <class 'cfdm.coordinateconversion.CoordinateConversion'>,
     'Datum': <class 'cfdm.datum.Datum'>,
     'Data': <class 'cfdm.data.data.Data'>,
     'GatheredArray': <class 'cfdm.data.gatheredarray.GatheredArray'>,
     'H5netcdfArray': <class 'cfdm.data.h5netcdfarray.H5netcdfArray'>,
     'NetCDF4Array': <class 'cfdm.data.netcdf4array.NetCDF4Array'>,
     'PointTopologyArray': <class 'cfdm.data.pointtopologyarray.PointTopologyArray'>,
     'RaggedContiguousArray': <class 'cfdm.data.raggedcontiguousarray.RaggedContiguousArray'>,
     'RaggedIndexedArray': <class 'cfdm.data.raggedindexedarray.RaggedIndexedArray'>,
     'RaggedIndexedContiguousArray': <class 'cfdm.data.raggedindexedcontiguousarray.RaggedIndexedContiguousArray'>,
     'SubsampledArray': <class 'cfdm.data.subsampledrray.SubsampledArray'>,
     'List': <class 'cfdm.list.List'>,
     'Count': <class 'cfdm.count.Count'>,
     'Index': <class 'cfdm.index.Index'>,
     'NodeCountProperties': <class 'cfdm.nodecountproperties.NodeCountProperties'>,
     'PartNodeCountProperties': <class 'cfdm.partnodecountproperties.PartNodeCountProperties'>,
     'Quantization': <class 'cfdm.quantization.Quantization'>,
     'ZarrArray': <class 'cfdm.data.zarrarray.ZarrArray'>}

    """
    return _implementation.copy()<|MERGE_RESOLUTION|>--- conflicted
+++ resolved
@@ -1142,11 +1142,7 @@
         return data.nc_dataset_chunksizes()
 
     def nc_get_dataset_shards(self, data):
-<<<<<<< HEAD
-        """Get the dataset sharding strategy for the data.
-=======
         """Get the Zarr dataset sharding strategy for the data.
->>>>>>> e0ee2462
 
         ..versionadded:: (cfdm) NEXTVERSION
 
@@ -1305,11 +1301,7 @@
         )
 
     def nc_set_dataset_shards(self, data, shards):
-<<<<<<< HEAD
-        """Set the dataset sharding strategy for the data.
-=======
         """Set the Zarr dataset sharding strategy for the data.
->>>>>>> e0ee2462
 
         ..versionadded:: (cfdm) NEXTVERSION
 
@@ -1697,13 +1689,6 @@
 
         """
         return cell_measure.get_measure(default=None)
-
-    #    def get_mesh_id(self, parent):
-    #        """TODOUGRID."""
-    #        try:
-    #            return parent.get_mesh_id(None)
-    #        except AttributeError:
-    #            return
 
     def get_original_filenames(self, parent):
         """Get the original names of the files containing the construct.
@@ -3477,29 +3462,6 @@
         )
         construct.set_data(data)
 
-<<<<<<< HEAD
-    #    def set_mesh_id(self, parent, mesh_id):
-    #        """Set a mesh identifier.
-    #
-    #        .. versionadded:: (cfdm)  1.11.0.0
-    #
-    #        :Parameters:
-    #
-    #            parent: construct
-    #                The construct on which to set the mesh id
-    #
-    #            mesh_id:
-    #                The mesh identifier.
-    #
-    #        :Returns:
-    #
-    #            `None`
-    #
-    #        """
-    #        parent.set_mesh_id(mesh_id)
-
-=======
->>>>>>> e0ee2462
     def nc_set_external(self, construct):
         """Set the external status of a construct.
 
