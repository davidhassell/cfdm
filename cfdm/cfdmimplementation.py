--- conflicted
+++ resolved
@@ -287,10 +287,6 @@
         '''
         return data.array
 
-<<<<<<< HEAD
-    def get_auxiliary_coordinates(self, field):
-        '''TODO
-=======
     def get_auxiliary_coordinates(self, field, axes=[], exact=False):
         '''Return auxiliary coordinate constructs that span particular axes.
 
@@ -309,18 +305,15 @@
     
         `dict`
 
->>>>>>> e02a40a4
         '''
         if exact:
-            return dict(field.auxiliary_coordinates.filter_by_axis(
-                'exact', *axes))
-
-<<<<<<< HEAD
-=======
+            arg = 'exact'
+        else:
+            arg = 'and'
+
         return dict(field.auxiliary_coordinates.filter_by_axis(
-            'and', *axes))
-
->>>>>>> e02a40a4
+            arg, *axes))
+
     def get_bounds(self, parent, default=None):
         '''TODO
         '''
@@ -848,13 +841,8 @@
         '''TODO
 
     :Returns:
-<<<<<<< HEAD
-
-        `list`
-=======
         
         `tuple`
->>>>>>> e02a40a4
 
         '''
         return field.get_data_axes()
