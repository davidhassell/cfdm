from . import (
    AuxiliaryCoordinate,
    CellMethod,
    CellMeasure,
    CoordinateReference,
    DimensionCoordinate,
    Domain,
    DomainAncillary,
    DomainAxis,
    Field,
    FieldAncillary,
    Bounds,
    InteriorRing,
    CoordinateConversion,
    Datum,
    Count,
    List,
    Index,
    NodeCountProperties,
    PartNodeCountProperties,
)

from .data import (
    Data,
    GatheredArray,
    NetCDFArray,
    RaggedContiguousArray,
    RaggedIndexedArray,
    RaggedIndexedContiguousArray,
)

from .abstract import Implementation

from . import CF


class CFDMImplementation(Implementation):
    """A container for the CF data model implementation.

    .. versionadded:: (cfdm) 1.7.0

    """

    def __init__(
        self,
        cf_version=None,
        AuxiliaryCoordinate=None,
        CellMeasure=None,
        CellMethod=None,
        CoordinateReference=None,
        DimensionCoordinate=None,
        Domain=None,
        DomainAncillary=None,
        DomainAxis=None,
        Field=None,
        FieldAncillary=None,
        Bounds=None,
        InteriorRing=None,
        CoordinateConversion=None,
        Datum=None,
        Data=None,
        GatheredArray=None,
        NetCDFArray=None,
        RaggedContiguousArray=None,
        RaggedIndexedArray=None,
        RaggedIndexedContiguousArray=None,
        List=None,
        Count=None,
        Index=None,
        NodeCountProperties=None,
        PartNodeCountProperties=None,
    ):
        """Initialises the `{{class}}` instance.

        :Parameters:

            AuxiliaryCoordinate:
                An auxiliary coordinate construct class.

            CellMeasure:
                A cell measure construct class.

            CellMethod:
                A cell method construct class.

            CoordinateReference:
                A coordinate reference construct class.

            DimensionCoordinate:
                A dimension coordinate construct class.

            Domain:
                A domain construct class.

            DomainAncillary:
                A domain ancillary construct class.

            DomainAxis:
                A domain axis construct class.

            Field:
                A field construct class.

            FieldAncillary:
                A field ancillary construct class.

            Bounds:             = Bounds
            CoordinateAncillary = CoordinateAncillary
            Data                = Data
            NetCDF              = NetCDF

        """
        super().__init__(
            cf_version=cf_version,
            AuxiliaryCoordinate=AuxiliaryCoordinate,
            CellMeasure=CellMeasure,
            CellMethod=CellMethod,
            CoordinateReference=CoordinateReference,
            DimensionCoordinate=DimensionCoordinate,
            Domain=Domain,
            DomainAncillary=DomainAncillary,
            DomainAxis=DomainAxis,
            Field=Field,
            FieldAncillary=FieldAncillary,
            Bounds=Bounds,
            InteriorRing=InteriorRing,
            CoordinateConversion=CoordinateConversion,
            Datum=Datum,
            Data=Data,
            GatheredArray=GatheredArray,
            NetCDFArray=NetCDFArray,
            RaggedContiguousArray=RaggedContiguousArray,
            RaggedIndexedArray=RaggedIndexedArray,
            RaggedIndexedContiguousArray=RaggedIndexedContiguousArray,
            List=List,
            Count=Count,
            Index=Index,
            NodeCountProperties=NodeCountProperties,
            PartNodeCountProperties=PartNodeCountProperties,
        )

    def __repr__(self):
        """Called by the `repr` built-in function.

        x.__repr__() <==> repr(x)

        """
        return "<{0}: >".format(self.__class__.__name__)

    def _get_domain_compression_variable(self, variable_type, domain):
        """Return the compression variable of compressed data of the given
        type.

        ..versionadded:: 1.9.0.0

        :Parameters:

            variable_type: `str`

            domain: Domain construct

        :Returns:

            Compression variable or `None`

        """
        if variable_type == "count":
            compression_types = (
                "ragged contiguous",
                "ragged indexed contiguous",
            )
        elif variable_type == "index":
            compression_types = ("ragged indexed", "ragged indexed contiguous")
        elif variable_type == "list":
            compression_types = ("gathered",)
        else:
            raise ValueError(
                "Invalid value for 'variable_type': {!r}".format(variable_type)
            )

        constructs = self.get_constructs(domain, data=True)

        variable = None
        for key, c in constructs.items():
            compression_type = self.get_compression_type(c)
            if compression_type not in compression_types:
                continue

            data = self.get_data(c, None)
            if data is None:
                continue

            if variable_type == "count":
                variable1 = data.get_count(None)
            elif variable_type == "index":
                variable1 = data.get_index(None)
            elif variable_type == "list":
                variable1 = data.get_list(None)

            if variable1 is None:
                continue

            if variable is not None and not self.equal_components(
                variable, variable1
            ):
                raise ValueError(
                    "Can't write domain variable from {!r} that is "
                    "associated with multiple count variables".format(domain)
                )

            variable = variable1
        # --- End: for

        return variable

    def bounds_insert_dimension(self, bounds, position):
        """Insert a new dimension into bounds data.

        :Parameters:

            bounds: bounds component

            position: `int`

        :Returns:

            Bounds component

        """
        return bounds.insert_dimension(position=position)

    def climatological_time_axes(self, construct):
        """Return all axes which are climatological time axes.

        .. versionadded:: (cfdm) 1.9.0.0

        :Parameters:

            construct: field or domain construct

        :Returns:

            `set`

        """
        return construct.climatological_time_axes()

    def conform_geometry_variables(self, field):
        """Collate geometry variable properties.

        .. versionadded:: (cfdm) 1.8.0

        :Parameters:

            field: field construct

        :Returns:

            `bool`

        """
        out = {"node_count": {}, "part_node_count": {}, "interior_ring": {}}

        for coord in self.get_auxiliary_coordinates(field).values():
            for variable in out:
                x = getattr(self, "get_" + variable)(coord)
                if x is None:
                    continue

                for k, v in x.properties().items():
                    if k not in out[variable]:
                        out[variable][k] = v
                    elif v != out[variable][k]:
                        return False
        # --- End: for

        for coord in self.get_auxiliary_coordinates(field).values():
            for variable in out:
                x = getattr(self, "get_" + variable)(coord)
                if x is None:
                    continue

                x.set_properties(out[variable])
        # --- End: for

        return True

    def construct_insert_dimension(self, construct, position):
        """Insert a new dimension into metadata construct data.

        :Parameters:

            construct: construct

            position: `int`

        :Returns:

            construct

        """
        return construct.insert_dimension(position=position)

    def copy_construct(self, construct):
        """Return a deep copy of a construct.

        :Returns:

                The deep copy.

        """
        return construct.copy()

    def convert(self, field=None, construct_id=None):
        """Convert a metadata construct into a field construct.

        :Parameters:

            field: field construct

            construct_id: `str`

        :Returns:

            Field construct

        """
        return field.convert(construct_id, full_domain=False)

    def data_insert_dimension(self, data, position):
        """Insert a new dimension into a data array.

        :Parameters:

            bounds: data

            position: `int`

        :Returns:

                The new data array

        """
        return data.insert_dimension(position=position)

    def del_property(self, construct, prop, default):
        """Remove a property from a construct.

        :Parameters:

            construct: construct

            prop: `str`

            default: optional

        :Returns:

                The value of the deleted property

        """
        return construct.del_property(prop, default)

    def field_insert_dimension(self, field, position=0, axis=None):
        """Insert a new dimension into field construct data.

        :Parameters:

            field: field construct

            position: `int`

            axis: optional

        :Returns:

            field construct

        """
        return field.insert_dimension(axis, position=position)

    def get_array(self, data):
        """Return the data as a `numpy` array.

        :Parameters:

            data: data instance

        :Returns:

            `numpy.ndarray`

        """
        return data.array

    def get_auxiliary_coordinates(self, field, axes=None, exact=False):
        """Returns auxiliary coordinates that span particular axes.

        If no axes are specified then all auxiliary coordinate constructs
        are returned.

        If axes are specified then auxiliary coordinate constructs whose
        data arrays span those axes, and possibly other axes, are
        returned.

        :Parameters:

            axes: sequence of `str`

        :Returns:

            `dict`

        """
        # To avoid mutable default argument (an anti-pattern) of axes=[]
        if axes is None:
            axes = []

        if exact:
            arg = "exact"
        else:
            arg = "and"

        return dict(field.auxiliary_coordinates.filter_by_axis(arg, *axes))

    def get_bounds(self, parent, default=None):
        """Return the bounds of a construct.

        :Parameters:

            parent: construct with bounds

            default: optional

        :Returns:

            Bounds component

        """
        return parent.get_bounds(default=default)

    def get_bounds_ncvar(self, parent, default=None):
        """Return the netCDF variable name of the bounds.

        :Parameters:

            parent: construct with bounds

            default: optional

        :Returns:

            `str`

        """
        bounds = parent.get_bounds(None)
        if bounds is None:
            return default

        return self.nc_get_variable(bounds, default=default)

    def get_cell_measures(self, field):
        """Return all of the cell measure constructs of a field.

        :Parameters:

            field: field construct

        :Returns:

        """
        return field.cell_measures

    def get_cell_methods(self, field):
        """Return all of the cell method constructs of a field.

        :Parameters:

            field: field construct

        :Returns:

        """
        return field.cell_methods.ordered()

    def get_cell_method_axes(self, cell_method, default=None):
        """Return the axes of a cell method construct.

        :Parameters:

            cell_method: cell method construct

            default: optional

        :Returns:

            `tuple`

        """
        return cell_method.get_axes(default=default)

    def get_cell_method_string(self, cell_method):
        """Return the `str` representation of a cell method construct.

        :Parameters:

            cell_method: cell method construct

        :Returns:

            `str`

        """
        return str(cell_method)

    def get_cell_method_qualifiers(self, cell_method):
        """Return the `str` representation of a cell method construct.

        :Parameters:

            cell_method: cell method construct

        :Returns:

            `str`

        """
        return cell_method.qualifiers()

    def get_compressed_array(self, data):
        """Return the data in its compressed form .

        :Parameters:

            data: data instance

        :Returns:

            `numpy.ndarray`

        """
        return data.compressed_array

    def get_compressed_axes(self, field_or_domain, key=None, construct=None):
        """Return the indices of the compressed axes.

        :Parameters:

            field_or_domain: field or domain construct

            key: `str`, optional

            construct: optional
                If *construct* is set must *key* be set, too.

        :Returns:

            `list` of `int`

        """
        if construct is not None:
            data = self.get_data(construct)
            data_axes = self.get_construct_data_axes(field_or_domain, key)
            return [data_axes[i] for i in self.get_data_compressed_axes(data)]

        if self.is_field(field_or_domain):
            field = field_or_domain
            data = self.get_data(field)
            data_axes = self.get_field_data_axes(field)
            return [data_axes[i] for i in self.get_data_compressed_axes(data)]

        # For a domain construct, work out the compression axes from
        # its metadata constucts.
        domain = field_or_domain

        compression_types = (
            "gathered",
            "ragged indexed contiguous",
            "ragged indexed",
            "ragged contiguous",
        )

        compressed_axes = {
            compression_type: set() for compression_type in compression_types
        }

        constructs = self.get_constructs(domain, data=True)

        for key, c in constructs.items():
            compression_type = self.get_compression_type(c)
            if not compression_type:
                continue

            data_axes = self.get_construct_data_axes(domain, key)
            if not data_axes:
                continue

            data = self.get_data(c, None)
            if data is None:
                continue

            compressed_axes[compression_type].update(
                [data_axes[i] for i in self.get_data_compressed_axes(data)]
            )

        # The order of the following loop matters
        for compression_type in compression_types:
            if compressed_axes[compression_type]:
                return list(compressed_axes[compression_type])
        # --- End: for

        return []

    def get_compression_type(self, construct):
        """Returns the type of compression applied.

        :Parameters:

            construct:

        :Returns:

            `tuple`

        """
        # For a constructs with data, work out the compression type
        # from the data itself.
        if not self.is_domain(construct):
            data = construct.get_data(None)
            if data is None:
                return ""

            return data.get_compression_type()

        # For a domain construct, work out the compression type from
        # its metadata constucts.
        constructs = self.get_constructs(construct, data=True)

        compression_types = set()

        for c in constructs.values():
            data = c.get_data(None)
            if data is None:
                continue

            #            try:
            #                geometry = c.has_geometry()
            #            except AttributeError:
            #                pass
            #            else:
            #                if geometry:
            #                    # This construct has geometry cells, so does not
            #                    # count as being compressed, for the current
            #                    # purpose.
            #                    continue
            #            # --- End: try

            compression_types.add(data.get_compression_type())

        # The order of the following tests matters
        if "gathered" in compression_types:
            return "gathered"

        elif "ragged indexed contiguous" in compression_types or (
            "ragged indexed" in compression_types
            and "ragged contiguous" in compression_types
        ):
            return "ragged indexed contiguous"

        elif "ragged indexed" in compression_types:
            return "ragged indexed"

        elif "ragged contiguous" in compression_types:
            return "ragged contiguous"

        else:
            return ""

    def get_construct_data_axes(self, field, key):
        """Returns the construct keys of the spanned axes.

        That is, returns the construct keys of the domain axis
        constructs spanned by a metadata construct.

        :Parameters:

            field: field or domain construct

            key: `str`

        :Returns:

            `tuple` or `None`
                The axes (may be an empty tuple), or `None` if there
                is no data.

        """
        try:
            return field.constructs.data_axes()[key]
        except KeyError:
            return None

    def get_constructs(self, field, axes=None, data=False):
        """Return constructs that span particular axes.

        If no axes are specified then all constructs are returned.

        If axes are specified then constructs whose data arrays span those
        axes, and possibly other axes, are returned.

        :Parameters:

            field: `Field` or `Domain`

            axes: sequence of `str`

            data: `bool`
                If True then only return constructs that can contain data.

        :Returns:

            `dict`

        """
        # To avoid mutable default argument (an anti-pattern) of axes=[]
        if axes is None:
            axes = []

        if data:
            return dict(field.constructs.filter_by_data())

        return dict(field.constructs.filter_by_axis("and", *axes))

    def get_coordinate_reference_coordinates(self, coordinate_reference):
        """Return the coordinates of a coordinate reference construct.

        :Parameters:

            coordinate_reference: coordinate reference construct

        :Returns:

            `set`

        """
        return coordinate_reference.coordinates()

    def get_coordinate_conversion_parameters(self, coordinate_reference):
        """Gets the coordinate reference conversion parameters.

        Specifically, returns the coordinate conversion parameters of a
        coordinate reference construct.

        :Parameters:

            coordinate_reference: coordinate reference construct

        :Returns:

            `dict`

        """
        return coordinate_reference.coordinate_conversion.parameters()

    def get_coordinate_references(self, field):
        """Return all of the coordinate reference constructs of a field.

        :Parameters:

            field: field construct

        :Returns:

        """
        return field.coordinate_references

    def get_coordinates(self, field):
        """Return all of the coordinate constructs of a field.

        :Parameters:

            field: field construct

        :Returns:

        """
        return field.coordinates

    def get_data_calendar(self, data, default=None):
        """Return the calendar of date-time data.

        :Parameters:

            data: `data instance

            default: optional

        :Returns:

            `str`

        """
        return data.get_calendar(default=default)

    def get_data_compressed_axes(self, data):
        """Return the indices of the compressed axes.

        :Parameters:

            data: data instance

        :Returns:

            `list` of `int`

        """
        return data.get_compressed_axes()

    def get_data_ndim(self, parent):
        """Return the number of dimensions spanned by the data array.

        :Parameters:

            parent:
                The object containing the data array.

        :Returns:

            `int`
                The number of dimensions spanned by the data array.

        **Examples:**

        >>> d
        <DimensionCoordinate: latitude(180) degrees_north>
        >>> w.get_data_ndim(d)
        1

        >>> b
        <Bounds: latitude(180, 2) degrees_north>
        >>> w.get_data_ndim(b)
        2

        """
        return parent.data.ndim

    def get_data_shape(self, parent, isdata=False):
        """Return the shape of the data array.

        :Parameters:

            parent:
                The object containing the data array.

            isdata: `bool`
                If True then the prent is already a data object

        :Returns:

            `tuple`
                The shape of the data array.

        **Examples:**

        >>> d
        <DimensionCoordinate: latitude(180) degrees_north>
        >>> w.get_data_shape(d)
        (180,)

        >>> b
        <Bounds: latitude(180, 2) degrees_north>
        >>> w.get_data_shape(b)
        (180, 2)

        """
        if isdata:
            return parent.shape

        return parent.data.shape

    def get_data_size(self, parent):
        """Return the number of elements in the data array.

        :Parameters:

            parent:
                The object containing the data array.

        :Returns:

            `int`
                The number of elements in the data array.

        **Examples:**

        >>> d
        <DimensionCoordinate: latitude(180) degrees_north>
        >>> w.get_data_ndim(d)
        180

        >>> b
        <Bounds: latitude(180, 2) degrees_north>
        >>> w.get_data_ndim(b)
        360

        """
        return parent.data.size

    def get_data_units(self, data, default=None):
        """Return the units of data.

        :Parameters:

            data: data instance

            default: optional

        :Returns:

            `str`

        """
        return data.get_units(default=default)

    def get_datum(self, coordinate_reference):
        """Return the datum of a coordiante reference construct.

        :Parameters:

              coordinate_reference: coordinate reference construct

        :Returns:

            Datum component

        """
        return coordinate_reference.datum

    def get_datum_parameters(self, ref):
        """Returns coordinate reference datum parameter-valued terms.

        :Parameters:

            coordinate_reference: `CoordinateReference`

        :Returns:

            `dict`

        """
        return ref.datum.parameters()

    def get_dimension_coordinates(self, field):
        """Return all of the dimension coordinate constructs of a field.

        :Parameters:

            field: field construct

        :Returns:

        """
        return field.dimension_coordinates

    def get_domain_ancillaries(self, field):
        """Return all of the domain ancillary constructs of a field.

        :Parameters:

            field: field construct

        :Returns:

        """
        return field.domain_ancillaries

    def get_domain_axes(self, field):
        """Return all of the domain axis constructs of a field.

        :Parameters:

            field: field construct

        :Returns:

        """
        return field.domain_axes

    def get_domain_axis_size(self, field, axis):
        """Return the size a of domrain axis construct.

        :Parameters:

            field: field construct

            axis: `str`

        :Returns:

        """
        return field.domain_axes[axis].get_size()

    def get_sample_dimension_position(self, construct):
        """Returns the position of the compressed data sample dimension.

        :Parameters:

            construct: construct

        :Returns:

            `int`

        """
        return construct.get_data().get_compressed_dimension()

    def nc_get_geometry_variable(self, field, default=None):
        """Return the netCDF variable name of the geometry container.

        .. versionadded:: (cfdm) 1.8.0

        :Parameters:

        :Returns:

            `str`

        """
        return field.nc_get_geometry_variable(default)

    def nc_get_group_attributes(self, field):
        """Returns the netCDF sub-group attribtues for the field.

        .. versionadded:: (cfdm) 1.8.6

        :Parameters:

            field: field construct

        :Returns:

            `dict`

        """
        return field.nc_group_attributes()

    def nc_get_variable_groups(self, field):
        """Return the netCDF groups for the field construct.

        .. versionadded:: (cfdm) 1.8.6

        :Parameters:

            field: field construct

        :Returns:

            `tuple`

        """
        return field.nc_variable_groups()

    def nc_get_hdf5_chunksizes(self, data):
        """Return the HDF5 chunksizes for the data.

        ..versionadded:: (cfdm) 1.7.2

        :Parameters:

            data: Data instance

        :Returns:

            `tuple` or `None`
                The HDF5 chunksizes, or `None` if they haven't been set.

        """
        out = data.nc_hdf5_chunksizes()
        if not out:
            out = None

        return out

    def nc_get_sample_dimension(self, count, default=None):
        """Return the name of the netCDF sample dimension.

        :Returns:

            `str`
                The name of the netCDF sample dimension.

        """
        return count.nc_get_sample_dimension(default=default)

    def nc_is_unlimited_axis(self, field, axis):
        """Whether a domain axis matches a netCDF unlimited dimension.

        .. versionadded:: (cfdm) 1.7.0

        :Parameters:

            field: `Field`

        :Returns:

            `set`
                The selection of domain axis construct identifiers that are
                unlimited.

        """
        domain_axis = field.constructs.get(axis)
        if domain_axis is None:
            return False

        return domain_axis.nc_is_unlimited()

    def nc_set_unlimited_axis(self, field, axis):
        """Sets a domain axis to match a netCDF unlimited dimension.

        .. versionadded:: (cfdm) 1.7.4

        :Parameters:

            field: `Field`

            axis: `str`
                Domain axis construct key.

        :Returns:

            `None`

        """
        domain_axis = field.constructs.get(axis)
        if domain_axis is None:
            return

        domain_axis.nc_set_unlimited(True)

    def nc_get_global_attributes(self, field):
        """Return the netCDF global attributes.

        :Parameters:

            field: field construct

        :Returns:

            `dict`

        """
        return field.nc_global_attributes()

    def nc_set_global_attributes(self, field, attributes):
        """Set netCDF global attributes.

        .. versionadded:: (cfdm) 1.7.0

        :Parameters:

            field: field construct

            attributes: `dict`

        :Returns:

            `None`

        """
        for attr, value in attributes.items():
            field.nc_set_global_attribute(attr, value)

    def nc_set_group_attributes(self, field, attributes):
        """Set netCDF group attributes.

        .. versionadded:: (cfdm) 1.8.6

        :Parameters:

            field: field construct

            attributes: `dict`

        :Returns:

            `None`

        """
        for attr, value in attributes.items():
            field.nc_set_group_attribute(attr, value)

    def equal_components(self, construct0, construct1, ignore_type=False):
        """Whether or not two field construct components are equal.

        A "component" is either a metadata construct or a metadata
        construct component (such as a bounds component).

        .. versionadded::: (cfdm) 1.8.6.0

        :Parameter:

            construct0: construct

            construct1: construct

            ignore_type: `bool`, optional

        :Retuns:

            `bool`

        """
        return construct0.equals(
            construct1, ignore_type=ignore_type, verbose=0
        )

    def equal_constructs(self, construct0, construct1, ignore_type=False):
        """Whether or not two field construct components are equal.

        A "component" is either a metadata construct or a metadata
        construct component (such as a bounds component).

        .. versionadded::: 1.7.0

        :Parameter:

            construct0: construct

            construct1: construct

            ignore_type: `bool`, optional

        :Retuns:

            `bool`

        """
        raise NotImplementedError(
            "Deprecated at version 1.8.6.0. "
            + "Use 'equal_components' instead."
        )

    def equal_properties(self, property_value0, property_value1):
        """Whether or not two property values are equal.

        :Parameter:

            property_value0:

            property_value1:

        :Retuns:

            `bool`

        """
        field = self.get_class("Field")()
        return field._equals(property_value0, property_value1)

    def equal_datums(self, coordinate_reference0, coordinate_reference1):
        """Whether or not two coordinate reference datums are equal.

        :Parameters:

            coordinate_reference0: coordinate reference construct

            coordinate_reference1: coordinate reference construct

        :Returns:

            `bool`

        """
        datum0 = coordinate_reference0.datum
        datum1 = coordinate_reference1.datum
        return datum0.equals(datum1)

    def get_construct_data_size(self, construct):
        """Return the size of a construct's data.

        :Parameters:

            construct: construct

        :Returns:

            `int`

        """
        return construct.data.size

    def nc_get_external(self, parent):
        """Return whether a construct is external.

        :Parameters:

            parent:
                The object

        :Returns:

            `bool`
                Whether the construct is external.

        """
        if not hasattr(parent, "nc_get_external"):
            return False

        return parent.nc_get_external()

    def get_field_ancillaries(self, field):
        """Return the field ancillaries of a field.

        :Parameters:

            field:
                The field object.

        :Returns:

            `dict`
                A dictionary whose values are field ancillary objects, keyed
                by unique identifiers.

        **Examples:**

        >>> w.get_field_ancillaries(f)
        {'fieldancillary0': <FieldAncillary: ....>,
         'fieldancillary1': <FieldAncillary: ....>}

        """
        return field.field_ancillaries

    def get_field_data_axes(self, field):
        """Returns the construct keys of the field's data dimensions.

        :Parameters:

            field: field construct

        :Returns:

            `tuple`

        """
        return field.get_data_axes()

    def get_filenames(self, parent):
        """Return the name of the file or files containing the data.

        :Parameters:

            parent:

        :Returns:

            `set`

        """
        return parent.get_filenames()

    def get_data_max(self, parent):
        """Use `get_data_maximum` instead (since cfdm version 1.8.0)."""
        raise NotImplementedError(
            "Use `get_data_maximum` instead (since cfdm version 1.8.0)."
        )

    def get_data_maximum(self, parent):
        """Return the maximum value of the data.

        :Parameters:

            parent:

        :Returns:

            Data instance

        """
        return parent.data.maximum()

    def get_data_sum(self, parent):
        """Return the sum of the data.

        :Parameters:

            parent:

        :Returns:

            Data instance

        """
        return parent.data.sum()

    def get_count(self, construct):
        """Return the count variable of compressed data.

        :Parameters:

            construct: construct

        :Returns:

            Count variable or `None`

        """
        if not self.is_domain(construct):
            return construct.get_data().get_count(default=None)

        # For a domain construct, get the count variable from its
        # metadata constucts.
        return self._get_domain_compression_variable("count", construct)

    def get_index(self, construct):
        """Return the index variable of compressed data.

        :Parameters:

            construct: construct

        :Returns:

            Index variable or `None`
        """
        if not self.is_domain(construct):
            return construct.get_data().get_index(default=None)

        # For a domain construct, get the index variable from its
        # metadata constucts.
        return self._get_domain_compression_variable("index", construct)

    def get_inherited_properties(self, parent):
        """Return all inherited properties.

        .. versionadded:: (cfdm) 1.8.6

        :Parameters:

            parent:
                The object that inherits the properties.

        :Returns:

            `dict`
                The inherited property names and their values

        """
        return parent.inherited_properties()

    def get_interior_ring(self, construct):
        """Return the interior ring variable of geometry coordinates.

        :Parameters:

            construct: construct

        :Returns:

            Interior ring variable or `None`

        """
        return construct.get_interior_ring(default=None)

    def get_list(self, construct):
        """Return the list variable of compressed data.

        :Parameters:

            construct: construct

        :Returns:

            List variable or `None`
        """
        if not self.is_domain(construct):
            return construct.get_data().get_list(default=None)

        # For a domain construct, get the list variable from its
        # metadata constucts.
        return self._get_domain_compression_variable("list", construct)

    def get_measure(self, cell_measure):
        """Return the measure property of a cell measure construct.

        :Parameters:

            cell_measure:
                The cell measure object.

        :Returns:

            `str` or `None`
                The measure property, or `None` if it has not been set.

        **Examples:**

        >>> c
        <CellMeasure: area(73, 96) km2>
        >>> w.get_measure(c)
        'area'

        """
        return cell_measure.get_measure(default=None)

    def nc_get_dimension(self, parent, default=None):
        """Return the netCDF variable name.

        :Parameters:

            parent:
                The object containing the data array.

            default: `str`, optional

        :Returns:

            `str`
                The netCDF dimension name.

        """
        return parent.nc_get_dimension(default=default)

    def nc_get_variable(self, construct, default=None):
        """Return the netCDF variable name.

        :Parameters:

            parent:

            default: `str`, optional

        :Returns:

            `str`
                The netCDF variable name.

        """
        return construct.nc_get_variable(default=default)

    def get_node_count(self, construct):
        """Return the node count variable of geometry coordinates.

        .. versionadded:: (cfdm) 1.8.0

        :Parameters:

            construct: construct

        :Returns:

            Node count variable or `None`

        """
        return construct.get_node_count(default=None)

    def get_part_node_count(self, construct):
        """Return the part node count variable of geometry coordinates.

        .. versionadded:: (cfdm) 1.8.0

        :Parameters:

            construct: construct

        :Returns:

            Part node count variable or `None`

        """
        return construct.get_part_node_count(default=None)

    def get_properties(self, parent):
        """Return all properties.

        :Parameters:

            parent:
                The object containing the properties.

        :Returns:

            `dict`
                The property names and their values

        **Examples:**

        >>> d
        <DimensionCoordinate: latitude(180) degrees_north>
        >>> w.get_properties(d)
        {'units: 'degrees_north'}
         'standard_name: 'latitude',
         'foo': 'bar'}

        """
        return parent.properties()

    def get_property(self, construct, prop, default=None):
        """Return a property of a construct.

        :Parameters:

            construct:

            prop: `str`

            default: optional

        :Returns:

                The property value.

        """
        return construct.get_property(prop, default=default)

    def get_geometry(self, construct, default=None):
        """Return the geometry type of coordinates.

        :Parameters:

            construct:

            default: optional

        :Returns:

            `str` or `None`
                The geometry type.

        """
        return construct.get_geometry(default=default)

    def get_data(self, parent, default=None):
        """Return the data array.

        :Parameters:

            parent:
                The object containing the data array.

        :Returns:

                The data.

        **Examples:**

        >>> d
        <DimensionCoordinate: latitude(180) degrees_north>
        >>> w.get_data(d)
        <Data(180): [-89.5, ..., 89.5] degrees_north>

        >>> b
        <Bounds: latitude(180, 2) degrees_north>
        >>> w.get_data(b)
        <Data(180, 2): [[-90, ..., 90]] degrees_north>

        """
        return parent.get_data(default=default)

    def initialise_AuxiliaryCoordinate(self):
        """Return an auxiliary coordinate construct.

        :Returns:

            Auxiliary coordinate construct

        """
        cls = self.get_class("AuxiliaryCoordinate")
        return cls()

    def initialise_Bounds(self):
        """Return a bounds component.

        :Returns:

            Bounds component

        """
        cls = self.get_class("Bounds")
        return cls()

    def initialise_CellMeasure(self, measure=None):
        """Return a cell measure construct.

        :Parameters:

            measure: `str`, optional

        :Returns:

            Cell measure construct

        """
        cls = self.get_class("CellMeasure")
        return cls(measure=measure)

    def initialise_CellMethod(self, axes=None, method=None, qualifiers=None):
        """Return a cell method construct.

        :Parameters:

            axes: optional

            method: `str`, optional

            qualifiers: `dict`, optional

        :Returns:

            Cell method construct

        """
        cls = self.get_class("CellMethod")
        return cls(axes=axes, method=method, qualifiers=qualifiers)

    def initialise_CoordinateConversion(
        self, domain_ancillaries=None, parameters=None
    ):
        """Return a coordinate conversion component.

        :Parameters:

            domain_ancillaries: optional

            parameters: optioanl

        :Returns:

            Coordinate conversion component

        """
        cls = self.get_class("CoordinateConversion")
        return cls(
            domain_ancillaries=domain_ancillaries, parameters=parameters
        )

    def initialise_CoordinateReference(self):
        """Return a coordinate reference construct.

        :Returns:

            Coordinate reference construct

        """
        cls = self.get_class("CoordinateReference")
        return cls()

    def initialise_Count(self):
        """Return a count variable.

        :Returns:

            Count variable

        """
        cls = self.get_class("Count")
        return cls()

    def initialise_Data(
        self, array=None, units=None, calendar=None, copy=True, **kwargs
    ):
        """Return a data instance.

        :Parameters:

            array: optional

            units: optional

            calendar: optional

            copy: `bool`, optional

            kwargs: optional

        :Returns:

            Data instance

        """
        cls = self.get_class("Data")
        return cls(
            array=array, units=units, calendar=calendar, copy=copy, **kwargs
        )

    def initialise_Datum(self, parameters=None):
        """Return a coordinate conversion component.

        :Parameters:

            parameters: optioanl

        :Returns:

            Datum component

        """
        cls = self.get_class("Datum")
        return cls(parameters=parameters)

    def initialise_DimensionCoordinate(
        self,
        properties=None,
        data=None,
        bounds=None,
        interior_ring=None,
        copy=True,
    ):
        """Return a dimension coordinate construct.

        :Parameters:

            properties: `dict`, optional

            data: optional

            bounds: optional

            interior_ring: optional

            copy: `bool`, optional

        :Returns:

            Dimension coordinate construct

        """
        cls = self.get_class("DimensionCoordinate")
        return cls(
            properties=properties,
            data=data,
            bounds=bounds,
            interior_ring=interior_ring,
            copy=copy,
        )

    def initialise_DimensionCoordinate_from_AuxiliaryCoordinate(
        self, auxiliary_coordinate=None, copy=True
    ):
        """Returns a dimension coordinate from an auxiliary coordinate.

        Specifically, returns a dimension coordinate construct
        insitialized from an auxiliary coordinate construct.

        :Parameters:

            auxiliary_coordinate: auxiliary coordiante consturct

            copy: `bool`,optional

        :Returns:

            Dimension coordinate construct

        """
        cls = self.get_class("DimensionCoordinate")
        return cls(source=auxiliary_coordinate, copy=copy)

    def initialise_Domain(self):
        """Return a domain construct.

        :Returns:

            Domain construct

        """
        cls = self.get_class("Domain")
        return cls()

    def initialise_DomainAncillary(self):
        """Return a domain ancillary construct.

        :Returns:

            Domain ancillary construct

        """
        cls = self.get_class("DomainAncillary")
        return cls()

    def initialise_DomainAxis(self, size=None):
        """Return a domain ancillary construct.

        :Returns:

            Domain ancillary construct

        """
        cls = self.get_class("DomainAxis")
        return cls(size=size)

    def initialise_Field(self):
        """Return a field qconstruct.

        :Returns:

            Field construct

        """
        cls = self.get_class("Field")
        return cls()

    def initialise_FieldAncillary(self):
        """Return a field ancillary construct.

        :Returns:

            Field ancillary construct

        """
        cls = self.get_class("FieldAncillary")
        return cls()

    def initialise_GatheredArray(
        self,
        compressed_array=None,
        ndim=None,
        shape=None,
        size=None,
        compressed_dimension=None,
        list_variable=None,
    ):
        """Return a gathered array instance.

        :Parameters:

            compressed_array: optional

            ndim: `int`, optional

            shape: sequence of `int`, optional

            size: `int, optional

            compressed_dimension: `int`, optional

            list_variable: optional

        :Returns:

            Gathered array

        """
        cls = self.get_class("GatheredArray")
        return cls(
            compressed_array=compressed_array,
            ndim=ndim,
            shape=shape,
            size=size,
            compressed_dimension=compressed_dimension,
            list_variable=list_variable,
        )

    def initialise_Index(self):
        """Return an index variable.

        :Returns:

            Index variable

        """
        cls = self.get_class("Index")
        return cls()

    def initialise_InteriorRing(self):
        """Return an interior ring variable.

        :Returns:

            Interior ring variable

        """
        cls = self.get_class("InteriorRing")
        return cls()

    def initialise_List(self):
        """Return a list variable.

        :Returns:

            List variable

        """
        cls = self.get_class("List")
        return cls()

    def initialise_NetCDFArray(
        self,
        filename=None,
        ncvar=None,
        group=None,
        dtype=None,
        ndim=None,
        shape=None,
        size=None,
        mask=True,
    ):
        """Return a netCDF array instance.

        :Parameters:

            filename: `str`

            ncvar: `str`

            group: `None` or sequence of str`

            dytpe: `numpy.dtype`

            ndim: `int`, optional

            shape: sequence of `int`, optional

            size: `int, optional

            mask: `bool`, optional

        :Returns:

            NetCDF array instance

        """
        cls = self.get_class("NetCDFArray")
        return cls(
            filename=filename,
            ncvar=ncvar,
            group=group,
            dtype=dtype,
            ndim=ndim,
            shape=shape,
            size=size,
            mask=mask,
        )

    def initialise_NodeCount(self):
        """Return a node count properties variable.

        :Returns:

            Node count properties bariable

        """
        cls = self.get_class("NodeCountProperties")
        return cls()

    def initialise_PartNodeCount(self):
        """Return a part node count properties variable.

        :Returns:

            Part node count properties variable

        """
        cls = self.get_class("PartNodeCountProperties")
        return cls()

    def initialise_RaggedContiguousArray(
        self,
        compressed_array=None,
        ndim=None,
        shape=None,
        size=None,
        count_variable=None,
    ):
        """Return a ragged contigous array instance.

        :Parameters:

            compressed_array: optional

            ndim: `int`, optional

            shape: sequence of `int`, optional

            size: `int, optional

            compressed_dimension: `int`, optional

            count_variable: optional

        :Returns:

            Ragged contigous array

        """
        cls = self.get_class("RaggedContiguousArray")
        return cls(
            compressed_array=compressed_array,
            ndim=ndim,
            shape=shape,
            size=size,
            count_variable=count_variable,
        )

    def initialise_RaggedIndexedArray(
        self,
        compressed_array=None,
        ndim=None,
        shape=None,
        size=None,
        index_variable=None,
    ):
        """Return a ragged indexed array instance.

        :Parameters:

            compressed_array: optional

            ndim: `int`, optional

            shape: sequence of `int`, optional

            size: `int, optional

            compressed_dimension: `int`, optional

            index_variable: optional

        :Returns:

            Ragged indexed array

        """
        cls = self.get_class("RaggedIndexedArray")
        return cls(
            compressed_array=compressed_array,
            ndim=ndim,
            shape=shape,
            size=size,
            index_variable=index_variable,
        )

    def initialise_RaggedIndexedContiguousArray(
        self,
        compressed_array=None,
        ndim=None,
        shape=None,
        size=None,
        count_variable=None,
        index_variable=None,
    ):
        """Return a ragged indexed contiguous array instance.

        :Parameters:

            compressed_array: optional

            ndim: `int`, optional

            shape: sequence of `int`, optional

            size: `int, optional

            compressed_dimension: `int`, optional

            count_variable: optional

            index_variable: optional

        :Returns:

             Ragged indexed contiguous array

        """
        cls = self.get_class("RaggedIndexedContiguousArray")
        return cls(
            compressed_array=compressed_array,
            ndim=ndim,
            shape=shape,
            size=size,
            count_variable=count_variable,
            index_variable=index_variable,
        )

    def is_climatology(self, coordinate):
        """Whether or not the coordinate represent climatologies.

        :Parameters:

            coordiante: coordinate construct

        :Returns:

            `bool`

        """
        return bool(coordinate.get_geometry(None) == "climatology")

    def is_domain(self, construct):
        """Return True if the construct is a domain construct

        :Parameters:

            construct: Construct

        :Returns:

            `bool`

        """
        return getattr(construct, "construct_type", None) == "domain"

    def is_field(self, construct):
        """Return True if the construct is a field construct.

        :Parameters:

            construct: Construct

        :Returns:

            `bool`

        """
        return getattr(construct, "construct_type", None) == "field"

    def is_geometry(self, coordinate):
        """Return True if the coordinate bounds are geometries.

        ..versionadded:: (cfdm) 1.8.0

        :Parameters:

            coordinate:
                The coordinate construct.

        :Returns:

            `bool`
                 True if the coordinate bounds are geometries, otherwise
                 False.

        """
        return bool(
            coordinate.get_geometry(None) in ("point", "line", "polygon")
        )

    def is_masked(self, data):
        """Whether or not the data has any masked values.

        .. versionadded:: (cfdm) 1.8.0

        :Parameters:

            data: `Data`

        :Returns:

            `bool`
                Whether or not the data has any masked values.

        """
        return data.mask.any()

    def nc_set_instance_dimension(self, variable, ncdim):
        """Set the netCDF instance dimension name.

        :Parameters:

            variable:

            ncdim: `str` or `None`
                The netCDF dimension name. If `None` then the name is not
                set.

        :Returns:

            `None`

        """
        if ncdim is not None:
            variable.nc_set_instance_dimension(ncdim)

    def nc_set_sample_dimension(self, variable, ncdim):
        """Set the netCDF sample dimension name.

        :Parameters:

            variable:

            ncdim: `str` or `None`
                The netCDF dimension name. If `None` then the name is not
                set.

        :Returns:

            `None`

        """
        if ncdim is not None:
            variable.nc_set_sample_dimension(ncdim)

    def set_auxiliary_coordinate(self, field, construct, axes, copy=True):
        """Insert a auxiliary coordinate object into a field.

        :Parameters:

            field: field construct

            construct: auxiliary coordinate construct

            axes: `tuple`

            copy: `bool`, optional

        :Returns:

            `str`

        """
        return field.set_construct(construct, axes=axes, copy=copy)

    def set_bounds(self, construct, bounds, copy=True):
        """Set the bounds component of a construct.

        .. versionadded:: (cfdm) 1.7.0

        :Parameters:

            construct: construct

            bounds: bounds component

            copy: `bool`, optional

        :Returns:

            `str`
                Return an empty string if the bounds were set
                successfully, otherwise return a non-empty string
                describing how the setting of the bounds failed.

        """
        try:
            construct.set_bounds(bounds, copy=copy)
        except Exception as error:
            if not error:
                error = "Could not set {!r} on {!r}".format(bounds, construct)

            return error

        return ""

    def set_cell_measure(self, field, construct, axes, copy=True):
        """Insert a cell_measure object into a field.

        .. versionadded:: (cfdm) 1.7.0

        :Parameters:

            field: field construct

            construct: cell measure construct

            axes: `tuple`

            copy: `bool`, optional

        :Returns:

            `str`

        """
        return field.set_construct(construct, axes=axes, copy=copy)

    def set_cell_method(self, field, construct, copy=True):
        """Insert a cell_method object into a field.

        .. versionadded:: (cfdm) 1.7.0

        :Parameters:

            field: field construct

            construct: cell method construct

            copy: `bool`, optional

        :Returns:

            `str`

        """
        return field.set_construct(construct, copy=copy)

    def set_cell_method_axes(self, cell_method, axes):
        """Set the axes of a cell method construct.

        :Parameters:

            construct: cell method construct

            axes:

        :Returns:

            `None`

        """
        cell_method.set_axes(axes)

    def set_cell_method_method(self, cell_method, method):
        """Set the method of a cell method construct.

        .. versionadded:: (cfdm) 1.7.0

        :Parameters:

            cell_method: cell method construct

            method: `str`

        :Returns:

            `None`

        """
        cell_method.set_method(method)

    def set_climatology(self, construct):
        """Set the construct as a climatology.

        .. versionadded:: (cfdm) 1.9.0.0

        :Parameters:

            construct:

        :Returns:

            `None`

        """
        construct.set_climatology(True)

    def set_coordinate_conversion(
        self, coordinate_reference, coordinate_conversion
    ):
        """Set the coordinate conversion coordinate reference construct.

        .. versionadded:: (cfdm) 1.7.0

        :Parameters:

            coordinate_reference: coordinate reference construct

            coordinate_conversion: coordinate conversion component

        :Returns:

            `None`

        """
        coordinate_reference.set_coordinate_conversion(coordinate_conversion)

    def set_coordinate_reference(self, field, construct, copy=True):
        """Insert a coordinate reference object into a field.

        .. versionadded:: (cfdm) 1.7.0

        :Parameters:

            field: field construct

            construct: coordinate reference construct

            copy: `bool`, optional

        :Returns:

            `str`

        """
        return field.set_construct(construct, copy=copy)

    def set_coordinate_reference_coordinates(
        self, coordinate_reference, coordinates
    ):
        """Set the coordinates of a coordinate reference construct.

        .. versionadded:: (cfdm) 1.7.0

        :Parameters:

            coordinate_reference: coordinate reference construct

            coordinates: sequence of `str`

        :Returns:

            `None`

        """
        coordinate_reference.set_coordinates(coordinates)

    def set_coordinate_reference_coordinate(
        self, coordinate_reference, coordinate
    ):
        """Set a coordinate of a coordinate reference construct.

        :Parameters:

            coordinate_reference: coordinate reference construct

            coordinate: `str`

        :Returns:

            `None`

        """
        coordinate_reference.set_coordinate(coordinate)

    def set_data(self, construct, data, axes=None, copy=True):
        """The the data instance of a construct.

        :Parameters:

            construct: construct

            data: data instance

            axes: `tuple`, optional

            default: optional

        :Returns:

            `None`

        """
        if axes is None:
            construct.set_data(data, copy=copy)
        else:
            construct.set_data(data, axes=axes, copy=copy)

    def set_datum(self, coordinate_reference, datum):
        """Insert a datum object into a coordinate reference construct.

        :Parameters:

            coordinate_referece: coordinate reference construct

            datum: datum component

        :Returns:

            `None`

        """
        coordinate_reference.set_datum(datum)

    def set_dimension_coordinate(self, field, construct, axes, copy=True):
        """Insert a dimension coordinate object into a field.

        :Parameters:

            field: field construct

            construct: dimension coordinate construct

            axes: `tuple`

            copy: `bool`, optional

        :Returns:

            `str`

        """
        return field.set_construct(construct, axes=axes, copy=copy)

    def set_domain_ancillary(self, field, construct, axes, copy=True):
        #                    extra_axes=0, copy=True):
        """Insert a domain ancillary object into a field.

        :Parameters:

            field: field construct

            construct: domain ancillary construct`

            axes: `tuple`

            copy: `bool`, optional

        :Returns:

            `str`

        """
        return field.set_construct(construct, axes=axes, copy=copy)

    def set_domain_axis(self, field, construct, copy=True):
        """Insert a domain_axis object into a field.

        :Parameters:

            field: field construct

            construct: domain axis construct

            copy: `bool`, optional

        :Returns:

            `str`

        """
        return field.set_construct(construct, copy=copy)

    def nc_set_external(self, construct):
        """Set the external status of a construct.

        :Parameters:

            construct:

        :Returns:

            `None`

        """
        construct.nc_set_external(True)

    def set_field_ancillary(self, field, construct, axes, copy=True):
        """Insert a field ancillary object into a field.

        :Parameters:

            field: field construct`

            construct: field ancillary construct

            axes: `tuple`

            copy: `bool`, optional

        :Returns:

            `str`

        """
        return field.set_construct(construct, axes=axes, copy=copy)

    def set_geometry(self, coordinate, value):
        """Set the geometry type of a coordinate construct.

        .. versionadded:: (cfdm) 1.8.0

        :Parameters:

            coordinate: coordinate construct

            value: `str`

        :Returns:

            `None`

        """
        coordinate.set_geometry(value)

    def set_inherited_properties(
        self, parent, inherited_properties, copy=True
    ):
        """Set any inherited properties.

        .. versionadded:: (cfdm) 1.8.6

        :Parameters:

            parent:
                The object that inherits the properties.

            inherited_properties: `dict`

            copy: `bool``

        :Returns:

            `None`

        """
        parent.set_properties(inherited_properties, copy=copy)

    def set_node_count(self, parent, node_count, copy=True):
        """Set a node count properties variable.

        .. versionadded:: (cfdm) 1.8.0

        :Parameters:

            parent:

            node_count: Node count properties variable

            copy: `bool`, optional

        :Returns:

            `None`

        """
        parent.set_node_count(node_count, copy=copy)

    def set_part_node_count(self, parent, part_node_count, copy=True):
        """Set a part node count properties variable.

        .. versionadded:: (cfdm) 1.8.0

        :Parameters:

            parent:

            part_node_count: part node count properties variable

            copy: `bool`, optional

        :Returns:

            `None`

        """
        parent.set_part_node_count(part_node_count, copy=copy)

    def set_interior_ring(self, parent, interior_ring, copy=True):
        """Insert an interior ring array into a coordiante.

        .. versionadded:: (cfdm) 1.8.0

        :Parameters:

            parent:

            interior_ring: interiot ring variable

            copy: `bool`, optional

        :Returns:

            `None`

        :Returns:

            `None`

        """
        parent.set_interior_ring(interior_ring, copy=copy)

    def set_dataset_compliance(self, field, report):
        """Set the dataset compliance report on a field construct.

        ..versionadded:: (cfdm) 1.7

        :Parameters:

            field: field construct

            report: `dict`

        :Returns:

            `None`

        """
        field._set_dataset_compliance(report)

    def nc_set_dimension(self, construct, ncdim):
        """Set the netCDF dimension name.

        :Parameters:

            construct: construct

            ncdim: `str` or `None`
                The netCDF dimension name. If `None` then the name is not
                set.

        :Returns:

            `None`

        """
        if ncdim is not None:
            construct.nc_set_dimension(ncdim)

    def nc_set_geometry_variable(self, field, ncvar):
        """Set the netCDF geometry container variable name.

        :Parameters:

            field: field construct

            ncvar: `str` or `None`
                The netCDF variable name. If `None` then the name is not
                set.

        :Returns:

            `None`

        """
        if ncvar is not None:
            field.nc_set_geometry_variable(ncvar)

    def nc_set_variable(self, parent, ncvar):
        """Set the netCDF variable name.

        :Parameters:

            parent:

            ncvar: `str` or `None`
                The netCDF variable name. If `None` then the name is not
                set.

        :Returns:

            `None`

        """
        if ncvar is not None:
            parent.nc_set_variable(ncvar)

    def nc_get_datum_variable(self, ref):
        """Get the netCDF grid mapping variable name for a datum.

        .. versionadded:: (cfdm) 1.7.5

        :Parameters:

            ref: Coordinate reference construct

        :Returns:

            `str` or `None`

        """
        return ref.nc_get_datum_variable(default=None)

    def nc_set_datum_variable(self, ref, ncvar):
        """Set the netCDF grid mapping variable name for a datum.

        .. versionadded:: (cfdm) 1.7.5

        :Parameters:

            ref: Coordinate reference construct

            ncvar: `str` or `None`
                The netCDF variable name. If `None` then the name is not
                set.

        :Returns:

            `None`

        """
        if ncvar is not None:
            ref.nc_set_datum_variable(ncvar)

    def set_properties(self, construct, properties, copy=True):
        """Set construct proporties.

        :Parameters:

            construct:

            properties: `dict`

            copy: `bool`

        :Returns:

            `None`

        """
        construct.set_properties(properties, copy=copy)

    def has_bounds(self, construct):
        """Whether or not a construct has bounds.

        :Parameters:

            construct:

        :Returns:

            `bool`

        """
        return construct.has_bounds()

    def has_datum(self, coordinate_reference):
        """Return True if a coordinate reference has a datum.

        :Parameters:

            coordinate_reference: coordinate reference construct

        :Returns:

            `bool`

        **Examples:**

        >>> if API.has_datum(ref):
        ...     print(ref, 'has a datum')
        ... else:
        ...     print(ref, 'does not have a datum')

        """
        return bool(coordinate_reference.datum)

    def has_property(self, parent, prop):
        """Return True if a property exists.

        :Parameters:

            parent:
                The object containing the property.

        :Returns:

            `bool`
                `True` if the property exists, otherwise `False`.

        **Examples:**

        >>> coord
        <DimensionCoordinate: latitude(180) degrees_north>
        >>> w.has_property(coord, 'units')
        True

        >>> bounds
        <Bounds: latitude(180, 2) degrees_north>
        >>> w.has_property(bounds, 'long_name')
        False

        """
        return parent.has_property(prop)

    def squeeze(self, construct, axes=None):
        """Remove size 1 axes from construct data.

        :Parameters:

            construct:

            axes: optional

        :Returns:

                The construct with removed axes.

        """
        return construct.squeeze(axes=axes)


_implementation = CFDMImplementation(
    cf_version=CF(),
    AuxiliaryCoordinate=AuxiliaryCoordinate,
    CellMeasure=CellMeasure,
    CellMethod=CellMethod,
    CoordinateReference=CoordinateReference,
    DimensionCoordinate=DimensionCoordinate,
    Domain=Domain,
    DomainAncillary=DomainAncillary,
    DomainAxis=DomainAxis,
    Field=Field,
    FieldAncillary=FieldAncillary,
    Bounds=Bounds,
    InteriorRing=InteriorRing,
    CoordinateConversion=CoordinateConversion,
    Datum=Datum,
    List=List,
    Index=Index,
    Count=Count,
    NodeCountProperties=NodeCountProperties,
    PartNodeCountProperties=PartNodeCountProperties,
    Data=Data,
    GatheredArray=GatheredArray,
    NetCDFArray=NetCDFArray,
    RaggedContiguousArray=RaggedContiguousArray,
    RaggedIndexedArray=RaggedIndexedArray,
    RaggedIndexedContiguousArray=RaggedIndexedContiguousArray,
)


def implementation():
    """Return a container for the CF data model implementation.

    .. versionadded:: (cfdm) 1.7.0

    .. seealso:: `cfdm.example_field`, `cfdm.read`, `cfdm.write`

    :Returns:

        `CFDMImplementation`
            A container for the CF data model implementation.

    **Examples:**

    >>> i = cfdm.implementation()
    >>> i
    <CFDMImplementation: >
    >>> i.classes()
<<<<<<< HEAD
    {'AuxiliaryCoordinate': cfdm.auxiliarycoordinate.AuxiliaryCoordinate,
     'Bounds': cfdm.bounds.Bounds,
     'CellMeasure': cfdm.cellmeasure.CellMeasure,
     'CellMethod': cfdm.cellmethod.CellMethod,
     'CoordinateConversion': cfdm.coordinateconversion.CoordinateConversion,
     'CoordinateReference': cfdm.coordinatereference.CoordinateReference,
     'Count': cfdm.count.Count,
     'Data': cfdm.data.data.Data,
     'Datum': cfdm.datum.Datum,
     'DimensionCoordinate': cfdm.dimensioncoordinate.DimensionCoordinate,
     'Domain': cfdm.domain.Domain,
     'DomainAncillary': cfdm.domainancillary.DomainAncillary,
     'DomainAxis': cfdm.domainaxis.DomainAxis,
     'Field': cfdm.field.Field,
     'FieldAncillary': cfdm.fieldancillary.FieldAncillary,
     'GatheredArray': cfdm.data.gatheredarray.GatheredArray,
     'Index': cfdm.index.Index,
     'InteriorRing': cfdm.interiorring.InteriorRing,
     'List': cfdm.list.List,
     'NetCDFArray': cfdm.data.netcdfarray.NetCDFArray,
     'NodeCountProperties': cfdm.nodecount.NodeCountProperties,
     'PartNodeCountProperties': cfdm.partnodecount.PartNodeCountProperties,
     'RaggedContiguousArray': cfdm.data.raggedcontiguousarray.RaggedContiguousArray,
     'RaggedIndexedArray': cfdm.data.raggedindexedarray.RaggedIndexedArray,
     'RaggedIndexedContiguousArray': cfdm.data.raggedindexedcontiguousarray.RaggedIndexedContiguousArray}

=======
    {'AuxiliaryCoordinate': <class 'cfdm.auxiliarycoordinate.AuxiliaryCoordinate'>,
     'CellMeasure': <class 'cfdm.cellmeasure.CellMeasure'>,
     'CellMethod': <class 'cfdm.cellmethod.CellMethod'>,
     'CoordinateReference': <class 'cfdm.coordinatereference.CoordinateReference'>,
     'DimensionCoordinate': <class 'cfdm.dimensioncoordinate.DimensionCoordinate'>,
     'DomainAncillary': <class 'cfdm.domainancillary.DomainAncillary'>,
     'DomainAxis': <class 'cfdm.domainaxis.DomainAxis'>,
     'Field': <class 'cfdm.field.Field'>,
     'FieldAncillary': <class 'cfdm.fieldancillary.FieldAncillary'>,
     'Bounds': <class 'cfdm.bounds.Bounds'>,
     'InteriorRing': <class 'cfdm.interiorring.InteriorRing'>,
     'CoordinateConversion': <class 'cfdm.coordinateconversion.CoordinateConversion'>,
     'Datum': <class 'cfdm.datum.Datum'>,
     'Data': <class 'cfdm.data.data.Data'>,
     'GatheredArray': <class 'cfdm.data.gatheredarray.GatheredArray'>,
     'NetCDFArray': <class 'cfdm.data.netcdfarray.NetCDFArray'>,
     'RaggedContiguousArray': <class 'cfdm.data.raggedcontiguousarray.RaggedContiguousArray'>,
     'RaggedIndexedArray': <class 'cfdm.data.raggedindexedarray.RaggedIndexedArray'>,
     'RaggedIndexedContiguousArray': <class 'cfdm.data.raggedindexedcontiguousarray.RaggedIndexedContiguousArray'>
     'List': <class 'cfdm.list.List'>,
     'Count': <class 'cfdm.count.Count'>,
     'Index': <class 'cfdm.index.Index'>,
     'NodeCountProperties': <class 'cfdm.nodecountproperties.NodeCountProperties'>,
     'PartNodeCountProperties': <class 'cfdm.partnodecountproperties.PartNodeCountProperties'>}
>>>>>>> 9e2d99cd
    """
    return _implementation.copy()<|MERGE_RESOLUTION|>--- conflicted
+++ resolved
@@ -148,8 +148,8 @@
         return "<{0}: >".format(self.__class__.__name__)
 
     def _get_domain_compression_variable(self, variable_type, domain):
-        """Return the compression variable of compressed data of the given
-        type.
+        """Return the compression variable of compressed data of the
+        given type.
 
         ..versionadded:: 1.9.0.0
 
@@ -1422,6 +1422,7 @@
         :Returns:
 
             Index variable or `None`
+
         """
         if not self.is_domain(construct):
             return construct.get_data().get_index(default=None)
@@ -1472,6 +1473,7 @@
         :Returns:
 
             List variable or `None`
+
         """
         if not self.is_domain(construct):
             return construct.get_data().get_list(default=None)
@@ -2187,7 +2189,7 @@
         return bool(coordinate.get_geometry(None) == "climatology")
 
     def is_domain(self, construct):
-        """Return True if the construct is a domain construct
+        """Return True if the construct is a domain construct.
 
         :Parameters:
 
@@ -3006,34 +3008,6 @@
     >>> i
     <CFDMImplementation: >
     >>> i.classes()
-<<<<<<< HEAD
-    {'AuxiliaryCoordinate': cfdm.auxiliarycoordinate.AuxiliaryCoordinate,
-     'Bounds': cfdm.bounds.Bounds,
-     'CellMeasure': cfdm.cellmeasure.CellMeasure,
-     'CellMethod': cfdm.cellmethod.CellMethod,
-     'CoordinateConversion': cfdm.coordinateconversion.CoordinateConversion,
-     'CoordinateReference': cfdm.coordinatereference.CoordinateReference,
-     'Count': cfdm.count.Count,
-     'Data': cfdm.data.data.Data,
-     'Datum': cfdm.datum.Datum,
-     'DimensionCoordinate': cfdm.dimensioncoordinate.DimensionCoordinate,
-     'Domain': cfdm.domain.Domain,
-     'DomainAncillary': cfdm.domainancillary.DomainAncillary,
-     'DomainAxis': cfdm.domainaxis.DomainAxis,
-     'Field': cfdm.field.Field,
-     'FieldAncillary': cfdm.fieldancillary.FieldAncillary,
-     'GatheredArray': cfdm.data.gatheredarray.GatheredArray,
-     'Index': cfdm.index.Index,
-     'InteriorRing': cfdm.interiorring.InteriorRing,
-     'List': cfdm.list.List,
-     'NetCDFArray': cfdm.data.netcdfarray.NetCDFArray,
-     'NodeCountProperties': cfdm.nodecount.NodeCountProperties,
-     'PartNodeCountProperties': cfdm.partnodecount.PartNodeCountProperties,
-     'RaggedContiguousArray': cfdm.data.raggedcontiguousarray.RaggedContiguousArray,
-     'RaggedIndexedArray': cfdm.data.raggedindexedarray.RaggedIndexedArray,
-     'RaggedIndexedContiguousArray': cfdm.data.raggedindexedcontiguousarray.RaggedIndexedContiguousArray}
-
-=======
     {'AuxiliaryCoordinate': <class 'cfdm.auxiliarycoordinate.AuxiliaryCoordinate'>,
      'CellMeasure': <class 'cfdm.cellmeasure.CellMeasure'>,
      'CellMethod': <class 'cfdm.cellmethod.CellMethod'>,
@@ -3058,6 +3032,6 @@
      'Index': <class 'cfdm.index.Index'>,
      'NodeCountProperties': <class 'cfdm.nodecountproperties.NodeCountProperties'>,
      'PartNodeCountProperties': <class 'cfdm.partnodecountproperties.PartNodeCountProperties'>}
->>>>>>> 9e2d99cd
+
     """
     return _implementation.copy()