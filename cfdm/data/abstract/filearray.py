from copy import deepcopy
from os.path import basename, join
from urllib.parse import urlparse

from s3fs import S3FileSystem

from ...functions import abspath, dirname
from . import Array


class FileArray(Array):
    """Abstract base class for an array in a file.

    .. versionadded:: (cfdm) NEXTVERSION

    """

    def __init__(
        self,
        filename=None,
        address=None,
        dtype=None,
        shape=None,
        mask=True,
        unpack=True,
        attributes=None,
        storage_options=None,
        substitutions=None,
        source=None,
        copy=True,
    ):
        """**Initialisation**

        :Parameters:

            filename: (sequence of `str`), optional
                The locations of datasets containing the array.

            address: (sequence of `str`), optional
                How to find the array in the datasets.

            dtype: `numpy.dtype`, optional
                The data type of the array. May be `None` if is not
                known. This may differ from the data type of the
                array in the datasets.

            shape: `tuple`, optional
                The shape of the dataset array.

            {{init mask: `bool`, optional}}

            {{init unpack: `bool`, optional}}

            {{init attributes: `dict` or `None`, optional}}

                If *attributes* is `None`, the default, then the
                attributes will be set during the first `__getitem__`
                call.

            {{init substitutions: `dict`, optional}}

            {{init storage_options: `dict` or `None`, optional}}

            {{init source: optional}}

            {{init copy: `bool`, optional}}

        """
        super().__init__(source=source, copy=copy)

        if source is not None:
            try:
                shape = source._get_component("shape", None)
            except AttributeError:
                shape = None

            try:
                filename = source._get_component("filename", None)
            except AttributeError:
                filename = None

            try:
                address = source._get_component("address", None)
            except AttributeError:
                address = None

            try:
                dtype = source._get_component("dtype", None)
            except AttributeError:
                dtype = None

            try:
                mask = source._get_component("mask", True)
            except AttributeError:
                mask = True

            try:
                unpack = source._get_component("unpack", True)
            except AttributeError:
                unpack = True

            try:
                attributes = source._get_component("attributes", None)
            except AttributeError:
                attributes = None

            try:
                storage_options = source._get_component(
                    "storage_options", None
                )
            except AttributeError:
                storage_options = None

            try:
                substitutions = source._get_component("substitutions", None)
            except AttributeError:
                substitutions = None

        if shape is not None:
            self._set_component("shape", shape, copy=False)

        if filename is not None:
            if isinstance(filename, str):
                filename = (filename,)
            else:
                filename = tuple(filename)

            self._set_component("filename", filename, copy=False)

        if address is not None:
            if isinstance(address, (str, int)):
                address = (address,)
            else:
                address = tuple(address)

            self._set_component("address", address, copy=False)

        self._set_component("dtype", dtype, copy=False)
        self._set_component("mask", bool(mask), copy=False)
        self._set_component("unpack", bool(unpack), copy=False)
        self._set_component("attributes", attributes, copy=False)
        self._set_component("storage_options", storage_options, copy=False)

        if substitutions is not None:
            self._set_component(
                "substitutions", substitutions.copy(), copy=False
            )

        # By default, close the netCDF file after data array access
        self._set_component("close", True, copy=False)

    def __dask_tokenize__(self):
        """Return a value fully representative of the object.

        .. versionadded:: (cfdm) NEXTVERSION

        """
        return (
            self.__class__,
            self.shape,
            self.get_filenames(),
            self.get_addresses(),
            self.get_mask(),
            self.get_unpack(),
        )

    @property
    def array(self):
        """Return an independent numpy array containing the data.

        .. versionadded:: (cfdm) 1.7.0

        :Returns:

            `numpy.ndarray`
                An independent numpy array of the data.

        **Examples**

        >>> n = numpy.asanyarray(a)
        >>> isinstance(n, numpy.ndarray)
        True

        """
        return self[...]

    @property
    def dtype(self):
        """Data-type of the array."""
        return self._get_component("dtype")

    @property
    def shape(self):
        """Shape of the array."""
        return self._get_component("shape")

    def add_file_directory(self, directory):
        """Add a new file directory, not in-place.

        All existing files are additionally referenced from the given
        directory.

        .. versionadded:: (cfdm) NEXTVERSION

        .. seealso:: `del_file_directory`, `file_directories`

        :Parameters:

            directory: `str`
                The new directory.

        :Returns:

            `{{class}}`
                A new {{class}} with all previous files additionally
                referenced from *directory*.

        **Examples**

        >>> a.get_filenames()
        ('/data1/file1',)
        >>> a.get_addresses()
        ('tas',)
        >>> b = a.add_file_directory('/home')
        >>> b.get_filenames()
        ('/data1/file1', '/home/file1')
        >>> b.get_addresses()
        ('tas', 'tas')

        >>> a.get_filenames()
        ('/data1/file1', '/data2/file2',)
        >>> a.get_addresses()
        ('tas', 'tas')
        >>> b = a.add_file_directory('/home/')
        >>> b = get_filenames()
        ('/data1/file1', '/data2/file2', '/home/file1', '/home/file2')
        >>> b.get_addresses()
        ('tas', 'tas', 'tas', 'tas')

        >>> a.get_filenames()
        ('/data1/file1', '/data2/file1',)
        >>> a.get_addresses()
        ('tas1', 'tas2')
        >>> b = a.add_file_directory('/home/')
        >>> b.get_filenames()
        ('/data1/file1', '/data2/file1', '/home/file1')
        >>> b.get_addresses()
        ('tas1', 'tas2', 'tas1')

        >>> a.get_filenames()
        ('/data1/file1', '/data2/file1',)
        >>> a.get_addresses()
        ('tas1', 'tas2')
        >>> b = a.add_file_directory('/data1')
        >>> b.get_filenames()
        ('/data1/file1', '/data2/file1')
        >>> b.get_addresses()
        ('tas1', 'tas2')

        """
        directory = dirname(directory, isdir=True)

        filenames = self.get_filenames()
        addresses = self.get_addresses()

        # Note: It is assumed that each existing file name is either
        #       an absolute path or an absolute URI.
        new_filenames = list(filenames)
        new_addresses = list(addresses)
        for filename, address in zip(filenames, addresses):
            new_filename = join(directory, basename(filename))
            if new_filename not in new_filenames:
                new_filenames.append(new_filename)
                new_addresses.append(address)

        a = self.copy()
        a._set_component("filename", tuple(new_filenames), copy=False)
        a._set_component(
            "address",
            tuple(new_addresses),
            copy=False,
        )
        return a

    def clear_substitutions(self):
        """TODOCFA.

        .. versionadded:: (cfdm) NEXTVERSION

        """
        a = self.copy()
        substitutions = a.get_substitutions(copy=False)
        substitutions.clear()
        return a

    def close(self, dataset):
        """Close the dataset containing the data."""
        raise NotImplementedError(
            f"Must implement {self.__class__.__name__}.close"
        )  # pragma: no cover

    def del_file_directory(self, directory):
        """Remove a file directory, not in-place.

        .. versionadded:: (cfdm) NEXTVERSION

        .. seealso:: `add_file_directory`, `file_directories`

        :Parameters:

            directory: `str`
                 The file directory to remove.

        :Returns:

            `{{class}}`
                A new {{class}} with reference to files in *directory*
                removed.

        **Examples**

        >>> a.get_filenames()
        ('/data1/file1', '/data2/file2')
        >>> a.get_addresses()
        ('tas1', 'tas2')
        >>> b = a.del_file_directory('/data1')
        >>> b = get_filenames()
        ('/data2/file2',)
        >>> b.get_addresses()
        ('tas2',)

        >>> a.get_filenames()
        ('/data1/file1', '/data2/file1', '/data2/file2')
        >>> a.get_addresses()
        ('tas1', 'tas1', 'tas2')
        >>> b = a.del_file_directory('/data2')
        >>> b.get_filenames()
        ('/data1/file1',)
        >>> b.get_addresses()
        ('tas1',)

        """
        #        directory = abspath(directory).rstrip(sep)
        directory = dirname(directory, isdir=True)

        new_filenames = []
        new_addresses = []
        for filename, address in zip(
            self.get_filenames(), self.get_addresses()
        ):
            if dirname(filename) != directory:
                new_filenames.append(filename)
                new_addresses.append(address)

        if not new_filenames:
            raise ValueError(
                "Can't delete a file directory when it results in there "
                "being no files"
            )

        a = self.copy()
        a._set_component("filename", tuple(new_filenames), copy=False)
        a._set_component("address", tuple(new_addresses), copy=False)
        return a

    def del_substitution(self, base):
        """TODOCFA.

        .. versionadded:: (cfdm) NEXTVERSION

        """
        a = self.copy()
        substitutions = a.get_substitutions(copy=False)
        substitutions.pop(base, None)
        return a

    def file_directories(self):
        """The file directories.

        .. versionadded:: (cfdm) NEXTVERSION

        :Returns:

            `tuple`
                The file directory names, one for each file, as
                absolute paths with no trailing path name component
                separator.

        **Examples**

        >>> a.get_filenames()
        ('/data1/file1',)
        >>> a.file_directories()
        ('/data1,)

        >>> a.get_filenames()
        ('/data1/file1', '/data2/file2')
        >>> a.file_directories()
        ('/data1', '/data2')

        >>> a.get_filenames()
        ('/data1/file1', '/data2/file2', '/data1/file2')
        >>> a.file_directories()
        ('/data1', '/data2', '/data1')

        """
        return tuple(map(dirname, self.get_filenames()))

    def get_address(self, default=AttributeError()):
        """The name of the file containing the array.

        If there are multiple files then an `AttributeError` is
        raised by default.

        .. versionadded:: (cfdm) 1.10.1.0

        :Parameters:

            default: optional
                Return the value of the *default* parameter if there
                is no file.

                {{default Exception}}

        :Returns:

            `str`
                The file name.

        """
        addresses = self.get_addresses()
        n = len(addresses)
        if n == 1:
            return addresses[0]

        if default is None:
            return

        return self._default(
            default, f"{self.__class__.__name__} has no unique file address"
        )

    def get_addresses(self):
        """Return the names of the data addresses in the files.

        If there are multiple addresses then they correspond, in
        order, to the files returned by `get_filenames`

        .. versionadded:: (cfdm) 1.10.0.2

        .. seealso:: `get_filenames`

        :Returns:

            `tuple`
                The addresses.

        """
        return self._get_component("address", ())

    def get_filename(self, default=AttributeError()):
        """The name of the file containing the array.

        If there are multiple files then an `AttributeError` is
        raised by default.

        .. versionadded:: (cfdm) 1.10.0.2

        :Parameters:

            default: optional
                Return the value of the *default* parameter if there
                is no file or there is more than one file.

                {{default Exception}}

        :Returns:

            `str`
                The file name.

        """
        filenames = self._get_component("filename", ())
        if len(filenames) == 1:
            return filenames[0]

        if default is None:
            return

        return self._default(
            default, f"{self.__class__.__name__} has no files"
        )

    def get_filenames(self, normalise=True):
        """Return the names of files containing the data.

        If multiple files are returned then it is assumed that any
        one of them may contain the data, and when the data are
        requested an attempt to open file is made, in order, and the
        data is read from the first success.

        .. versionadded:: (cfdm) 1.10.0.2

        .. seealso:: `get_addresses`

        :Parameters:

            {{normalise: `bool`, optional}}

                .. versionadded:: (cfdm) NEXTVERSION

        :Returns:

            `tuple`
                The filenames, in absolute form.

        """
        filenames = self._get_component("filename", ())
        if not normalise:
            return filenames

        substitutions = self.get_substitutions(copy=False)

        parsed_filenames = []
        for filename in filenames:
            # Apply substitutions to the file name
            for base, sub in substitutions.items():
                filename = filename.replace(base, sub)

            parsed_filenames.append(abspath(filename))

        return tuple(parsed_filenames)

    def get_mask(self):
        """Whether or not to automatically mask the data.

        .. versionadded:: (cfdm) 1.8.2

        **Examples**

        >>> b = a.get_mask()

        """
        return self._get_component("mask")

    def get_storage_options(
        self, create_endpoint_url=True, filename=None, parsed_filename=None
    ):
        """Return `s3fs.S3FileSystem` options for accessing S3 files.

        .. versionadded:: (cfdm) NEXTVERSION

        :Parameters:

            create_endpoint_url: `bool`, optional
                If True, the default, then create an
                ``'endpoint_url'`` option if and only if one has not
                already been provided. See *filename* and
                *parsed_filename* for details.

            filename: `str`, optional
                Used to set the ``'endpoint_url'`` option if it has
                not been previously defined. Ignored if
                *parsed_filename* has been set.

            parsed_filename: `urllib.parse.ParseResult`, optional
                Used to set the ``'endpoint_url'`` option if it has
                not been previously defined. By default the
                ``'endpoint_url'`` option, if required, is set from
                the file name returned by `get_filename`.

        :Returns:

            `dict` or `None`
                The `s3fs.S3FileSystem` options.

        **Examples**

        >>> f.get_filename()
        's3://store/data/file.nc'
        >>> f.get_storage_options(create_endpoint_url=False)
        {}
        >>> f.get_storage_options()
        {'endpoint_url': 'https://store'}
        >>> f.get_storage_options(filename='s3://other-store/data/file.nc')
        {'endpoint_url': 'https://other-store'}
        >>> f.get_storage_options(create_endpoint_url=False,
        ...                       filename='s3://other-store/data/file.nc')
        {}

        >>> f.get_storage_options()
        {'key': 'scaleway-api-key...',
         'secret': 'scaleway-secretkey...',
         'endpoint_url': 'https://s3.fr-par.scw.cloud',
         'client_kwargs': {'region_name': 'fr-par'}}

        """
        storage_options = self._get_component("storage_options", None)
        if not storage_options:
            storage_options = {}
        else:
            storage_options = deepcopy(storage_options)

        client_kwargs = storage_options.get("client_kwargs", {})
        if (
            create_endpoint_url
            and "endpoint_url" not in storage_options
            and "endpoint_url" not in client_kwargs
        ):
            if parsed_filename is None:
                if filename is None:
                    try:
                        filename = self.get_filename()
                    except AttributeError:
                        pass
                    else:
                        parsed_filename = urlparse(filename)
                else:
                    parsed_filename = urlparse(filename)

            if parsed_filename is not None and parsed_filename.scheme == "s3":
                # Derive endpoint_url from filename
                storage_options["endpoint_url"] = (
                    f"https://{parsed_filename.netloc}"
                )

        return storage_options

    def get_substitutions(self, copy=True):
        """TODOCFA.

        .. versionadded:: (cfdm) NEXTVERSION

        """
        substitutions = self._get_component("substitutions", None)
        if substitutions is None:
            substitutions = {}
            self._set_component("substitutions", substitutions, copy=False)
        elif copy:
            substitutions = substitutions.copy()

        return substitutions

    def open(self, func, *args, **kwargs):
        """Return a dataset file object and address.

        When multiple files have been provided an attempt is made to
        open each one, in the order stored, and a file object is
        returned from the first file that exists.

        .. versionadded:: (cfdm) 1.10.1.0

        :Parameters:

            func: callable
                Function that opens a file.

            args, kwargs: optional
                Optional arguments to *func*.

        :Returns:

            2-`tuple`
                The file object for the dataset, and the address of
                the data within the file.

        """
        # Loop round the files, returning as soon as we find one that
        # works.
        filenames = self.get_filenames()
        for filename, address in zip(filenames, self.get_addresses()):
            url = urlparse(filename)
            if url.scheme == "file":
                # Convert a file URI into an absolute path
                filename = url.path
            elif url.scheme == "s3":
                # Create an openable S3 file object
                storage_options = self.get_storage_options(
                    create_endpoint_url=True, parsed_filename=url
                )
                fs = S3FileSystem(**storage_options)
                filename = fs.open(url.path[1:], "rb")

            try:
                dataset = func(filename, *args, **kwargs)
            except FileNotFoundError:
                continue
            except RuntimeError as error:
                raise RuntimeError(f"{error}: {filename}")

            # Successfully opened a dataset, so return.
            return dataset, address

        if len(filenames) == 1:
            raise FileNotFoundError(f"No such file: {filenames[0]}")

        raise FileNotFoundError(f"No such files: {filenames}")

    def replace_file_directory(self, old_directory, new_directory):
        """Replace a file directories in-place.

        Every file in *old_directory* that is referenced by the data
        is redefined to be in *new_directory*.

        .. versionadded:: (cfdm) NEXTVERSION

        .. seealso:: `del_file_directory`, `file_directories`

        :Parameters:

            old_directory: `str`
                The directory to be replaced.

            new_directory: `str`
                The new directory.

        :Returns:

            `{{class}}`
                A new {{class}} with all previous files additionally
                referenced from *directory*.

        **Examples**

        >>> a.get_filenames()
        {'/data/file1.nc', '/home/file2.nc'}
        >>> b = a.replace_file_directory('/data', '/new/data/path/')
        >>> b.get_filenames()
        {'/new/data/path/file1.nc', '/home/file2.nc'}
        >>> c = b.replace_file_directory('/data', '/archive/location')
        >>> c.get_filenames()
        {'/archive/location/path/file1.nc', '/home/file2.nc'}

        """
        old_directory = dirname(old_directory, isdir=True)
        new_directory = dirname(new_directory, isdir=True)

        filenames = self.get_filenames()
        addresses = self.get_addresses()

        # Note: It is assumed that each existing file name is either
        #       an absolute path or an absolute URI.
        new_filenames = []
        new_addresses = []
        for filename, address in zip(filenames, addresses):
            if dirname(filename).startswith(old_directory):
                new_filename = filename.replace(old_directory, new_directory)
                if new_filename not in new_filenames:
                    new_filenames.append(new_filename)
                    new_addresses.append(address)
            else:
                new_filenames.append(filename)
                new_addresses.append(address)

        a = self.copy()
        a._set_component("filename", tuple(new_filenames), copy=False)
        a._set_component(
            "address",
            tuple(new_addresses),
            copy=False,
        )
        return a

    def update_substitutions(self, substitutions):
        """TODOCFA.

        .. versionadded:: (cfdm) NEXTVERSION

        """
        a = self.copy()
        old = a.get_substitutions(copy=False)
        old.update(substitutions)
        return a

    def get_missing_values(self):
        """The missing values of the data.

        Deprecated at version NEXTVERSION. Use `get_attributes` instead.

        """

        class DeprecationError(Exception):
            """Deprecation error."""

            pass

        raise DeprecationError(
            f"{self.__class__.__name__}.get_missing_values was deprecated "
            "at version NEXTVERSION and is no longer available. "
            f"Use {self.__class__.__name__}.get_attributes instead."
        )  # pragma: no cover

    def to_memory(self):
        """Bring data on disk into memory.

        .. versionadded:: (cfdm) 1.7.0

        :Returns:

            `NumpyArray`
                The new array with all of its data in memory.

        """
        from ..numpyarray import NumpyArray

        return NumpyArray(self.array)

    def _set_attributes(self, var):
        """Set the netCDF variable attributes.

        These are set from the netCDF variable attributes, but only if
        they have not already been defined, either during {{class}}
        instantiation or by a previous call to `_set_attributes`.

        .. versionadded:: (cfdm) NEXTVERSION

        :Parameters:

            var: `netCDF4.Variable` or `h5netcdf.Variable`
                The netCDF variable.

        :Returns:

            `dict`
                The attributes.

        """
        raise NotImplementedError(
            f"Must implement {self.__class__.__name__}._set_attributes"
        )  # pragma: no cover

<<<<<<< HEAD
    #    def get_format(self):
    #        """The format of the files.
    #
    #        .. versionadded:: (cfdm) 1.10.1.0
    #
    #        .. seealso:: `get_address`, `get_filename`, `get_formats`
    #
    #        :Returns:
    #
    #            `str`
    #                The file format. Always ``'nc'``, signifying netCDF.
    #
    #        **Examples**
    #
    #        >>> a.get_format()
    #        'nc'
    #
    #        """
    #        return "nc"

=======
>>>>>>> 6558ffbc
    def get_unpack(self):
        """Whether or not to automatically unpack the data.

        .. versionadded:: (cfdm) NEXTVERSION

        **Examples**

        >>> a.get_unpack()
        True

        """
        return self._get_component("unpack")<|MERGE_RESOLUTION|>--- conflicted
+++ resolved
@@ -829,29 +829,6 @@
             f"Must implement {self.__class__.__name__}._set_attributes"
         )  # pragma: no cover
 
-<<<<<<< HEAD
-    #    def get_format(self):
-    #        """The format of the files.
-    #
-    #        .. versionadded:: (cfdm) 1.10.1.0
-    #
-    #        .. seealso:: `get_address`, `get_filename`, `get_formats`
-    #
-    #        :Returns:
-    #
-    #            `str`
-    #                The file format. Always ``'nc'``, signifying netCDF.
-    #
-    #        **Examples**
-    #
-    #        >>> a.get_format()
-    #        'nc'
-    #
-    #        """
-    #        return "nc"
-
-=======
->>>>>>> 6558ffbc
     def get_unpack(self):
         """Whether or not to automatically unpack the data.
 
