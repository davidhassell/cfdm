from copy import deepcopy
from os import sep
from os.path import join
from urllib.parse import urlparse

from s3fs import S3FileSystem
from uritools import isuri, urisplit

from ...functions import abspath, dirname
from . import Array


class FileArray(Array):
    """Abstract base class for an array in a file.

    .. versionadded:: (cfdm) NEXTVERSION

    """

    def __init__(
        self,
        filename=None,
        address=None,
        dtype=None,
        shape=None,
        mask=True,
        unpack=True,
        attributes=None,
        storage_options=None,
        variable=None,
        source=None,
        copy=True,
    ):
        """**Initialisation**

        :Parameters:

            filename: (sequence of `str`), optional
                The locations of datasets containing the array.

            address: (sequence of `str`), optional
                How to find the array in the datasets.

            dtype: `numpy.dtype`, optional
                The data type of the array. May be `None` if is not
                known. This may differ from the data type of the
                array in the datasets.

            shape: `tuple`, optional
                The shape of the dataset array.

            {{init mask: `bool`, optional}}

            {{init unpack: `bool`, optional}}

            {{init attributes: `dict` or `None`, optional}}

                If *attributes* is `None`, the default, then the
                attributes will be set during the first `__getitem__`
                call.

            {{init storage_options: `dict` or `None`, optional}}

            {{init variable: TODOVAR or `None`, optional}}

            {{init source: optional}}

            {{init copy: `bool`, optional}}

        """
        super().__init__(source=source, copy=copy)

        if source is not None:
            try:
                shape = source._get_component("shape", None)
            except AttributeError:
                shape = None

            try:
                filename = source._get_component("filename", None)
            except AttributeError:
                filename = None

            try:
                address = source._get_component("address", None)
            except AttributeError:
                address = None

            try:
                dtype = source._get_component("dtype", None)
            except AttributeError:
                dtype = None

            try:
                mask = source._get_component("mask", True)
            except AttributeError:
                mask = True

            try:
                unpack = source._get_component("unpack", True)
            except AttributeError:
                unpack = True

            try:
                attributes = source._get_component("attributes", None)
            except AttributeError:
                attributes = None

            try:
                storage_options = source._get_component(
                    "storage_options", None
                )
            except AttributeError:
                storage_options = None

            try:
                variable = source._get_component("variable", None)
            except AttributeError:
                variable = None

        if shape is not None:
            self._set_component("shape", shape, copy=False)

        if filename is not None:
            self._set_component("filename", filename, copy=False)

        if address is not None:
            self._set_component("address", address, copy=False)

        self._set_component("dtype", dtype, copy=False)
        self._set_component("mask", bool(mask), copy=False)
        self._set_component("unpack", bool(unpack), copy=False)

        if storage_options is not None:
            self._set_component("storage_options", storage_options, copy=copy)

        if attributes is not None:
            self._set_component("attributes", attributes, copy=copy)

        self._set_component("variable", variable, copy=False)

        # By default, close the netCDF file after data array access
        self._set_component("close", True, copy=False)

    def __getitem__(self, indices):
        """Return a subspace of the array.

        x.__getitem__(indices) <==> x[indices]

        Returns a subspace of the array as an independent numpy array.

        """
        raise NotImplementedError(
            f"Must implement {self.__class__.__name__}.__getitem__"
        )  # pragma: no cover

    def __repr__(self):  # noqa: D105
        return f"<CF {self.__class__.__name__}{self.shape}: {self}>"

    def __str__(self):  # noqa: D105
        return f"{self.get_filename()}, {self.get_address()}"

    def __dask_tokenize__(self):
        """Return a value fully representative of the object.

        .. versionadded:: (cfdm) NEXTVERSION

        """
        return (
            self.__class__,
            self.shape,
            self.get_filename(normalise=True, default=None),
            self.get_address(),
            self.get_mask(),
            self.get_unpack(),
            self.get_attributes(copy=False),
            self.get_storage_options(),
        )

    def _get_array(self, index=None):
        """Returns a subspace of the dataset variable.

        The subspace is defined by the `index` attributes, and is
        applied with `cfdm.netcdf_indexer`.

        .. versionadded:: (cfdm) NEXTVERSION

        .. seealso:: `__array__`, `index`

        :Parameters:

            {{index: `tuple` or `None`, optional}}

        :Returns:

            `numpy.ndarray`
                The subspace.

        """
        raise NotImplementedError(
            f"Must implement {self.__class__.__name__}._get_array"
        )  # pragma: no cover

    def _set_variable(self, variable):
        """TODOVAR.

        .. versionadded:: (cfdm) NEXTVERSION

        :Parameters:

            variable: TODOVAR

        :Returns:

            `str`TODOVAR
                The file name.TODOVAR

        """
        return self._set_component("variable", variable, copy=False)

    @property
    def array(self):
        """Return an independent numpy array containing the data.

        .. versionadded:: (cfdm) 1.7.0

        :Returns:

            `numpy.ndarray`
                An independent numpy array of the data.

        **Examples**

        >>> n = numpy.asanyarray(a)
        >>> isinstance(n, numpy.ndarray)
        True

        """
        return self[...]

    @property
    def dtype(self):
        """Data-type of the array."""
        return self._get_component("dtype")

    @property
    def shape(self):
        """Shape of the array."""
        return self._get_component("shape")

    def close(self, dataset):
        """Close the dataset containing the data."""
        raise NotImplementedError(
            f"Must implement {self.__class__.__name__}.close"
        )  # pragma: no cover

    def get_address(self, default=AttributeError()):
        """The name of the file containing the array.

        If there are multiple files then an `AttributeError` is
        raised by default.

        .. versionadded:: (cfdm) 1.10.1.0

        :Parameters:

            default: optional
                Return the value of the *default* parameter if there
                is no file.

                {{default Exception}}

        :Returns:

            `str`
                The file name.

        """
        address = self._get_component("address", None)
        if address is None:
            if default is None:
                return

            return self._default(
                default, f"{self.__class__.__name__} has no address"
            )

        return address

    def file_directory(self, normalise=False, default=AttributeError()):
        """The file directory.

        .. versionadded:: (cfdm) NEXTVERSION

        :Parameters:

            {{normalise: `bool`, optional}}

        :Returns:

            `str`
                The file directory name.

        **Examples**

        >>> a.get_filename()
        '/data1/file1'

        """
        filename = self.get_filename(normalise=normalise, default=None)
        if filename is None:
            if default is None:
                return

            return self._default(
                default, f"{self.__class__.__name__} has no file name"
            )

        return dirname(filename)

    def get_attributes(self, default=AttributeError()):
        """Get the netCDF variable attributes.

        .. versionadded:: (cfdm) NEXTVERSION

        :Parameters:

            default: optional
                Return the value of the *default* parameter if the
                attributes have not been set. If set to an `Exception`
                instance then it will be raised instead.

        :Returns:

            `dict`
                The attributes. The returned attributes are not a copy
                of the stored dictionary.

        """
        return self._get_component("attributes", default)

    def get_filename(self, normalise=False, default=AttributeError()):
        """The name of the file containing the array.

        .. versionadded:: (cfdm) 1.10.0.2

        :Parameters:

            {{normalise: `bool`, optional}}

                .. versionadded:: (cfdm) NEXTVERSION

            default: optional
                Return the value of the *default* parameter if there
                is no file name.

                {{default Exception}}

        :Returns:

            `str`
                The file name.

        """
        filename = self._get_component("filename", None)
        if filename is None:
            if default is None:
                return

            return self._default(
                default, f"{self.__class__.__name__} has no file name"
            )

        if normalise:
            filename = abspath(filename)

        return filename

    def get_mask(self):
        """Whether or not to automatically mask the data.

        .. versionadded:: (cfdm) 1.8.2

        **Examples**

        >>> b = a.get_mask()

        """
        return self._get_component("mask")

    def get_storage_options(
        self, create_endpoint_url=True, filename=None, parsed_filename=None
    ):
        """Return `s3fs.S3FileSystem` options for accessing S3 files.

        .. versionadded:: (cfdm) NEXTVERSION

        :Parameters:

            create_endpoint_url: `bool`, optional
                If True, the default, then create an
                ``'endpoint_url'`` option if and only if one has not
                already been provided. See *filename* and
                *parsed_filename* for details.

            filename: `str`, optional
                Used to set the ``'endpoint_url'`` option if it has
                not been previously defined. Ignored if
                *parsed_filename* has been set.

            parsed_filename: `urllib.parse.ParseResult`, optional
                Used to set the ``'endpoint_url'`` option if it has
                not been previously defined. By default the
                ``'endpoint_url'`` option, if required, is set from
                the file name returned by `get_filename`.

        :Returns:

            `dict` or `None`
                The `s3fs.S3FileSystem` options.

        **Examples**

        >>> f.get_filename()
        's3://store/data/file.nc'
        >>> f.get_storage_options(create_endpoint_url=False)
        {}
        >>> f.get_storage_options()
        {'endpoint_url': 'https://store'}
        >>> f.get_storage_options(filename='s3://other-store/data/file.nc')
        {'endpoint_url': 'https://other-store'}
        >>> f.get_storage_options(create_endpoint_url=False,
        ...                       filename='s3://other-store/data/file.nc')
        {}

        >>> f.get_storage_options()
        {'key': 'scaleway-api-key...',
         'secret': 'scaleway-secretkey...',
         'endpoint_url': 'https://s3.fr-par.scw.cloud',
         'client_kwargs': {'region_name': 'fr-par'}}

        """
        storage_options = self._get_component("storage_options", None)
        if not storage_options:
            storage_options = {}
        else:
            storage_options = deepcopy(storage_options)

        client_kwargs = storage_options.get("client_kwargs", {})
        if (
            create_endpoint_url
            and "endpoint_url" not in storage_options
            and "endpoint_url" not in client_kwargs
        ):
            if parsed_filename is None:
                if filename is None:
                    try:
                        filename = self.get_filename(normalise=False)
                    except AttributeError:
                        pass
                    else:
                        parsed_filename = urlparse(filename)
                else:
                    parsed_filename = urlparse(filename)

            if parsed_filename is not None and parsed_filename.scheme == "s3":
                # Derive endpoint_url from filename
                storage_options["endpoint_url"] = (
                    f"https://{parsed_filename.netloc}"
                )

        return storage_options

    def get_variable(self):
        """TODOVAR.

        .. versionadded:: (cfdm) NEXTVERSION

        :Returns:

                The file name.TODOVAR

        """
        return self._get_component("variable", None)

    def open(self, func, *args, **kwargs):
        """Return a dataset file object and address.

        When multiple files have been provided an attempt is made to
        open each one, in the order stored, and a file object is
        returned from the first file that exists.

        .. versionadded:: (cfdm) 1.10.1.0

        :Parameters:

            func: callable
                Function that opens a file.

            args, kwargs: optional
                Optional arguments to *func*.

        :Returns:

            2-`tuple`
                The file object for the dataset, and the address of
                the data within the file.

        """
        filename = self.get_filename(normalise=True)
        url = urlparse(filename)
        if url.scheme == "file":
            # Convert a file URI into an absolute path
            filename = url.path
        elif url.scheme == "s3":
            # Create an openable S3 file object
            storage_options = self.get_storage_options(
                create_endpoint_url=True, parsed_filename=url
            )
            fs = S3FileSystem(**storage_options)
            filename = fs.open(url.path[1:], "rb")

        try:
            dataset = func(filename, *args, **kwargs)
        except FileNotFoundError:
            raise FileNotFoundError(f"No such file: {filename}")
        except RuntimeError as error:
            raise RuntimeError(f"{error}: {filename}")

        # Successfully opened a dataset, so return.
        return dataset, self.get_address()

    def replace_directory(self, old=None, new=None, normalise=False):
        """Replace the file directory.

        Modifies the name of the file.

        .. versionadded:: (cfdm) NEXTVERSION

        .. seealso:: `file_directory`, `get_filename`

        :Parameters:

            old: `str` or `None`, optional
                The base directory structure to be replaced by
                *new*. If `None` (the default) or an empty string, and
                *normalise* is False, then *new* is prepended to each
                file name.

            new: `str` or `None`, optional
                The new directory that replaces the base directory
                structure identified by *old*. If `None` (the default)
                or an empty string, then *old* is replaced with an
                empty string. Otherwise,

            normalise: `bool`, optional
                If True then *old*, *new*, and the file name are
                normalised to absolute paths prior to the
                replacement. If False (the default) then no
                normalisation is done.

        :Returns:

            `{{class}}`
                A new `{{class}}` with modified file locations.

        **Examples**

        >>> a.get_filename()
        '/data/file1.nc'
        >>> b = a.replace_directory('/data', '/new/data/path/')
        >>> b.get_filename()
        '/new/data/path/file1.nc'
        >>> c = b.replace_directory('/new/data', None)
        >>> c.get_filename()
        'path/file1.nc'
        >>> c = b.replace_directory('path', '../new_path', normalise=False)
        >>> c.get_filename()
        '../new_path/file1.nc'
        >>> c = b.replace_directory(None, '/data')
        >>> c.get_filename()
        '/data/../new_path/file1.nc'
        >>> c = b.replace_directory('/new_path/', None, normalise=True)
        >>> c.get_filename()
        'file1.nc'

        """
        a = self.copy()

        filename = a.get_filename(normalise=normalise)
        if old or new:
            if normalise:
                if not old:
                    raise ValueError(
                        "When 'normalise' is True and 'new' is a non-empty "
                        "string, 'old' must also be a non-empty string."
                    )

                uri = isuri(filename)
                try:
                    old = dirname(old, normalise=True, uri=uri, isdir=True)
                except ValueError:
                    old = dirname(old, normalise=True, isdir=True)

                u = urisplit(old)
                if not uri and u.scheme == "file":
                    old = u.getpath()

                if new:
                    try:
                        new = dirname(new, normalise=True, uri=uri, isdir=True)
                    except ValueError:
                        new = dirname(new, normalise=True, isdir=True)

            if old:
                if filename.startswith(old):
                    if not new:
                        new = ""
                        if old and not old.endswith(sep):
                            old += sep

                    filename = filename.replace(old, new)
            elif new:
                filename = join(new, filename)

        a._set_component("filename", filename, copy=False)

        # Remove an obselete variable
        a._set_variable(None)

        return a

    def get_missing_values(self):
        """The missing values of the data.

        Deprecated at version NEXTVERSION. Use `get_attributes` instead.

        """

        class DeprecationError(Exception):
            """Deprecation error."""

            pass

        raise DeprecationError(
            f"{self.__class__.__name__}.get_missing_values was deprecated "
            "at version NEXTVERSION and is no longer available. "
            f"Use {self.__class__.__name__}.get_attributes instead."
        )  # pragma: no cover

    def to_memory(self):
        """Bring data on disk into memory.

        .. versionadded:: (cfdm) 1.7.0

        :Returns:

            `numpy.ndarray`
                The new array.

        """
        return self.array

    def _attributes(self, var):
        """Get the netCDF variable attributes.

<<<<<<< HEAD
        If the attributes have not been set, then they are retrieved
        from the netCDF variable *var* and stored in `{{class}}`
        instance for fast future access.
=======
        If the attributes haven't been set then they are retrived from
        *variable* and stored for future use. This differs from
        `get_attributes`, which will return an empty dictionary if the
        attributes haven't been set.
>>>>>>> dcb7fb53

        .. versionadded:: (cfdm) NEXTVERSION

        .. seealso:: `get_attributes`

        :Parameters:

            var:
                The netCDF variable.

        :Returns:

            `dict`
                The attributes. The returned attributes are not a copy
                of the cached dictionary.

        """
        raise NotImplementedError(
            f"Must implement {self.__class__.__name__}._attributes"
        )  # pragma: no cover

    def get_unpack(self):
        """Whether or not to automatically unpack the data.

        .. versionadded:: (cfdm) NEXTVERSION

        **Examples**

        >>> a.get_unpack()
        True

        """
        return self._get_component("unpack")

    def replace_filename(self, filename):
        """Replace the file location.

        .. versionadded:: (cfdm) NEXTVERSION

        .. seealso:: `file_directory`, `get_filename`,
                     `replace_directory`

        :Parameters:

            filename: `str`
                The new file location.

        :Returns:

            `{{class}}`
                A new `{{class}}` with modified file name.

        """
        a = self.copy()
        a._set_component("filename", filename, copy=False)

        # Remove an obselete variable
        a._set_variable(None)

        return a<|MERGE_RESOLUTION|>--- conflicted
+++ resolved
@@ -664,16 +664,9 @@
     def _attributes(self, var):
         """Get the netCDF variable attributes.
 
-<<<<<<< HEAD
         If the attributes have not been set, then they are retrieved
         from the netCDF variable *var* and stored in `{{class}}`
         instance for fast future access.
-=======
-        If the attributes haven't been set then they are retrived from
-        *variable* and stored for future use. This differs from
-        `get_attributes`, which will return an empty dictionary if the
-        attributes haven't been set.
->>>>>>> dcb7fb53
 
         .. versionadded:: (cfdm) NEXTVERSION
 
