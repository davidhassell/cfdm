--- conflicted
+++ resolved
@@ -3,11 +3,7 @@
 from .. import core
 
 
-<<<<<<< HEAD
-class NumpyArray(mixin.ArrayMixin, core.NumpyArray):
-=======
 class NumpyArray(ArrayMixin, core.NumpyArray):
->>>>>>> 9e2d99cd
     """An underlying numpy array.
 
     .. versionadded:: (cfdm) 1.7.0
@@ -15,15 +11,9 @@
     """
 
     def __getitem__(self, indices):
-<<<<<<< HEAD
-        """x.__getitem__(indices) <==> x[indices]
-
-        Returns a subspace of the array as an independent numpy array.
-=======
         """Returns a subspace of the array as a numpy array.
 
         x.__getitem__(indices) <==> x[indices]
->>>>>>> 9e2d99cd
 
         The indices that define the subspace must be either `Ellipsis` or
         a sequence that contains an index for each dimension. In the
@@ -62,7 +52,4 @@
         >>> b = a.to_memory()
 
         """
-        return self
-
-
-# --- End: class+        return self