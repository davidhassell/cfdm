--- conflicted
+++ resolved
@@ -34,11 +34,7 @@
         count_variable=None,
         index_variable=None,
     ):
-<<<<<<< HEAD
-        """**Initialization**
-=======
-        """Initialises the `RaggedIndexedContiguousArray` instance.
->>>>>>> 9e2d99cd
+        """Initialisation.
 
         :Parameters:
 
@@ -75,16 +71,9 @@
         )
 
     def __getitem__(self, indices):
-<<<<<<< HEAD
-        """x.__getitem__(indices) <==> x[indices]
-
-        Returns an subspace of the uncompressed data an independent numpy
-        array.
-=======
         """Returns a subspace of the uncompressed data a numpy array.
 
         x.__getitem__(indices) <==> x[indices]
->>>>>>> 9e2d99cd
 
         The indices that define the subspace are relative to the
         uncompressed data and must be either `Ellipsis` or a sequence that
@@ -177,7 +166,4 @@
         super().to_memory()
         self.get_count().data.to_memory()
         self.get_index().data.to_memory()
-        return self
-
-
-# --- End: class+        return self