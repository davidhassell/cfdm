--- conflicted
+++ resolved
@@ -25,11 +25,7 @@
         size=None,
         mask=True,
     ):
-<<<<<<< HEAD
-        """**Initialization**
-=======
-        """Initialises the `NetCDFArray` instance.
->>>>>>> 9e2d99cd
+        """Initialisation.
 
         :Parameters:
 
@@ -49,11 +45,7 @@
                 Specify the netCDF4 group to which the netCDF variable
                 belongs. By default, or if *group* is `None` or an empty
                 sequence, it assumed to be in the root group. The last
-<<<<<<< HEAD
-                element in the sequence isw the name of the group in which
-=======
                 element in the sequence is the name of the group in which
->>>>>>> 9e2d99cd
                 the variable lies, with other elements naming any parent
                 groups (excluding the root group).
 
@@ -127,15 +119,9 @@
         self._set_component("mask", mask)
 
     def __getitem__(self, indices):
-<<<<<<< HEAD
-        """x.__getitem__(indices) <==> x[indices]
-
-        Returns a subspace of the array as an independent numpy array.
-=======
         """Returns a subspace of the array as a numpy array.
 
         x.__getitem__(indices) <==> x[indices]
->>>>>>> 9e2d99cd
 
         The indices that define the subspace must be either `Ellipsis` or
         a sequence that contains an index for each dimension. In the
@@ -232,15 +218,6 @@
         return array
 
     def __repr__(self):
-<<<<<<< HEAD
-        """x.__repr__() <==> repr(x)"""
-        return "<{0}{1}: {2}>".format(
-            self.__class__.__name__, self.shape, str(self)
-        )
-
-    def __str__(self):
-        """x.__str__() <==> str(x)"""
-=======
         """Returns a printable representation of the `NetCDFArray`.
 
         x.__repr__() is logically equivalent to repr(x)
@@ -254,7 +231,6 @@
         x.__str__() is logically equivalent to str(x)
 
         """
->>>>>>> 9e2d99cd
         name = self.get_ncvar()
         if name is None:
             name = "varid={0}".format(self.get_varid())
@@ -284,11 +260,7 @@
 
     @property
     def ndim(self):
-<<<<<<< HEAD
-        """Number of array dimensions
-=======
         """Number of array dimensions.
->>>>>>> 9e2d99cd
 
         .. versionadded:: (cfdm) 1.7.0
 
@@ -314,10 +286,7 @@
         0
         >>> a.size
         1
-<<<<<<< HEAD
-=======
-
->>>>>>> 9e2d99cd
+
         """
         return self._get_component("ndim")
 
@@ -349,10 +318,7 @@
         0
         >>> a.size
         1
-<<<<<<< HEAD
-=======
-
->>>>>>> 9e2d99cd
+
         """
         return self._get_component("shape")
 
@@ -402,11 +368,7 @@
         return self._get_component("filename")
 
     def get_group(self):
-<<<<<<< HEAD
-        """The netCDF4 group structure to which the netCDF variable belongs.
-=======
         """The netCDF4 group structure of the netCDF variable.
->>>>>>> 9e2d99cd
 
         .. versionadded:: (cfdm) 1.8.6.0
 
@@ -450,12 +412,7 @@
         return self._get_component("ncvar")
 
     def get_varid(self):
-<<<<<<< HEAD
-        """The UNIDATA netCDF interface ID of the variable containing the
-        array.
-=======
         """The UNIDATA netCDF interface ID of the array's variable.
->>>>>>> 9e2d99cd
 
         .. versionadded:: (cfdm) 1.7.0
 
@@ -519,11 +476,7 @@
         return self[...]
 
     def open(self):
-<<<<<<< HEAD
-        """Return an open `netCDF4.Dataset` for the file containing the array.
-=======
         """Returns an open `netCDF4.Dataset` for the array's file.
->>>>>>> 9e2d99cd
 
         .. versionadded:: (cfdm) 1.7.0
 
@@ -566,7 +519,4 @@
         >>> b = a.to_memory()
 
         """
-        return NumpyArray(self[...])
-
-
-# --- End: class+        return NumpyArray(self[...])