"""A data indexer that applies netCDF masking and unpacking.

Portions of this code were adapted from the `netCDF4` Python library,
which carries the following MIT License:

Copyright 2008 Jeffrey Whitaker

https://opensource.org/license/mit

Permission is hereby granted, free of charge, to any person obtaining
a copy of this software and associated documentation files (the
"Software"), to deal in the Software without restriction, including
without limitation the rights to use, copy, modify, merge, publish,
distribute, sublicense, and/or sell copies of the Software, and to
permit persons to whom the Software is furnished to do so, subject to
the following conditions:

The above copyright notice and this permission notice shall be
included in all copies or substantial portions of the Software.

"""

import logging
from math import prod
from numbers import Integral

import numpy as np
from dask.array.slicing import normalize_index
from netCDF4 import chartostring, default_fillvals
from netCDF4.utils import _safecast

logger = logging.getLogger(__name__)


class netcdf_indexer:
    """A data indexer that also applies netCDF masking and unpacking.

    Here "netCDF4" refers to the API of the netCDF data model, rather
    than any particular dataset encoding or software library API.

    Indexing may be orthogonal or non-orthogonal. Orthogonal indexing
    means that the index for each dimension is applied independently,
    regardless of how that index was defined. For instance, the
    indices ``[[0, 1], [1, 3], 0]`` and ``[:2, 1:4:2, 0]`` will give
    identical results. Orthogonal indexing is different to the
    indexing behaviour of `numpy`. Non-orthogonal indexing means that
    normal `numpy` indexing rules are applied.

    In addition, string and character variables are always converted
    to unicode arrays, the latter with the last dimension
    concatenated.

    Masking and unpacking operations, either or both may be disabled
    via initialisation options, are defined by the conventions for
    netCDF attributes, which are either provided as part of the input
    *variable* object, or given with the input *attributes* parameter.

    The relevant netCDF attributes that are considered are:

      * For masking: ``missing_value``, ``valid_max``, ``valid_min``,
                     ``valid_range``, ``_FillValue``, and
                     ``_Unsigned``. Note that if ``_FillValue`` is not
                     present then the netCDF default value for the
                     appropriate data type will be assumed, as defined
                     by `netCDF4.default_fillvals`.

      * For unpacking: ``add_offset``, ``scale_factor``, and
                       ``_Unsigned``

    .. versionadded:: (cfdm) 1.11.2.0

    **Examples**

    >>> import netCDF4
    >>> nc = netCDF4.Dataset('file.nc', 'r')
    >>> x = cfdm.netcdf_indexer(nc.variables['x'])
    >>> x.shape
    (12, 64, 128)
    >>> print(x[0, 0:4, 0:3])
    [[236.5, 236.2, 236.0],
     [240.9, --   , 239.6],
     [243.4, 242.4, 241.3],
     [243.1, 241.7, 240.4]]

    >>> import h5netcdf
    >>> h5 = h5netcdf.File('file.nc', 'r')
    >>> x = cfdm.netcdf_indexer(h5.variables['x'])
    >>> x.shape
    (12, 64, 128)
    >>> print(x[0, 0:4, 0:3])
    [[236.5, 236.2, 236.0],
     [240.9, --   , 239.6],
     [243.4, 242.4, 241.3],
     [243.1, 241.7, 240.4]]

    >>> import numpy as np
    >>> n = np.arange(7)
    >>> x = cfdm.netcdf_indexer(n)
    >>> x.shape
    (7,)
    >>> print(x[...])
    [0 1 2 3 4 5 6]
    >>> x = cfdm.netcdf_indexer(n, attributes={'_FillValue': 4})
    >>> print(x[...])
    [0 1 2 3 -- 5 6]
    >>> x = cfdm.netcdf_indexer(n, mask=False, attributes={'_FillValue': 4})
    >>> print(x[...])
    [0 1 2 3 4 5 6]

    """

    def __init__(
        self,
        variable,
        mask=True,
        unpack=True,
        always_masked_array=False,
        orthogonal_indexing=False,
        attributes=None,
        copy=False,
    ):
        """**Initialisation**

        :Parameters:

            variable:
                The variable to be indexed. May be any variable that
                has the same API as one of `numpy.ndarray`,
                `netCDF4.Variable`, `h5py.Variable`,
                `h5netcdf.Variable`, or `zarr.Array`. Any masking and
                unpacking that could be applied by *variable* itself
                (e.g. by a `netCDF4.Variable` instance) is disabled,
                ensuring that any masking and unpacking is always done
                by the `netcdf_indexer` instance.

            mask: `bool`, optional
                If True, the default, then an array returned by
                indexing is automatically masked. Masking is
                determined by the netCDF conventions for the following
                attributes: ``_FillValue``, ``missing_value``,
                ``_Unsigned``, ``valid_max``, ``valid_min``, and
                ``valid_range``.

            unpack: `bool`, optional
                If True, the default, then an array returned by
                indexing is automatically unpacked. Unpacking is
                determined by the netCDF conventions for the following
                attributes: ``add_offset``, ``scale_factor``, and
                ``_Unsigned``.

            always_masked_array: `bool`, optional
                If False, the default, then an array returned by
                indexing which has no missing values is created as a
                regular `numpy` array. If True then an array returned
                by indexing is always a masked `numpy` array, even if
                there are no missing values.

            orthogonal_indexing: `bool`, optional
                If True then indexing is orthogonal, meaning that the
                index for each dimension is applied independently,
                regardless of how that index was defined. For
                instance, the indices ``[[0, 1], [1, 3], 0]`` and
                ``[:2, 1:4:2, 0]`` will give identical results. This
                behaviour is different to that of `numpy`. If False,
                the default, then normal `numpy` indexing rules are
                applied.

            attributes: `dict`, optional
                Provide netCDF attributes for the *variable* as a
                dictionary of key/value pairs. Only the attributes
                relevant to masking and unpacking are considered, with
                all other attributes being ignored. If *attributes* is
                `None`, the default, then the netCDF attributes stored
                by *variable* (if any) are used. If *attributes* is
                not `None`, then any netCDF attributes stored by
                *variable* are ignored.

            copy: `bool`, optional
                If True then return a `numpy` array that is not a view
                of part of the original data, i.e. in-place
                changes to the returned subspace will not affect the
                original *variable*. This is done by returning an
                in-memory copy the subspace. If False, the default, no
                in-memory copy is made, and then whether or not
                in-place changes to the returned subspace affect
                *variable* will depend on how subspacing is
                implemented by *variable*.

        """
        self.variable = variable
        self.mask = bool(mask)
        self.unpack = bool(unpack)
        self.always_masked_array = bool(always_masked_array)
        self._attributes = attributes
        self._copy = bool(copy)
        self._orthogonal_indexing = bool(orthogonal_indexing)

    def __getitem__(self, index):
        """Return a subspace of the variable as a `numpy` array.

        n.__getitem__(index) <==> v[index]

        If `__orthogonal_indexing__` is True then indexing is
        orthogonal.  If `__orthogonal_indexing__` is False then normal
        `numpy` indexing rules are applied.

        .. versionadded:: (cfdm) 1.11.2.0

        """
        variable = self.variable
        unpack = self.unpack
        attributes = self.attributes()
        dtype = variable.dtype

        # Prevent a netCDF4 variable from doing its own masking and
        # unpacking during the indexing
        netCDF4_scale = False
        netCDF4_mask = False
        try:
            netCDF4_scale = variable.scale
        except AttributeError:
            # Not a netCDF4 variable
            pass
        else:
            netCDF4_mask = variable.mask
            variable.set_auto_maskandscale(False)

        # ------------------------------------------------------------
        # Index the variable
        # ------------------------------------------------------------
        try:
            data = self._index(index)
        except (IndexError, AttributeError):
            # Assume we are here because we have one or more
            # np.newaxis values in 'index', and the variable doesn't
            # support that type of indexing. It is known that
            # `netCDF4` and `zarr` raise an IndexError and `h5netcdf`
            # raises an AttributeError.

            # Subspace the variable with the np.newaxis elements
            # removed
            newaxis = np.newaxis
            index1 = [i for i in index if i is not newaxis]
            data = self._index(tuple(index1))

            # Now subspace the result (which we're assuming is
            # something that likes np.newaxis indices) with the
            # np.newaxis elements reinstated.
            index2 = [i if i is newaxis else slice(None) for i in index]
            data = self._index(tuple(index2), data=data)

            # E.g.     index : (1, np.newaxis, slice(1, 5))
            #      =>  index1: (1, slice(1, 5))
            #      and index2: (slice(None), np.newaxis, slice(None))
        except (ValueError, TypeError):
            # Something went wrong, which is indicative of the
            # variable not supporting the appropriate slicing method
            # (e.g. `h5netcdf` might have returned "ValueError: Step
            # must be >= 1 (got -2)" or "TypeError: Indexing elements
            # must be in increasing order").
            #
            # Therefore we'll just get the entire array as a numpy
            # array, and then try indexing that.
            data = self._index(Ellipsis)
            data = self._index(index, data=data)

        # Reset a netCDF4 variable's scale and mask behaviour
        if netCDF4_scale:
            variable.set_auto_scale(True)

        if netCDF4_mask:
            variable.set_auto_mask(True)

        # Convert str, char, and object data to byte strings
        if isinstance(data, str):
            data = np.array(data, dtype="S")
        elif data.dtype.kind in "OSU":
            kind = data.dtype.kind
            if kind == "S":
                data = chartostring(data)

            # Assume that object arrays are arrays of strings
            data = data.astype("S", copy=False)
            if kind == "O":
                dtype = data.dtype

        if dtype is str:
            dtype = data.dtype

        dtype_unsigned_int = None
        if unpack:
            is_unsigned_int = attributes.get("_Unsigned") in ("true", "True")
            if is_unsigned_int:
                data_dtype = data.dtype
                dtype_unsigned_int = (
                    f"{data_dtype.byteorder}u{data_dtype.itemsize}"
                )
                data = data.view(dtype_unsigned_int)

        # ------------------------------------------------------------
        # Mask the data
        # ------------------------------------------------------------
        if self.mask:
            data = self._mask(data, dtype, attributes, dtype_unsigned_int)

        # ------------------------------------------------------------
        # Unpack the data
        # ------------------------------------------------------------
        if unpack:
            data = self._unpack(data, attributes)

        # Make sure all strings are unicode
        if data.dtype.kind == "S":
            data = data.astype("U", copy=False)

        # ------------------------------------------------------------
        # Copy the data
        # ------------------------------------------------------------
        if self._copy:
            data = data.copy()

        return data

    @property
    def __orthogonal_indexing__(self):
        """Flag to indicate whether indexing is orthogonal.

        .. versionadded:: (cfdm) 1.11.2.0

        """
        return self._orthogonal_indexing

    def _check_safecast(self, attr, dtype, attributes):
        """Check an attribute's data type.

        Checks to see that variable attribute exists and can be safely
        cast to variable's data type.

        .. versionadded:: (cfdm) 1.11.2.0

        :Parameter:

            attr: `str`
                The name of the attribute.

            dtype: `numpy.dtype`
                The variable data type.

            attributes: `dict`
                The variable attributes.

        :Returns:

            `bool`, value
                Whether or not the attribute data type is consistent
                with the variable data type, and the attribute value.

        """
        if attr in attributes:
            attvalue = attributes[attr]
            att = np.array(attvalue)
        else:
            return False, None

        try:
            atta = np.array(att, dtype)
        except ValueError:
            safe = False
        else:
            safe = _safecast(att, atta)

        if not safe:
            logger.info(
                f"Mask attribute {attr!r} not used since it can't "
                f"be safely cast to variable data type {dtype!r}"
            )  # pragma: no cover

        return safe, attvalue

    def _default_FillValue(self, dtype):
        """Return the default ``_FillValue`` for the given data type.

        .. versionadded:: (cfdm) 1.11.2.0

        .. seealso:: `netCDF4.default_fillvals`

        :Parameter:

            dtype: `numpy.dtype`
                The data type.

        :Returns:

                The default ``_FillValue``.

        """
        kind = dtype.kind
        if kind in "OS":
            return default_fillvals["S1"]

        if kind == "T":
<<<<<<< HEAD
=======
            # np.dtypes.StringDType, which stores variable-width
            # string data in a UTF-8 encoding, as used by `zarr`)
>>>>>>> e0ee2462
            return ""

        return default_fillvals[dtype.str[1:]]

    def _index(self, index, data=None):
        """Get a subspace of the variable.

        .. versionadded:: (cfdm) 1.11.2.0

        .. seealso:: `__getitem__`

        :Parameter:

            index:
                The indices that define the subspace.

            data: array_like, optional
                The data to be indexed. If `None` (the default) then
                the data given by the `variable` attribute will be
                used.

        :Returns:

            `numpy.ndarray`
                The subspace of the variable.

        """
        if data is None:
            data = self.variable

        if index is Ellipsis:
            return data[...]

        index = normalize_index(index, data.shape)

        # Find the positions of any list/1-d array indices (which by
        # now will contain only integers)
        axes_with_list_indices = [
            n
            for n, i in enumerate(index)
            if isinstance(i, list) or getattr(i, "shape", False)
        ]

        data_orthogonal_indexing = getattr(
            data, "__orthogonal_indexing__", False
        )
        if not self.__orthogonal_indexing__:
            # --------------------------------------------------------
            # Do non-orthogonal indexing
            # --------------------------------------------------------
            if data_orthogonal_indexing and len(axes_with_list_indices) > 1:
                raise IndexError(
                    "Can't non-orthogonally index "
                    f"{data.__class__.__name__} with index {index!r}"
                )

            return data[index]

        # ------------------------------------------------------------
        # Still here? Then do orthogonal indexing.
        # ------------------------------------------------------------

        # Create an index that replaces integers with size 1 slices,
        # so that their axes are not dropped yet (they will be dropped
        # later).
        index0 = [
            slice(i, i + 1) if isinstance(i, Integral) else i for i in index
        ]

        if data_orthogonal_indexing or len(axes_with_list_indices) <= 1:
            # There is at most one list/1-d array index, and/or the
            # variable natively supports orthogonal indexing.
            #
            # Note: `netCDF4.Variable` natively supports orthogonal
            #       indexing; but `h5netcdf.File`, `h5py.File`,
            #       `zarr.Array`, and `numpy.ndarray` do not.
            data = data[tuple(index0)]
        else:
            # There are two or more list/1-d array indices, and the
            # variable does not natively support orthogonal indexing
            # => emulate orthogonal indexing with a sequence of
            # independent subspaces, one for each list/1-d array
            # index.

            # 1) Apply the slice indices at the same time as the
            #    list/1-d array index that gives the smallest result.

            # Create an index that replaces each list/1-d array with
            # slice(None)
            index1 = [
                i if isinstance(i, slice) else slice(None) for i in index0
            ]

            # Find the position of the list/1-d array index that gives
            # the smallest result, and apply the subspace of slices
            # and the chosen list/1-d array index. This will give the
            # smallest high-water memory mark of the whole operation.
            shape1 = self.index_shape(index1, data.shape)
            size1 = prod(shape1)
            sizes = [
                size1 * (len(index[i]) // shape1[i])
                for i in axes_with_list_indices
            ]
            n = axes_with_list_indices.pop(np.argmin(sizes))
            index1[n] = index[n]
            data = data[tuple(index1)]

            # 2) Apply the rest of the list/1-d array indices, in the
            #    order that gives the smallest result after each step.
            ndim = data.ndim
            while axes_with_list_indices:
                shape1 = data.shape
                size1 = data.size
                sizes = [
                    len(index[i]) * size1 // shape1[i]
                    for i in axes_with_list_indices
                ]
                n = axes_with_list_indices.pop(np.argmin(sizes))
                index2 = [slice(None)] * ndim
                index2[n] = index[n]
                data = data[tuple(index2)]

        # Apply any integer indices that will drop axes
        index3 = [0 if isinstance(i, Integral) else slice(None) for i in index]
        if index3:
            data = data[tuple(index3)]

        return np.asanyarray(data)

    def _mask(self, data, dtype, attributes, dtype_unsigned_int):
        """Mask the data.

        .. versionadded:: (cfdm) 1.11.2.0

        :Parameter:

            data: `numpy.ndarray`
                The unmasked and (possibly) packed data.

            dtype: `numpy.dtype`
                The data type of the variable (which may be different
                to that of *data*).

            attributes: `dict`
                The variable attributes.

            dtype_unsigned_int: `dtype` or `None`
                The data type when the data have been cast to unsigned
                integers, otherwise `None`.

        :Returns:

            `numpy.ndarray`
                The masked data.

        """
        # The Boolean mask accounting for all methods of specification
        totalmask = None
        # The fill value for the returned numpy array
        fill_value = None

        safe_missval, missing_value = self._check_safecast(
            "missing_value", dtype, attributes
        )
        if safe_missval:
            # --------------------------------------------------------
            # Create mask from missing_value
            # --------------------------------------------------------
            mval = np.array(missing_value, dtype)
            if dtype_unsigned_int is not None:
                mval = mval.view(dtype_unsigned_int)

            if not mval.ndim:
                mval = (mval,)

            for m in mval:
                try:
                    mvalisnan = np.isnan(m)
                except TypeError:
                    # isnan fails on some dtypes
                    mvalisnan = False

                if mvalisnan:
                    mask = np.isnan(data)
                else:
                    mask = data == m

                if mask.any():
                    if totalmask is None:
                        totalmask = mask
                    else:
                        totalmask += mask

            if totalmask is not None:
                fill_value = mval[0]

        # Set mask=True for data == fill value
        safe_fillval, _FillValue = self._check_safecast(
            "_FillValue", dtype, attributes
        )
        if not safe_fillval:
            _FillValue = self._default_FillValue(dtype)
            safe_fillval = True

        if safe_fillval:
            # --------------------------------------------------------
            # Create mask from _FillValue
            # --------------------------------------------------------
            fval = np.array(_FillValue, dtype)
            if dtype_unsigned_int is not None:
                fval = fval.view(dtype_unsigned_int)

            if fval.ndim == 1:
                # _FillValue must be a scalar
                fval = fval[0]

            try:
                fvalisnan = np.isnan(fval)
            except Exception:
                # isnan fails on some dtypes
                fvalisnan = False

            if fvalisnan:
                mask = np.isnan(data)
            else:
<<<<<<< HEAD
=======
                # Must use `np.asanyarray` here, to ensure that that
                # 'mask' is a never a `bool`, which would make the
                # following 'mask.any' call' fail.
>>>>>>> e0ee2462
                mask = np.asanyarray(data == fval)

            if mask.any():
                if fill_value is None:
                    fill_value = fval

                if totalmask is None:
                    totalmask = mask
                else:
                    totalmask += mask

        # Set mask=True for data outside [valid_min, valid_max]
        #
        # If valid_range exists use that, otherwise look for
        # valid_min, valid_max. No special treatment of byte data as
        # described in the netCDF documentation.
        validmin = None
        validmax = None
        safe_validrange, valid_range = self._check_safecast(
            "valid_range", dtype, attributes
        )
        safe_validmin, valid_min = self._check_safecast(
            "valid_min", dtype, attributes
        )
        safe_validmax, valid_max = self._check_safecast(
            "valid_max", dtype, attributes
        )
        if safe_validrange and valid_range.size == 2:
            validmin = np.array(valid_range[0], dtype)
            validmax = np.array(valid_range[1], dtype)
        else:
            if safe_validmin:
                validmin = np.array(valid_min, dtype)

            if safe_validmax:
                validmax = np.array(valid_max, dtype)

        if dtype_unsigned_int is not None:
            if validmin is not None:
                validmin = validmin.view(dtype_unsigned_int)

            if validmax is not None:
                validmax = validmax.view(dtype_unsigned_int)

        if dtype.kind != "S":
            # --------------------------------------------------------
            # Create mask from valid_min. valid_max, valid_range
            # --------------------------------------------------------
            # Don't set validmin/validmax mask for character data
            #
            # Setting valid_min/valid_max to the _FillVaue is too
            # surprising for many users (despite the netcdf docs
            # attribute best practices suggesting clients should do
            # this).
            if validmin is not None:
                if validmin.ndim == 1:
                    # valid min must be a scalar
                    validmin = validmin[0]

                mask = data < validmin
                if totalmask is None:
                    totalmask = mask
                else:
                    totalmask += mask

            if validmax is not None:
                if validmax.ndim == 1:
                    # valid max must be a scalar
                    validmax = validmax[0]

                mask = data > validmax
                if totalmask is None:
                    totalmask = mask
                else:
                    totalmask += mask

        # ------------------------------------------------------------
        # Mask the data
        # ------------------------------------------------------------
        if totalmask is not None and totalmask.any():
            data = np.ma.masked_array(
                data, mask=totalmask, fill_value=fill_value, copy=False
            )
            if not data.ndim:
                # Return a scalar numpy masked constant not a 0-d
                # masked array, so that data == np.ma.masked.
                data = data[()]
        elif np.ma.isMA(data):
            if not (self.always_masked_array or np.ma.is_masked(data)):
                # Return a non-masked array
                data = np.array(data)
        elif self.always_masked_array:
            # Return a masked array
            data = np.ma.masked_array(data)

        return data

    def _unpack(self, data, attributes):
        """Unpack the data.

        If both the ``add_offset`` and ``scale_factor`` attributes
        have not been set then no unpacking is done and the data is
        returned unchanged.

        .. versionadded:: (cfdm) 1.11.2.0

        :Parameter:

            data: `numpy.ndarray`
                The masked and (possibly) packed data.

            attributes: `dict`
                The variable attributes.

        :Returns:

            `numpy.ndarray`
                The unpacked data.

        """
        scale_factor = attributes.get("scale_factor")
        add_offset = attributes.get("add_offset")

        try:
            if scale_factor is not None:
                scale_factor = np.array(scale_factor)
                if scale_factor.ndim == 1:
                    # scale_factor must be a scalar
                    scale_factor = scale_factor[0]

                float(scale_factor)
        except ValueError:
            logging.warn(
                "No unpacking done: 'scale_factor' attribute "
                f"{scale_factor!r} can't be converted to a float"
            )  # pragma: no cover
            return data

        try:
            if add_offset is not None:
                add_offset = np.array(add_offset)
                if add_offset.ndim == 1:
                    # add_offset must be a scalar
                    add_offset = add_offset[0]

                float(add_offset)
        except ValueError:
            logging.warn(
                "No unpacking done: 'add_offset' attribute "
                f"{add_offset!r} can't be converted to a float"
            )  # pragma: no cover
            return data

        if scale_factor is not None:
            if add_offset is not None:
                # scale_factor and add_offset
                if add_offset != 0.0 or scale_factor != 1.0:
                    data = data * scale_factor + add_offset
                    self._copy = False
                else:
                    data = data.astype(np.array(scale_factor).dtype)
            else:
                # scale_factor with no add_offset
                if scale_factor != 1.0:
                    data = data * scale_factor
                    self._copy = False
                else:
                    data = data.astype(scale_factor.dtype)
        elif add_offset is not None:
            # add_offset with no scale_factor
            if add_offset != 0.0:
                data = data + add_offset
                self._copy = False
            else:
                data = data.astype(np.array(add_offset).dtype)

        return data

    def _size_1_axis(self):
        """Find the position of a unique size 1 index.

        .. versionadded:: (cfdm) 1.12.0.0

        :Returns:

            `int` or `None`
                The position of the unique size 1 index, or `None` if
                there are zero or at least two of them.

        """
        shape = self.shape
        if shape.count(1):
            return shape.index(1)

        return

    @property
    def dtype(self):
        """The data type of the array elements.

        .. versionadded:: (cfdm) 1.11.2.0

        """
        return self.variable.dtype

    @property
    def ndim(self):
        """Number of dimensions in the data array.

        .. versionadded:: (cfdm) 1.11.2.0

        """
        return self.variable.ndim

    @property
    def shape(self):
        """Tuple of the data dimension sizes.

        .. versionadded:: (cfdm) 1.11.2.0

        """
        return self.variable.shape

    @property
    def size(self):
        """Number of elements in the data array.

        .. versionadded:: (cfdm) 1.11.2.0

        """
        return self.variable.size

    def attributes(self):
        """Return the netCDF attributes for the data.

        .. versionadded:: (cfdm) 1.11.2.0

        :Returns:

            `dict`
                The attributes.

        **Examples**

        >>> n.attributes()
        {'standard_name': 'air_temperature',
         'missing_value': -999.0}

        """
        _attributes = self._attributes
        if _attributes is not None:
            return _attributes.copy()

        variable = self.variable
        try:
            # h5py, zarr API
            attrs = dict(variable.attrs)
        except AttributeError:
            try:
                # netCDF4 API
                attrs = {
                    attr: variable.getncattr(attr)
                    for attr in variable.ncattrs()
                }
            except AttributeError:
                # numpy API
                attrs = {}

        self._attributes = attrs
        return attrs

    @classmethod
    def index_shape(cls, index, shape):
        """Return the shape of the array subspace implied by indices.

        .. versionadded:: (cfdm) 1.11.2.0

        :Parameters:

            index: `tuple`
                The indices to be applied to an array with shape
                *shape*.

            shape: sequence of `int`
                The shape of the array to be subspaced.

        :Returns:

            `list`
                The shape of the subspace defined by the *index*.

        **Examples**

        >>> import numpy as np
        >>> n.index_shape((slice(2, 5), [4]), (10, 20))
        [3, 1]
        >>> n.index_shape((slice(2, 5), 4), (10, 20))
        [3]
        >>> n.index_shape(([2, 3, 4], np.arange(1, 6)), (10, 20))
        [3, 5]

        >>> n.index_shape((slice(None), [True, False, True]), (10, 3))
        [10, 2]

        >>> index0 = np.arange(5)
        >>> index0 = index0[index0 < 3]
        >>> n.index_shape((index0, []), (10, 20))
        [3, 0]

        >>> n.index_shape((slice(1, 5, 3), [3]), (10, 20))
        [2, 1]
        >>> n.index_shape((slice(5, 1, -2), 3), (10, 20))
        [2]
        >>> n.index_shape((slice(5, 1, 3), [3]), (10, 20))
        [0, 1]
        >>> n.index_shape((slice(1, 5, -3), 3), (10, 20))
        [0]

        """
        implied_shape = []
        for ind, full_size in zip(index, shape):
            if isinstance(ind, slice):
                start, stop, step = ind.indices(full_size)
                if (stop - start) * step < 0:
                    # E.g. 5:1:3 or 1:5:-3
                    size = 0
                else:
                    size = abs((stop - start) / step)
                    int_size = round(size)
                    if size > int_size:
                        size = int_size + 1
                    else:
                        size = int_size
            elif isinstance(ind, np.ndarray):
                if ind.dtype == bool:
                    # Size is the number of True values in the array
                    size = int(ind.sum())
                else:
                    size = ind.size

                if not ind.ndim:
                    # Scalar array
                    continue
            elif isinstance(ind, list):
                if not ind:
                    size = 0
                else:
                    i = ind[0]
                    if isinstance(i, bool):
                        # List of bool: Size is the number of True
                        # values in the list
                        size = sum(ind)
                    else:
                        # List of int
                        size = len(ind)
            else:
                # Index is Integral
                continue

            implied_shape.append(size)

        return implied_shape<|MERGE_RESOLUTION|>--- conflicted
+++ resolved
@@ -399,11 +399,8 @@
             return default_fillvals["S1"]
 
         if kind == "T":
-<<<<<<< HEAD
-=======
             # np.dtypes.StringDType, which stores variable-width
             # string data in a UTF-8 encoding, as used by `zarr`)
->>>>>>> e0ee2462
             return ""
 
         return default_fillvals[dtype.str[1:]]
@@ -629,12 +626,9 @@
             if fvalisnan:
                 mask = np.isnan(data)
             else:
-<<<<<<< HEAD
-=======
                 # Must use `np.asanyarray` here, to ensure that that
                 # 'mask' is a never a `bool`, which would make the
                 # following 'mask.any' call' fail.
->>>>>>> e0ee2462
                 mask = np.asanyarray(data == fval)
 
             if mask.any():
