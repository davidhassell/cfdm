--- conflicted
+++ resolved
@@ -29,11 +29,7 @@
         compressed_dimension=None,
         list_variable=None,
     ):
-<<<<<<< HEAD
-        """**Initialization**
-=======
-        """Initialises the `GatheredArray` instance.
->>>>>>> 9e2d99cd
+        """Initialisation.
 
         :Parameters:
 
@@ -69,16 +65,9 @@
         )
 
     def __getitem__(self, indices):
-<<<<<<< HEAD
-        """x.__getitem__(indices) <==> x[indices]
-
-        Returns an subspace of the uncompressed data as an independent
-        numpy array.
-=======
         """Returns a subspace of the uncompressed data as a numpy array.
 
         x.__getitem__(indices) <==> x[indices]
->>>>>>> 9e2d99cd
 
         The indices that define the subspace are relative to the
         uncompressed data and must be either `Ellipsis` or a sequence that
