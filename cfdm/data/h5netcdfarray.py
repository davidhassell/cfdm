import logging

import h5netcdf

from . import abstract
from .locks import netcdf_lock
from .mixin import IndexMixin
from .netcdfindexer import netcdf_indexer

logger = logging.getLogger(__name__)


class H5netcdfArray(IndexMixin, abstract.FileArray):
    """A netCDF array accessed with `h5netcdf`.

    .. versionadded:: (cfdm) 1.11.2.0

    """

<<<<<<< HEAD
=======
    def __init__(
        self,
        filename=None,
        address=None,
        dtype=None,
        shape=None,
        mask=True,
        unpack=True,
        attributes=None,
        storage_options=None,
        source=None,
        copy=True,
    ):
        """**Initialisation**

        :Parameters:

            filename: (sequence of) `str`, optional
                The name of the file(s) containing the array.

            address: (sequence of) `str`, optional
                The identity of the variable in each file defined by
                *filename*. Must be a netCDF variable name.

            dtype: `numpy.dtype`
                The data type of the array in the file. May be `None`
                if the numpy data-type is not known (which can be the
                case for string types, for example).

            shape: `tuple`
                The array dimension sizes in the file.

            {{init mask: `bool`, optional}}

            {{init unpack: `bool`, optional}}

            {{init attributes: `dict` or `None`, optional}}

                If *attributes* is `None`, the default, then the
                attributes will be set from the netCDF variable during
                the first `__getitem__` call.

                .. versionadded:: (cfdm) 1.11.2.0

            {{init storage_options: `dict` or `None`, optional}}

            {{init source: optional}}

            {{init copy: `bool`, optional}}

        """
        super().__init__(source=source, copy=copy)

        if source is not None:
            try:
                shape = source._get_component("shape", None)
            except AttributeError:
                shape = None

            try:
                filename = source._get_component("filename", None)
            except AttributeError:
                filename = None

            try:
                address = source._get_component("address", None)
            except AttributeError:
                address = None

            try:
                dtype = source._get_component("dtype", None)
            except AttributeError:
                dtype = None

            try:
                mask = source._get_component("mask", True)
            except AttributeError:
                mask = True

            try:
                unpack = source._get_component("unpack", True)
            except AttributeError:
                unpack = True

            try:
                attributes = source._get_component("attributes", None)
            except AttributeError:
                attributes = None

            try:
                storage_options = source._get_component(
                    "storage_options", None
                )
            except AttributeError:
                storage_options = None

        if shape is not None:
            self._set_component("shape", shape, copy=False)

        if filename is not None:
            if isinstance(filename, str):
                filename = (filename,)
            else:
                filename = tuple(filename)

            self._set_component("filename", filename, copy=False)

        if address is not None:
            if isinstance(address, (str, int)):
                address = (address,)
            else:
                address = tuple(address)

            self._set_component("address", address, copy=False)

        self._set_component("dtype", dtype, copy=False)
        self._set_component("mask", bool(mask), copy=False)
        self._set_component("unpack", bool(unpack), copy=False)
        self._set_component("storage_options", storage_options, copy=False)
        self._set_component("attributes", attributes, copy=False)

        # By default, close the file after data array access
        self._set_component("close", True, copy=False)

    def __dask_tokenize__(self):
        """Return a value fully representative of the object.

        .. versionadded:: (cfdm) 1.11.2.0

        """
        return super().__dask_tokenize__() + (self.get_mask(),)

>>>>>>> 0224edba
    @property
    def _lock(self):
        """Return the lock used for netCDF file access.

        Returns a lock object that prevents concurrent reads of netCDF
        files, which are not currently supported by `h5netcdf`.

        .. versionadded:: (cfdm) 1.11.2.0

        """
        return netcdf_lock

    def _get_array(self, index=None):
        """Returns a subspace of the dataset variable.

        The subspace is defined by the `index` attributes, and is
        applied with `cfdm.netcdf_indexer`.

        .. versionadded:: (cfdm) 1.11.2.0

        .. seealso:: `__array__`, `index`

        :Parameters:

            {{index: `tuple` or `None`, optional}}

        :Returns:

            `numpy.ndarray`
                The subspace.

        """
        if index is None:
            index = self.index()

        # Note: We need to lock because HDF5 is about to access the
        #       file.
        with self._lock:
            dataset, address = self.open()
            dataset0 = dataset

            groups, address = self.get_groups(address)
            if groups:
                dataset = self._group(dataset, groups)

            # Get the variable by netCDF name
            variable = dataset.variables[address]

            # Get the data, applying masking and scaling as required.
            array = netcdf_indexer(
                variable,
                mask=self.get_mask(),
                unpack=self.get_unpack(),
                always_masked_array=False,
                orthogonal_indexing=True,
                copy=False,
            )
            array = array[index]

            # Set the attributes, if they haven't been set already.
            self._set_attributes(variable)

            self.close(dataset0)
            del dataset, dataset0

        return array

    def _group(self, dataset, groups):
        """Return the group object containing a variable.

        .. versionadded:: (cfdm) NEXTVERSION

        :Parameters:

            dataset: `h5netcdf.File`
                The dataset containing the variable.

            groups: sequence of `str`
                The definition of which group the variable is in. For
                instance, of the variable is in group
                ``/forecast/model`` then *groups* would be
                ``['forecast', 'model']``.

        :Returns:

            `h5netcdf.File` or `h5netcdf.Group`
                The group object, which might be the root group.

        """
        for g in groups:
            dataset = dataset.groups[g]

        return dataset

    def _set_attributes(self, var):
        """Set the netCDF variable attributes.

        These are set from the netCDF variable attributes, but only if
        they have not already been defined, either during `{{class}}`
        instantiation or by a previous call to `_set_attributes`.

        .. versionadded:: (cfdm) 1.11.2.0

        :Parameters:

            var: `h5netcdf.Variable`
                The netCDF variable.

        :Returns:

            `None`

        """
        if self._get_component("attributes", None) is not None:
            return

        self._set_component("attributes", dict(var.attrs), copy=False)

    def close(self, dataset):
        """Close the dataset containing the data.

        .. versionadded:: (cfdm) 1.11.2.0

        :Parameters:

            dataset: `h5netcdf.File`
                The netCDF dataset to be closed.

        :Returns:

            `None`

        """
        if self._get_component("close"):
            dataset.close()

    def get_groups(self, address):
        """The netCDF4 group structure of a netCDF variable.

        .. versionadded:: (cfdm) 1.11.2.0

        :Parameters:

            address: `str` or `int`
                The netCDF variable name, or integer varid, from which
                to get the groups.

        :Returns:

            (`list`, `str`) or (`list`, `int`)
                The group structure and the name within the group. If
                *address* is a varid then an empty list and the varid
                are returned.

        **Examples**

        >>> n.get_groups('tas')
        ([], 'tas')

        >>> n.get_groups('/tas')
        ([], 'tas')

        >>> n.get_groups('/data/model/tas')
        (['data', 'model'], 'tas')

        >>> n.get_groups(9)
        ([], 9)

        """
        try:
            if "/" not in address:
                return [], address
        except TypeError:
            return [], address

        out = address.split("/")[1:]
        return out[:-1], out[-1]

    def open(self, **kwargs):
        """Return a dataset file object and address.

        When multiple files have been provided an attempt is made to
        open each one, in the order stored, and a file object is
        returned from the first file that exists.

        .. versionadded:: (cfdm) 1.11.2.0

        :Returns:

            (`h5netcdf.File`, `str`)
                The open file object, and the address of the data
                within the file.

        """
        return super().open(
            h5netcdf.File, mode="r", decode_vlen_strings=True, **kwargs
        )<|MERGE_RESOLUTION|>--- conflicted
+++ resolved
@@ -17,141 +17,6 @@
 
     """
 
-<<<<<<< HEAD
-=======
-    def __init__(
-        self,
-        filename=None,
-        address=None,
-        dtype=None,
-        shape=None,
-        mask=True,
-        unpack=True,
-        attributes=None,
-        storage_options=None,
-        source=None,
-        copy=True,
-    ):
-        """**Initialisation**
-
-        :Parameters:
-
-            filename: (sequence of) `str`, optional
-                The name of the file(s) containing the array.
-
-            address: (sequence of) `str`, optional
-                The identity of the variable in each file defined by
-                *filename*. Must be a netCDF variable name.
-
-            dtype: `numpy.dtype`
-                The data type of the array in the file. May be `None`
-                if the numpy data-type is not known (which can be the
-                case for string types, for example).
-
-            shape: `tuple`
-                The array dimension sizes in the file.
-
-            {{init mask: `bool`, optional}}
-
-            {{init unpack: `bool`, optional}}
-
-            {{init attributes: `dict` or `None`, optional}}
-
-                If *attributes* is `None`, the default, then the
-                attributes will be set from the netCDF variable during
-                the first `__getitem__` call.
-
-                .. versionadded:: (cfdm) 1.11.2.0
-
-            {{init storage_options: `dict` or `None`, optional}}
-
-            {{init source: optional}}
-
-            {{init copy: `bool`, optional}}
-
-        """
-        super().__init__(source=source, copy=copy)
-
-        if source is not None:
-            try:
-                shape = source._get_component("shape", None)
-            except AttributeError:
-                shape = None
-
-            try:
-                filename = source._get_component("filename", None)
-            except AttributeError:
-                filename = None
-
-            try:
-                address = source._get_component("address", None)
-            except AttributeError:
-                address = None
-
-            try:
-                dtype = source._get_component("dtype", None)
-            except AttributeError:
-                dtype = None
-
-            try:
-                mask = source._get_component("mask", True)
-            except AttributeError:
-                mask = True
-
-            try:
-                unpack = source._get_component("unpack", True)
-            except AttributeError:
-                unpack = True
-
-            try:
-                attributes = source._get_component("attributes", None)
-            except AttributeError:
-                attributes = None
-
-            try:
-                storage_options = source._get_component(
-                    "storage_options", None
-                )
-            except AttributeError:
-                storage_options = None
-
-        if shape is not None:
-            self._set_component("shape", shape, copy=False)
-
-        if filename is not None:
-            if isinstance(filename, str):
-                filename = (filename,)
-            else:
-                filename = tuple(filename)
-
-            self._set_component("filename", filename, copy=False)
-
-        if address is not None:
-            if isinstance(address, (str, int)):
-                address = (address,)
-            else:
-                address = tuple(address)
-
-            self._set_component("address", address, copy=False)
-
-        self._set_component("dtype", dtype, copy=False)
-        self._set_component("mask", bool(mask), copy=False)
-        self._set_component("unpack", bool(unpack), copy=False)
-        self._set_component("storage_options", storage_options, copy=False)
-        self._set_component("attributes", attributes, copy=False)
-
-        # By default, close the file after data array access
-        self._set_component("close", True, copy=False)
-
-    def __dask_tokenize__(self):
-        """Return a value fully representative of the object.
-
-        .. versionadded:: (cfdm) 1.11.2.0
-
-        """
-        return super().__dask_tokenize__() + (self.get_mask(),)
-
->>>>>>> 0224edba
     @property
     def _lock(self):
         """Return the lock used for netCDF file access.
