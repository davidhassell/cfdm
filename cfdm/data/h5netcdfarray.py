import logging

import h5netcdf

from . import abstract
from .locks import netcdf_lock
from .mixin import IndexMixin
from .netcdfindexer import netcdf_indexer

logger = logging.getLogger(__name__)


class H5netcdfArray(IndexMixin, abstract.FileArray):
    """A netCDF array accessed with `h5netcdf`.

    .. versionadded:: (cfdm) NEXTVERSION

    """

    @property
    def _lock(self):
        """Return the lock used for netCDF file access.

        Returns a lock object that prevents concurrent reads of netCDF
        files, which are not currently supported by `h5netcdf`.

        .. versionadded:: (cfdm) NEXTVERSION

        """
        return netcdf_lock

    def _attributes(self, var):
<<<<<<< HEAD
        """Get the netCDF variable attributes.

        If the attributes have not been set, then they are retrieved
        from the netCDF variable *var* and stored in `{{class}}`
        instance for fast future access.

        .. versionadded:: (cfdm) NEXTVERSION

=======
        """Set the netCDF variable attributes.

        If the attributes haven't been set then they are retrived from
        *variable* and stored for future use. This differs from
        `get_attributes`, which will return an empty dictionary if the
        attributes haven't been set.

        .. versionadded:: (cfdm) NEXTVERSION

        .. seealso:: `get_attributes`

>>>>>>> dcb7fb53
        :Parameters:

            var: `h5netcdf.Variable`
                The netCDF variable.

        :Returns:

            `dict`
<<<<<<< HEAD
                The attributes. The returned attributes are not a copy
                of the cached dictionary.
=======
                The attributes.
>>>>>>> dcb7fb53

        """
        attributes = self._get_component("attributes", None)
        if attributes is None:
<<<<<<< HEAD
            attributes =  dict(var.attrs)
            self._set_component("attributes", attributes, copy=False)
            
=======
            attributes = dict(var.attrs)
            self._set_component("attributes", attributes, copy=False)

>>>>>>> dcb7fb53
        return attributes

    def _get_array(self, index=None):
        """Returns a subspace of the dataset variable.

        The subspace is defined by the `index` attributes, and is
        applied with `cfdm.netcdf_indexer`.

        .. versionadded:: (cfdm) NEXTVERSION

        .. seealso:: `__array__`, `index`

        :Parameters:

            {{index: `tuple` or `None`, optional}}

        :Returns:

            `numpy.ndarray`
                The subspace.

        """
        if index is None:
            index = self.index()

        # Note: We need to lock because HDF5 is about to access the
        #       file.
        with self._lock:
            dataset, address = self.open()
            dataset0 = dataset

            groups, address = self.get_groups(address)
            if groups:
                dataset = self._group(dataset, groups)

            # Get the variable by netCDF name
            variable = dataset.variables[address]

            # Get the data, applying masking and scaling as required.
            array = netcdf_indexer(
                variable,
                mask=self.get_mask(),
                unpack=self.get_unpack(),
                always_masked_array=False,
                orthogonal_indexing=True,
<<<<<<< HEAD
                attributes=self._attributes(variable)
=======
                attribtues=self._attributes(variable),
>>>>>>> dcb7fb53
                copy=False,
            )
            array = array[index]

            self.close(dataset0)
            del dataset, dataset0

        return array

    def _group(self, dataset, groups):
        """Return the group object containing a variable.

        .. versionadded:: (cfdm) NEXTVERSION

        :Parameters:

            dataset: `h5netcdf.File`
                The dataset containing the variable.

            groups: sequence of `str`
                The definition of which group the variable is in. For
                instance, of the variable is in group
                ``/forecast/model`` then *groups* would be
                ``['forecast', 'model']``.

        :Returns:

            `h5netcdf.File` or `h5netcdf.Group`
                The group object, which might be the root group.

        """
        for g in groups:
            dataset = dataset.groups[g]

        return dataset

    def close(self, dataset):
        """Close the dataset containing the data.

        .. versionadded:: (cfdm) NEXTVERSION

        :Parameters:

            dataset: `h5netcdf.File`
                The netCDF dataset to be closed.

        :Returns:

            `None`

        """
        if self._get_component("close"):
            dataset.close()

    def get_groups(self, address):
        """The netCDF4 group structure of a netCDF variable.

        .. versionadded:: (cfdm) NEXTVERSION

        :Parameters:

            address: `str` or `int`
                The netCDF variable name, or integer varid, from which
                to get the groups.

        :Returns:

            (`list`, `str`) or (`list`, `int`)
                The group structure and the name within the group. If
                *address* is a varid then an empty list and the varid
                are returned.

        **Examples**

        >>> n.get_groups('tas')
        ([], 'tas')

        >>> n.get_groups('/tas')
        ([], 'tas')

        >>> n.get_groups('/data/model/tas')
        (['data', 'model'], 'tas')

        >>> n.get_groups(9)
        ([], 9)

        """
        try:
            if "/" not in address:
                return [], address
        except TypeError:
            return [], address

        out = address.split("/")[1:]
        return out[:-1], out[-1]

    def open(self, **kwargs):
        """Return a dataset file object and address.

        When multiple files have been provided an attempt is made to
        open each one, in the order stored, and a file object is
        returned from the first file that exists.

        .. versionadded:: (cfdm) NEXTVERSION

        :Returns:

            (`h5netcdf.File`, `str`)
                The open file object, and the address of the data
                within the file.

        """
        return super().open(
            h5netcdf.File, mode="r", decode_vlen_strings=True, **kwargs
        )<|MERGE_RESOLUTION|>--- conflicted
+++ resolved
@@ -30,7 +30,6 @@
         return netcdf_lock
 
     def _attributes(self, var):
-<<<<<<< HEAD
         """Get the netCDF variable attributes.
 
         If the attributes have not been set, then they are retrieved
@@ -39,19 +38,6 @@
 
         .. versionadded:: (cfdm) NEXTVERSION
 
-=======
-        """Set the netCDF variable attributes.
-
-        If the attributes haven't been set then they are retrived from
-        *variable* and stored for future use. This differs from
-        `get_attributes`, which will return an empty dictionary if the
-        attributes haven't been set.
-
-        .. versionadded:: (cfdm) NEXTVERSION
-
-        .. seealso:: `get_attributes`
-
->>>>>>> dcb7fb53
         :Parameters:
 
             var: `h5netcdf.Variable`
@@ -60,25 +46,15 @@
         :Returns:
 
             `dict`
-<<<<<<< HEAD
                 The attributes. The returned attributes are not a copy
                 of the cached dictionary.
-=======
-                The attributes.
->>>>>>> dcb7fb53
 
         """
         attributes = self._get_component("attributes", None)
         if attributes is None:
-<<<<<<< HEAD
             attributes =  dict(var.attrs)
             self._set_component("attributes", attributes, copy=False)
             
-=======
-            attributes = dict(var.attrs)
-            self._set_component("attributes", attributes, copy=False)
-
->>>>>>> dcb7fb53
         return attributes
 
     def _get_array(self, index=None):
@@ -124,11 +100,7 @@
                 unpack=self.get_unpack(),
                 always_masked_array=False,
                 orthogonal_indexing=True,
-<<<<<<< HEAD
-                attributes=self._attributes(variable)
-=======
                 attribtues=self._attributes(variable),
->>>>>>> dcb7fb53
                 copy=False,
             )
             array = array[index]
