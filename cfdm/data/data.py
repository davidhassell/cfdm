--- conflicted
+++ resolved
@@ -26,11 +26,7 @@
 
 
 class Data(Container, NetCDFHDF5, core.Data):
-<<<<<<< HEAD
-    """An orthogonal multidimensional array with masked values and units.
-=======
     """An orthogonal multidimensional array with masking and units.
->>>>>>> 9e2d99cd
 
     .. versionadded:: (cfdm) 1.7.0
 
@@ -49,11 +45,7 @@
         _use_array=True,
         **kwargs
     ):
-<<<<<<< HEAD
-        """**Initialization**
-=======
-        """Initialises the `Data` instance.
->>>>>>> 9e2d99cd
+        """Initialisation.
 
         :Parameters:
 
@@ -138,7 +130,7 @@
                 defined by the *array* parameter.
 
             source: optional
-                Initialize the array, units, calendar and fill value from
+                Initialise the array, units, calendar and fill value from
                 those of *source*.
 
                 {{init source}}
@@ -197,21 +189,6 @@
                 An independent numpy array of the data.
 
         **Examples:**
-
-<<<<<<< HEAD
-        >>> import numpy
-        >>> d = {{package}}.{{class}}([1, 2, 3])
-        >>> a = numpy.array(d)
-        >>> print(type(a))
-        <type 'numpy.ndarray'>
-        >>> a[0] = -99
-        >>> d
-        <{{repr}}{{class}}(3): [1, 2, 3]>
-        >>> b = numpy.array(d, float)
-        >>> print(b)
-        [ 1.  2.  3.]
-
-=======
 
         >>> d = {{package}}.{{class}}([1, 2, 3])
         >>> a = numpy.array(d)
@@ -224,7 +201,6 @@
         >>> print(b)
         [1. 2. 3.]
 
->>>>>>> 9e2d99cd
         """
         array = self.array
         if not dtype:
@@ -251,11 +227,7 @@
         )
 
     def __getitem__(self, indices):
-<<<<<<< HEAD
-        """Return a subspace of the data defined by indices
-=======
         """Return a subspace of the data defined by indices.
->>>>>>> 9e2d99cd
 
         d.__getitem__(indices) <==> d[indices]
 
@@ -282,8 +254,6 @@
 
         **Examples:**
 
-<<<<<<< HEAD
-        >>> import numpy
         >>> d = {{package}}.{{class}}(numpy.arange(100, 190).reshape(1, 10, 9))
         >>> d.shape
         (1, 10, 9)
@@ -298,23 +268,6 @@
         >>> d[0, :, -2].shape
         (1, 10, 1)
 
-=======
-
-        >>> d = {{package}}.{{class}}(numpy.arange(100, 190).reshape(1, 10, 9))
-        >>> d.shape
-        (1, 10, 9)
-        >>> d[:, :, 1].shape
-        (1, 10, 1)
-        >>> d[:, 0].shape
-        (1, 1, 9)
-        >>> d[..., 6:3:-1, 3:6].shape
-        (1, 3, 3)
-        >>> d[0, [2, 9], [4, 8]].shape
-        (1, 2, 2)
-        >>> d[0, :, -2].shape
-        (1, 10, 1)
-
->>>>>>> 9e2d99cd
         """
         indices = tuple(self._parse_indices(indices))
 
@@ -366,25 +319,15 @@
         >>> for e in d:
         ...    print(repr(e))
         ...
-<<<<<<< HEAD
-        <{{repr}}Data: [1, 2] metres>
-        <{{repr}}Data: [4, 5] metres>
-=======
         <{{repr}}Data(2): [1, 2] metres>
         <{{repr}}Data(2): [4, 5] metres>
->>>>>>> 9e2d99cd
 
         >>> d = {{package}}.{{class}}(34, 'metres')
         >>> for e in d:
         ...     print(repr(e))
-<<<<<<< HEAD
-        ...
-        TypeError: iteration over a 0-d Data
-=======
         Traceback (most recent call last):
             ...
         TypeError: Iteration over 0-d Data
->>>>>>> 9e2d99cd
 
         """
         ndim = self.ndim
@@ -446,19 +389,6 @@
 
         **Examples:**
 
-<<<<<<< HEAD
-        >>> import numpy
-        >>> d = {{package}}.{{class}}(numpy.arange(100, 190).reshape(1, 10, 9))
-        >>> d.shape
-        (10, 9)
-        >>> d[:, :, 1] = -10
-        >>> d[:, 0] = range(9)
-        >>> d[..., 6:3:-1, 3:6] = numpy.arange(-18, -9).reshape(3, 3)
-        >>> d[0, [2, 9], [4, 8]] =  Data([[-2, -3]])
-        >>> d[0, :, -2] = masked
-
-=======
-
         >>> d = {{package}}.{{class}}(numpy.arange(100, 190).reshape(1, 10, 9))
         >>> d.shape
         (1, 10, 9)
@@ -468,7 +398,6 @@
         >>> d[0, [2, 9], [4, 8]] = cfdm.Data([[-2, -3]])
         >>> d[0, :, -2] = cfdm.masked
 
->>>>>>> 9e2d99cd
         """
         indices = self._parse_indices(indices)
 
@@ -495,27 +424,16 @@
 
         isreftime = False
         if units is not None:
-<<<<<<< HEAD
-            isreftime = "since" in units
-        else:
-            isreftime = False
-=======
             if isinstance(units, str):
                 isreftime = "since" in units
             else:
                 units = "??"
-        # --- End: if
->>>>>>> 9e2d99cd
 
         try:
             first = self.first_element()
         except Exception:
             out = ""
-<<<<<<< HEAD
-            if units:
-=======
             if units and not isreftime:
->>>>>>> 9e2d99cd
                 out += " {0}".format(units)
             if calendar:
                 out += " {0}".format(calendar)
@@ -625,17 +543,6 @@
 
         **Examples:**
 
-<<<<<<< HEAD
-        >>> import numpy
-        >>> d = {{package}}.{{class}}([[1, 2, 3]], 'km')
-        >>> x = d._item((0, -1))
-        >>> print(x, type(x))
-        3 <type 'int'>
-        >>> x = d._item(1)
-        >>> print(x, type(x))
-        2 <type 'int'>
-        >>> d[0, 1] = masked
-=======
         >>> d = {{package}}.{{class}}([[1, 2, 3]], 'km')
         >>> x = d._item((0, -1))
         >>> print(x, type(x))
@@ -644,7 +551,6 @@
         >>> print(x, type(x))
         2 <class 'int'>
         >>> d[0, 1] = cfdm.masked
->>>>>>> 9e2d99cd
         >>> d._item((slice(None), slice(1, 2)))
         masked
 
@@ -661,11 +567,7 @@
         return numpy.ma.masked
 
     def _parse_axes(self, axes):
-<<<<<<< HEAD
-        """Parse data axes and return valid non-duplicate axes as a tuple.
-=======
         """Parses the data axes and returns valid non-duplicate axes.
->>>>>>> 9e2d99cd
 
         :Parameters:
 
@@ -833,11 +735,7 @@
     # ----------------------------------------------------------------
     @property
     def compressed_array(self):
-<<<<<<< HEAD
-        """Return an independent numpy array containing the compressed data.
-=======
         """Returns an independent numpy array of the compressed data.
->>>>>>> 9e2d99cd
 
         .. versionadded:: (cfdm) 1.7.0
 
@@ -863,49 +761,6 @@
 
     @property
     def datetime_array(self):
-<<<<<<< HEAD
-        """Return an independent numpy array containing the date-time objects
-        corresponding to times since a reference date.
-
-        Only applicable for reference time units.
-
-        If the calendar has not been set then the CF default calendar of
-        "standard" (i.e. the mixed Gregorian/Julian calendar as defined by
-        Udunits) will be used.
-
-        Conversions are carried out with the `netCDF4.num2date` function.
-
-        .. versionadded:: (cfdm) 1.7.0
-
-        .. seealso:: `array`, `datetime_as_string`
-
-        :Returns:
-
-            `numpy.ndarray`
-                An independent numpy array of the date-time objects.
-
-        **Examples:**
-
-        >>> d = {{package}}.{{class}}([31, 62, 90], units='days since 2018-12-01')
-        >>> a = d.datetime_array
-        >>> print(a)
-        [cftime.DatetimeGregorian(2019-01-01 00:00:00)
-         cftime.DatetimeGregorian(2019-02-01 00:00:00)
-         cftime.DatetimeGregorian(2019-03-01 00:00:00)]
-        >>> print(a[1])
-        2019-02-01 00:00:00
-
-        >>> d = {{package}}.{{class}}([31, 62, 90], units='days since 2018-12-01',
-        ...          calendar='360_day')
-        >>> a = d.datetime_array
-        >>> print(a)
-        [cftime.Datetime360Day(2019-01-02 00:00:00)
-         cftime.Datetime360Day(2019-02-03 00:00:00)
-         cftime.Datetime360Day(2019-03-01 00:00:00)]
-        >>> print(a[1])
-        2019-02-03 00:00:00
-
-=======
         """Returns an independent numpy array of datetimes.
 
         Specifically, returns an independent numpy array containing
@@ -950,7 +805,6 @@
         >>> print(a[1])
         2019-02-03 00:00:00
 
->>>>>>> 9e2d99cd
         """
         array = self.array
 
@@ -988,9 +842,10 @@
 
     @property
     def datetime_as_string(self):
-<<<<<<< HEAD
-        """Return an independent numpy array containing string representations
-        of times since a reference date.
+        """Returns an independent numpy array with datetimes as strings.
+
+        Specifically, returns an independent numpy array containing
+        string representations of times since a reference date.
 
         Only applicable for reference time units.
 
@@ -1020,41 +875,6 @@
         >>> print(d.datetime_as_string)
         ['2019-01-02 00:00:00' '2019-02-03 00:00:00' '2019-03-01 00:00:00']
 
-=======
-        """Returns an independent numpy array with datetimes as strings.
-
-        Specifically, returns an independent numpy array containing
-        string representations of times since a reference date.
-
-        Only applicable for reference time units.
-
-        If the calendar has not been set then the CF default calendar of
-        "standard" (i.e. the mixed Gregorian/Julian calendar as defined by
-        Udunits) will be used.
-
-        Conversions are carried out with the `netCDF4.num2date` function.
-
-        .. versionadded:: (cfdm) 1.8.0
-
-        .. seealso:: `array`, `datetime_array`
-
-        :Returns:
-
-            `numpy.ndarray`
-                An independent numpy array of the date-time strings.
-
-        **Examples:**
-
-        >>> d = {{package}}.{{class}}([31, 62, 90], units='days since 2018-12-01')
-        >>> print(d.datetime_as_string)
-        ['2019-01-01 00:00:00' '2019-02-01 00:00:00' '2019-03-01 00:00:00']
-
-        >>> d = {{package}}.{{class}}([31, 62, 90], units='days since 2018-12-01',
-        ...          calendar='360_day')
-        >>> print(d.datetime_as_string)
-        ['2019-01-02 00:00:00' '2019-02-03 00:00:00' '2019-03-01 00:00:00']
-
->>>>>>> 9e2d99cd
         """
         return self.datetime_array.astype(str)
 
@@ -1072,18 +892,11 @@
 
         **Examples:**
 
-<<<<<<< HEAD
-        >>> d = {{package}}.{{class}}(numpy.ma.array([[280.0,   -99,   -99,   -99],
-                                     [281.0, 279.0, 278.0, 279.5]],
-                     mask=[[0, 1, 1, 1],
-                           [0, 0, 0, 0]]))
-=======
         >>> d = {{package}}.{{class}}(numpy.ma.array(
         ...     [[280.0,   -99,   -99,   -99],
         ...      [281.0, 279.0, 278.0, 279.5]],
         ...     mask=[[0, 1, 1, 1], [0, 0, 0, 0]]
         ... ))
->>>>>>> 9e2d99cd
         >>> d
         <{{repr}}Data(2, 4): [[280.0, ..., 279.5]]>
         >>> print(d.array)
@@ -1118,11 +931,7 @@
         >>> d = {{package}}.{{class}}([[0, 0, 0]])
         >>> d.any()
         False
-<<<<<<< HEAD
-        >>> d[0, 0] = masked
-=======
         >>> d[0, 0] = cfdm.masked
->>>>>>> 9e2d99cd
         >>> print(d.array)
         [[-- 0 0]]
         >>> d.any()
@@ -1132,11 +941,7 @@
         [[-- 3 0]]
         >>> d.any()
         True
-<<<<<<< HEAD
-        >>> d[...] = masked
-=======
         >>> d[...] = cfdm.masked
->>>>>>> 9e2d99cd
         >>> print(d.array)
         [[-- -- --]]
         >>> d.any()
@@ -1229,15 +1034,8 @@
 
         **Examples:**
 
-<<<<<<< HEAD
-        >>> import numpy
-        >>> d = {{package}}.{{class}}(numpy.arange(12).reshape(3, 4), 'm')
-        >>> d[1, 1] = masked
-=======
-
         >>> d = {{package}}.{{class}}(numpy.arange(12).reshape(3, 4), 'm')
         >>> d[1, 1] = cfdm.masked
->>>>>>> 9e2d99cd
         >>> print(d.array)
         [[0  1  2  3]
          [4 --  6  7]
@@ -1248,28 +1046,6 @@
          [4 --  6  7]
          [8  9 10 11]]
         >>> print(d.apply_masking(fill_values=[0]).array)
-<<<<<<< HEAD
-        [[--  1  2  3]
-         [ 4 --  6  7]
-         [ 8  9 10 11]]
-        >>> print(d.apply_masking(fill_values=[0, 11]).array)
-        [[--  1  2  3]
-         [ 4 --  6  7]
-         [ 8  9 10 --]]
-
-        >>> print(d.apply_masking(valid_min=3).array)
-        [[-- -- --  3]
-         [ 4 --  6  7]
-         [ 8  9 10 11]]
-        >>> print(d.apply_masking(valid_max=6).array)
-        [[ 0  1  2  3]
-         [ 4 --  6 --]
-         [-- -- -- --]]
-        >>> print(d.apply_masking(valid_range=[2, 8]).array)
-        [[-- --  2  3]
-         [ 4 --  6  7]
-         [ 8 -- -- --]]
-=======
         [[-- 1 2 3]
          [4 -- 6 7]
          [8 9 10 11]]
@@ -1290,7 +1066,6 @@
         [[-- -- 2 3]
          [4 -- 6 7]
          [8 -- -- --]]
->>>>>>> 9e2d99cd
 
         >>> d.set_fill_value(7)
         >>> print(d.apply_masking(fill_values=True).array)
@@ -1299,15 +1074,9 @@
          [8  9 10 11]]
         >>> print(d.apply_masking(fill_values=True,
         ...                       valid_range=[2, 8]).array)
-<<<<<<< HEAD
-        [[-- --  2  3]
-         [ 4 --  6 --]
-         [ 8 -- -- --]]
-=======
         [[-- -- 2 3]
          [4 -- 6 --]
          [8 -- -- --]]
->>>>>>> 9e2d99cd
 
         """
         if valid_range is not None:
@@ -1755,9 +1524,10 @@
             )
 
     def get_compressed_dimension(self, default=ValueError()):
-<<<<<<< HEAD
-        """Return the position of the compressed dimension in the compressed
-        array.
+        """Returns the compressed dimension's array position.
+
+        That is, returns the position of the compressed dimension
+        in the compressed array.
 
         .. versionadded:: (cfdm) 1.7.0
 
@@ -1782,36 +1552,6 @@
         >>> d.get_compressed_dimension()
         2
 
-=======
-        """Returns the compressed dimension's array position.
-
-        That is, returns the position of the compressed dimension
-        in the compressed array.
-
-        .. versionadded:: (cfdm) 1.7.0
-
-        .. seealso:: `compressed_array`, `get_compressed_axes`,
-                     `get_compression_type`
-
-        :Parameters:
-
-            default: optional
-                Return the value of the *default* parameter there is no
-                compressed dimension. If set to an `Exception` instance
-                then it will be raised instead.
-
-        :Returns:
-
-            `int`
-                The position of the compressed dimension in the compressed
-                array.
-
-        **Examples:**
-
-        >>> d.get_compressed_dimension()
-        2
-
->>>>>>> 9e2d99cd
         """
         try:
             return self._get_Array().get_compressed_dimension()
@@ -1825,7 +1565,6 @@
 
     def _parse_indices(self, indices):
         """Parse indices of the data and return valid indices in a list.
-<<<<<<< HEAD
 
         :Parameters:
 
@@ -1837,21 +1576,6 @@
 
         **Examples:**
 
-        >>> import numpy
-=======
-
-        :Parameters:
-
-            indices: `tuple` (not a `list`!)
-
-        :Returns:
-
-            `list`
-
-        **Examples:**
-
-
->>>>>>> 9e2d99cd
         >>> d = cfdm.Data(numpy.arange(100, 190).reshape(1, 10, 9))
         >>> d._parse_indices((slice(None, None, None), 1, 2))
         [slice(None, None, None), slice(1, 2, 1), slice(2, 3, 1)]
@@ -1866,7 +1590,7 @@
         if not isinstance(indices, tuple):
             indices = (indices,)
 
-        # Initialize the list of parsed indices as the input indices with any
+        # Initialise the list of parsed indices as the input indices with any
         # Ellipsis objects expanded
         length = len(indices)
         n = len(shape)
@@ -1973,11 +1697,6 @@
 
         **Examples:**
 
-<<<<<<< HEAD
-        >>> import numpy
-=======
-
->>>>>>> 9e2d99cd
         >>> d = {{package}}.Data(numpy.arange(24).reshape(1, 2, 3, 4))
         >>> d
         <{{repr}}Data(1, 2, 3, 4): [[[[0, ..., 23]]]]>
@@ -2049,11 +1768,6 @@
 
         **Examples:**
 
-<<<<<<< HEAD
-        >>> import numpy
-=======
-
->>>>>>> 9e2d99cd
         >>> d = {{package}}.Data(numpy.arange(24).reshape(1, 2, 3, 4))
         >>> d
         <{{repr}}Data(1, 2, 3, 4): [[[[0, ..., 23]]]]>
@@ -2200,11 +1914,6 @@
 
         **Examples:**
 
-<<<<<<< HEAD
-        >>> import numpy
-=======
-
->>>>>>> 9e2d99cd
         >>> d = {{package}}.Data(numpy.arange(24).reshape(1, 2, 3, 4))
         >>> d
         <{{repr}}Data(1, 2, 3, 4): [[[[0, ..., 23]]]]>
@@ -2325,11 +2034,7 @@
         return d
 
     def get_compressed_axes(self):
-<<<<<<< HEAD
-        """Return the dimensions that have compressed in the underlying array.
-=======
         """Returns the dimensions that are compressed in the array.
->>>>>>> 9e2d99cd
 
         .. versionadded:: (cfdm) 1.7.0
 
@@ -2366,11 +2071,7 @@
         return ca.get_compressed_axes()
 
     def get_compression_type(self):
-<<<<<<< HEAD
-        """Return the type of compression applied to the underlying array.
-=======
         """Returns the type of compression applied to the array.
->>>>>>> 9e2d99cd
 
         .. versionadded:: (cfdm) 1.7.0
 
@@ -2611,7 +2312,6 @@
                     return False
         # --- End: if
 
-<<<<<<< HEAD
         if "sampled" == compression_type == other.get_compression_type():
             # --------------------------------------------------------
             # Check for equal sources of data compressed by sampling
@@ -2631,12 +2331,6 @@
             # --------------------------------------------------------
             # Check for equal (uncompressed) array values
             # --------------------------------------------------------
-=======
-        # ------------------------------------------------------------
-        # Check for equal (uncompressed) array values
-        # ------------------------------------------------------------
-        if not self._equals(self.array, other.array, rtol=rtol, atol=atol):
->>>>>>> 9e2d99cd
             logger.info(
                 "{0}: Different array values (atol={1}, rtol={2})".format(
                     self.__class__.__name__, atol, rtol
@@ -2699,61 +2393,36 @@
         >>> d = {{package}}.{{class}}(9.0)
         >>> x = d.first_element()
         >>> print(x, type(x))
-<<<<<<< HEAD
-        (9.0, <type 'float'>)
-=======
         9.0 <class 'float'>
->>>>>>> 9e2d99cd
 
         >>> d = {{package}}.{{class}}([[1, 2], [3, 4]])
         >>> x = d.first_element()
         >>> print(x, type(x))
-<<<<<<< HEAD
-        (1, <type 'int'>)
-        >>> d[0, 0] = masked
-        >>> y = d.first_element()
-        >>> print(y, type(y))
-        (masked, <class 'numpy.ma.core.MaskedConstant'>)
-=======
         1 <class 'int'>
         >>> d[0, 0] = cfdm.masked
         >>> y = d.first_element()
         >>> print(y, type(y))
         -- <class 'numpy.ma.core.MaskedConstant'>
->>>>>>> 9e2d99cd
 
         >>> d = {{package}}.{{class}}(['foo', 'bar'])
         >>> x = d.first_element()
         >>> print(x, type(x))
-<<<<<<< HEAD
-        ('foo', <type 'str'>)
-=======
         foo <class 'str'>
->>>>>>> 9e2d99cd
 
         """
         return self._item((slice(0, 1),) * self.ndim)
 
     @_inplace_enabled(default=False)
     def flatten(self, axes=None, inplace=False):
-<<<<<<< HEAD
-        """Flatten axes of the data
-=======
         """Flatten axes of the data.
->>>>>>> 9e2d99cd
 
         Any subset of the axes may be flattened.
 
         The shape of the data may change, but the size will not.
 
         The flattening is executed in row-major (C-style) order. For
-<<<<<<< HEAD
-        example, the flattening the array ``[[1, 2], [3, 4]]`` across both
-        dimensions would result in ``[1 2 3 4]``.
-=======
         example, the array ``[[1, 2], [3, 4]]`` would be flattened across
         both dimensions to ``[1 2 3 4]``.
->>>>>>> 9e2d99cd
 
         .. versionadded:: (cfdm) 1.7.11
 
@@ -2778,11 +2447,6 @@
 
         **Examples**
 
-<<<<<<< HEAD
-        >>> import numpy
-=======
-
->>>>>>> 9e2d99cd
         >>> d = {{package}}.Data(numpy.arange(24).reshape(1, 2, 3, 4))
         >>> d
         <{{repr}}Data(1, 2, 3, 4): [[[[0, ..., 23]]]]>
@@ -2895,37 +2559,21 @@
         >>> d = {{package}}.{{class}}(9.0)
         >>> x = d.last_element()
         >>> print(x, type(x))
-<<<<<<< HEAD
-        (9.0, <type 'float'>)
-=======
         9.0 <class 'float'>
->>>>>>> 9e2d99cd
 
         >>> d = {{package}}.{{class}}([[1, 2], [3, 4]])
         >>> x = d.last_element()
         >>> print(x, type(x))
-<<<<<<< HEAD
-        (4, <type 'int'>)
-        >>> d[-1, -1] = masked
-        >>> y = d.last_element()
-        >>> print(y, type(y))
-        (masked, <class 'numpy.ma.core.MaskedConstant'>)
-=======
         4 <class 'int'>
         >>> d[-1, -1] = cfdm.masked
         >>> y = d.last_element()
         >>> print(y, type(y))
         -- <class 'numpy.ma.core.MaskedConstant'>
->>>>>>> 9e2d99cd
 
         >>> d = {{package}}.{{class}}(['foo', 'bar'])
         >>> x = d.last_element()
         >>> print(x, type(x))
-<<<<<<< HEAD
-        ('bar', <type 'str'>)
-=======
         bar <class 'str'>
->>>>>>> 9e2d99cd
 
         """
         return self._item((slice(-1, None),) * self.ndim)
@@ -2946,28 +2594,16 @@
         >>> d = {{package}}.{{class}}([[1, 2], [3, 4]])
         >>> x = d.second_element()
         >>> print(x, type(x))
-<<<<<<< HEAD
-        (2, <type 'int'>)
-        >>> d[0, 1] = masked
-        >>> y = d.second_element()
-        >>> print(y, type(y))
-        (masked, <class 'numpy.ma.core.MaskedConstant'>)
-=======
         2 <class 'int'>
         >>> d[0, 1] = cfdm.masked
         >>> y = d.second_element()
         >>> print(y, type(y))
         -- <class 'numpy.ma.core.MaskedConstant'>
->>>>>>> 9e2d99cd
 
         >>> d = {{package}}.{{class}}(['foo', 'bar'])
         >>> x = d.second_element()
         >>> print(x, type(x))
-<<<<<<< HEAD
-        ('bar', <type 'str'>)
-=======
         bar <class 'str'>
->>>>>>> 9e2d99cd
 
         """
         return self._item((slice(0, 1),) * (self.ndim - 1) + (slice(1, 2),))
@@ -3047,13 +2683,8 @@
 
         >>> d = {{package}}.{{class}}([[4, 2, 1], [1, 2, 3]], 'metre')
         >>> d.unique()
-<<<<<<< HEAD
-        <{{repr}}Data(4): [1, 2, 3, 4] metre>
-        >>> d[1, -1] = masked
-=======
         <{{repr}}Data(4): [1, ..., 4] metre>
         >>> d[1, -1] = cfdm.masked
->>>>>>> 9e2d99cd
         >>> d.unique()
         <{{repr}}Data(3): [1, 2, 4] metre>
 
@@ -3077,23 +2708,12 @@
     # Aliases
     # ----------------------------------------------------------------
     def max(self, axes=None):
-<<<<<<< HEAD
-        """Alias for `maximum`"""
-        return self.maximum(axes=axes)
-
-    def min(self, axes=None):
-        """Alias for `minimum`"""
-=======
         """Alias for `maximum`."""
         return self.maximum(axes=axes)
 
     def min(self, axes=None):
         """Alias for `minimum`."""
->>>>>>> 9e2d99cd
         return self.minimum(axes=axes)
-
-
-# --- End: class
 
 
 # --------------------------------------------------------------------
