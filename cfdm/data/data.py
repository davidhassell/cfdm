import logging
import math
import operator
from itertools import product, zip_longest
from math import prod
from numbers import Integral
from os.path import commonprefix

import numpy as np

from .. import core
from ..constants import masked
from ..decorators import (
    _inplace_enabled,
    _inplace_enabled_define_and_cleanup,
    _manage_log_level_via_verbosity,
)
from ..functions import (
    _DEPRECATION_ERROR_KWARGS,
    _DEPRECATION_ERROR_METHOD,
    _numpy_allclose,
    data_elements,
    is_log_level_info,
    parse_indices,
)
from ..mixin.container import Container
from ..mixin.files import Files
from ..mixin.netcdf import NetCDFAggregation, NetCDFChunks
from ..units import Units
from .abstract import Array
from .creation import to_dask
from .dask_utils import (
    cfdm_filled,
    cfdm_harden_mask,
    cfdm_soften_mask,
    cfdm_to_memory,
    cfdm_where,
)
from .utils import (
    allclose,
    chunk_indices,
    chunk_positions,
    collapse,
    convert_to_datetime,
    convert_to_reftime,
    first_non_missing_value,
    generate_axis_identifiers,
    is_numeric_dtype,
    new_axis_identifier,
)

logger = logging.getLogger(__name__)


class Data(Container, NetCDFAggregation, NetCDFChunks, Files, core.Data):
    """An N-dimensional data array with units and masked values.

    * Contains an N-dimensional, indexable and broadcastable array with
      many similarities to a `numpy` array.

    * Contains the units of the array elements.

    * Supports masked arrays, regardless of whether or not it was
      initialised with a masked array.

    * Stores and operates on data arrays which are larger than the
      available memory.

    **Indexing**

    A data array is indexable in a similar way to a numpy array:

    >>> d.shape
    (12, 19, 73, 96)
    >>> d[...].shape
    (12, 19, 73, 96)
    >>> d[slice(0, 9), 10:0:-2, :, :].shape
    (9, 5, 73, 96)

    There are three extensions to the numpy indexing functionality:

    * Size 1 dimensions are never removed by indexing.

      An integer index i takes the i-th element but does not reduce the
      rank of the output array by one:

      >>> d.shape
      (12, 19, 73, 96)
      >>> d[0, ...].shape
      (1, 19, 73, 96)
      >>> d[:, 3, slice(10, 0, -2), 95].shape
      (12, 1, 5, 1)

      Size 1 dimensions may be removed with the `squeeze` method.

    * The indices for each axis work independently.

      When more than one dimension's slice is a 1-d Boolean sequence or
      1-d sequence of integers, then these indices work independently
      along each dimension (similar to the way vector subscripts work in
      Fortran), rather than by their elements:

      >>> d.shape
      (12, 19, 73, 96)
      >>> d[0, :, [0, 1], [0, 13, 27]].shape
      (1, 19, 2, 3)

    * Boolean indices may be any object which exposes the numpy array
      interface.

      >>> d.shape
      (12, 19, 73, 96)
      >>> d[..., d[0, 0, 0] > d[0, 0, 0].min()]

    """

    # Constants used to specify which components should be cleared
    # when a new dask array is set. See `_clear_after_dask_update` for
    # details.
    #
    # These must constants must have values 2**N (N>=1), except for
    # `_NONE` which must be 0, and `_ALL` which must be the sum of
    # other constants. It is therefore convenient to define these
    # constants in binary.
    _NONE = 0b000
    _ARRAY = 0b001
    _CACHE = 0b010
    _CFA = 0b100
    _ALL = 0b111

    # The default mask hardness
    _DEFAULT_HARDMASK = True

    def __new__(cls, *args, **kwargs):
        """Store component classes."""
        instance = super().__new__(cls)
        instance._Units_class = Units
        instance._data_elements = data_elements
        return instance

    def __init__(
        self,
        array=None,
        units=None,
        calendar=None,
        fill_value=None,
        hardmask=True,
        chunks="auto",
        dt=False,
        source=None,
        copy=True,
        dtype=None,
        mask=None,
        mask_value=None,
        to_memory=False,
        init_options=None,
        _use_array=True,
    ):
        """**Initialisation**

        :Parameters:

            array: optional
                The array of values. May be a scalar or array-like
                object, including another `Data` instance, anything
                with a `!to_dask_array` method, `numpy` array, `dask`
                array, `xarray` array, `{{package}}.Array` subclass, `list`,
                `tuple`, scalar.

                *Parameter example:*
                  ``array=34.6``

                *Parameter example:*
                  ``array=[[1, 2], [3, 4]]``

                *Parameter example:*
                  ``array=numpy.ma.arange(10).reshape(2, 1, 5)``

            units: `str` or `Units`, optional
                The physical units of the data. if a `Units` object is
                provided then this an also set the calendar.

                The units (without the calendar) may also be set after
                initialisation with the `set_units` method.

                *Parameter example:*
                  ``units='km hr-1'``

                *Parameter example:*
                  ``units='days since 2018-12-01'``

            calendar: `str`, optional
                The calendar for reference time units.

                The calendar may also be set after initialisation with the
                `set_calendar` method.

                *Parameter example:*
                  ``calendar='360_day'``

            fill_value: optional
                The fill value of the data. By default, or if set to
                `None`, the `numpy` fill value appropriate to the array's
                data-type will be used (see
                `numpy.ma.default_fill_value`).

                The fill value may also be set after initialisation with
                the `set_fill_value` method.

                *Parameter example:*
                  ``fill_value=-999.``

            dtype: data-type, optional
                The desired data-type for the data. By default the
                data-type will be inferred form the *array*
                parameter.

                The data-type may also be set after initialisation with
                the `dtype` attribute.

                *Parameter example:*
                    ``dtype=float``

                *Parameter example:*
                    ``dtype='float32'``

                *Parameter example:*
                    ``dtype=numpy.dtype('i2')``

                .. versionadded:: 3.0.4

            mask: optional
                Apply this mask to the data given by the *array*
                parameter. By default, or if *mask* is `None`, no mask
                is applied. May be any scalar or array-like object
                (such as a `list`, `numpy` array or `Data` instance)
                that is broadcastable to the shape of *array*. Masking
                will be carried out where the mask elements evaluate
                to `True`.

                This mask will applied in addition to any mask already
                defined by the *array* parameter.

            mask_value: scalar array_like
                Mask *array* where it is equal to *mask_value*, using
                numerically tolerant floating point equality.

                .. versionadded:: (cfdm) 1.11.0.0

            hardmask: `bool`, optional
                If True (the default) then the mask is hard. If False
                then the mask is soft.

            dt: `bool`, optional
                If True then strings (such as ``'1990-12-01 12:00'``)
                given by the *array* parameter are re-interpreted as
                date-time objects. By default they are not.

            {{init source: optional}}

            {{init copy: `bool`, optional}}

            {{chunks: `int`, `tuple`, `dict` or `str`, optional}}

                .. versionadded:: (cfdm) 1.11.2.0

            to_memory: `bool`, optional
                If True then ensure that the original data are in
                memory, rather than on disk.

                If the original data are on disk, then reading data
                into memory during initialisation will slow down the
                initialisation process, but can considerably improve
                downstream performance by avoiding the need for
                independent reads for every dask chunk, each time the
                data are computed.

                In general, setting *to_memory* to True is not the same
                as calling the `persist` of the newly created `Data`
                object, which also decompresses data compressed by
                convention and computes any data type, mask and
                date-time modifications.

                If the input *array* is a `dask.array.Array` object
                then *to_memory* is ignored.

                .. versionadded:: (cfdm) 1.11.2.0

            init_options: `dict`, optional
                Provide optional keyword arguments to methods and
                functions called during the initialisation process. A
                dictionary key identifies a method or function. The
                corresponding value is another dictionary whose
                key/value pairs are the keyword parameter names and
                values to be applied.

                Supported keys are:

                * ``'from_array'``: Provide keyword arguments to
                  the `dask.array.from_array` function. This is used
                  when initialising data that is not already a dask
                  array and is not compressed by convention.

                * ``'first_non_missing_value'``: Provide keyword
                  arguments to the
                  `cfdm.data.utils.first_non_missing_value`
                  function. This is used when the input array contains
                  date-time strings or objects, and may affect
                  performance.

                 *Parameter example:*
                   ``{'from_array': {'inline_array': True}}``

        **Examples**

        >>> d = {{package}}.Data(5)
        >>> d = {{package}}.Data([1,2,3], units='K')
        >>> import numpy
        >>> d = {{package}}.Data(numpy.arange(10).reshape(2,5),
        ...             units='m/s', fill_value=-999)
        >>> d = {{package}}.Data('fly')
        >>> d = {{package}}.Data(tuple('fly'))

        """
        if source is None and isinstance(array, self.__class__):
            source = array

        if init_options is None:
            init_options = {}

        if source is not None:
            try:
                array = source._get_Array(None)
            except AttributeError:
                array = None

            super().__init__(
                source=source, _use_array=_use_array and array is not None
            )
            if _use_array:
                try:
                    array = source.to_dask_array(
                        _force_mask_hardness=False, _force_to_memory=False
                    )
                except (AttributeError, TypeError):
                    try:
                        array = source.to_dask_array()
                    except AttributeError:
                        pass
                    else:
                        self._set_dask(
                            array,
                            copy=copy,
                            clear=self._NONE,
                            in_memory=getattr(source, "__in_memory__", None),
                        )
                else:
                    self._set_dask(
                        array,
                        copy=copy,
                        clear=self._NONE,
                        in_memory=getattr(source, "__in_memory__", None),
                    )
            else:
                self._del_dask(None, clear=self._NONE)

            # Units
            try:
                self._Units = source.Units
            except (ValueError, AttributeError):
                self._Units = self._Units_class(
                    self.get_units(None), self.get_calendar(None)
                )

            # Axis identifiers
            try:
                self._axes = source._axes
            except (ValueError, AttributeError):
                try:
                    self._axes = generate_axis_identifiers(source.ndim)
                except AttributeError:
                    pass

            # Cached elements
            try:
                self._set_cached_elements(source._get_cached_elements())
            except AttributeError:
                pass

            # Mask hardness
            self.hardmask = getattr(source, "hardmask", self._DEFAULT_HARDMASK)

            # Indexing flags
            self.__keepdims_indexing__ = getattr(
                source, "__keepdims_indexing__", True
            )
            self.__orthogonal_indexing__ = getattr(
                source, "__orthogonal_indexing__", True
            )

            # Deterministic name
            try:
                deterministic = source.has_deterministic_name()
            except AttributeError:
                deterministic = False

            self._custom["has_deterministic_name"] = bool(deterministic)

            return

        super().__init__(
            array=array,
            fill_value=fill_value,
            _use_array=False,
        )

        # Set the units
        units = self._Units_class(units, calendar=calendar)
        self._Units = units

        # Set the mask hardness
        self.hardmask = hardmask

        if array is None:
            # No data has been set
            return

        # Is the array a sparse array?
        from scipy.sparse import issparse

        sparse_array = issparse(array)

        # Is the array data in memory?
        if sparse_array or isinstance(array, (np.ndarray, list, tuple)):
            in_memory = True
        else:
            in_memory = getattr(array, "__in_memory__", None)

        # Get the number of dimensions
        try:
            ndim = array.ndim
        except AttributeError:
            if isinstance(array, (list, tuple)):
                # Convert list/tuple to np.ndarray
                array = np.asanyarray(array)
                ndim = array.ndim
            else:
                ndim = np.ndim(array)
        else:
            if array is np.ma.masked:
                array = np.ma.array(array)

        # Create the _axes attribute: an ordered sequence of unique
        # names (within this instance) for each array axis.
        self._axes = generate_axis_identifiers(ndim)

        if not _use_array:
            return

        # Still here? Then create a dask array and store it.

        # Find out if the input data is compressed by convention
        try:
            compressed = array.get_compression_type()
        except AttributeError:
            compressed = ""

        if compressed and init_options.get("from_array"):
            raise ValueError(
                "Can't define 'from_array' initialisation options "
                "for compressed input arrays"
            )

        # Bring data into memory (compressed data is not decompressed)
        if to_memory:
            try:
                array = array.to_memory()
            except AttributeError:
                pass

        # Deterministic name
        from dask.base import is_dask_collection

        self._custom["has_deterministic_name"] = not is_dask_collection(array)

        if self._is_abstract_Array_subclass(array):
            # Save the input array in case it's useful later. For
            # compressed input arrays this will contain extra
            # information, such as a count or index variable.
            self._set_Array(array)

        # Cast the input data as a dask array
        kwargs = init_options.get("from_array", {})
        if "chunks" in kwargs:
            raise TypeError(
                "Can't define 'chunks' in the 'from_array' initialisation "
                "options. Use the 'chunks' parameter instead."
            )

        # Whether or not to get selected array elements for the cache
        cache_elements = isinstance(array, (np.ndarray, int, float, bool, str))

        dx = to_dask(array, chunks, **kwargs)

        # Find out if we have an array of date-time objects
        if units.isreftime:
            dt = True

        first_value = None
        if not dt and dx.dtype.kind == "O":
            kwargs = init_options.get("first_non_missing_value", {})
            first_value = first_non_missing_value(dx, **kwargs)

            if first_value is not None:
                dt = hasattr(first_value, "timetuple")

        # Convert string or object date-times to floating point
        # reference times
        if dt and dx.dtype.kind in "USO":
            dx, units = convert_to_reftime(dx, units, first_value)
            # Reset the units
            self._Units = units
            # Don't get elements of 'array' for the cache, because
            # we've just changed the values!
            cache_elements = False

        # Store the dask array
        self._set_dask(dx, clear=self._NONE, in_memory=in_memory)

        # Set cached elements
        if cache_elements:
            self.cache_elements(_array=array)

        # Override the data type
        if dtype is not None:
            self.dtype = dtype

        # Apply a mask
        if mask is not None:
            if sparse_array:
                raise ValueError("Can't mask a sparse array")

            self.masked_where(mask, inplace=True)

        # Apply masked values
        if mask_value is not None:
            if sparse_array:
                raise ValueError("Can't mask a sparse array")

            self.masked_values(mask_value, inplace=True)

    def __bool__(self):
        """Truth value testing and the built-in operation `bool`

        x.__bool__() <==> bool(x)

        **Performance**

        `__bool__` causes all delayed operations to be computed.

        **Examples**

        >>> bool({{package}}.Data(1.5))
        True
        >>> bool({{package}}.Data([[False]]))
        False

        """
        size = self.size
        if size != 1:
            raise ValueError(
                f"The truth value of a {self.__class__.__name__} with {size} "
                "elements is ambiguous. Use d.any() or d.all()"
            )

        return bool(self.to_dask_array())

    def __float__(self):
        """Called to implement the built-in function `float`

        x.__float__() <==> float(x)

        **Performance**

        `__float__` causes all delayed operations to be executed,
        unless the dask array size is already known to be greater than
        1.

        """
        if self.size != 1:
            raise TypeError(
                "only length-1 arrays can be converted to "
                f"Python scalars. Got {self}"
            )

        return float(self.array[(0,) * self.ndim])

    def __format__(self, format_spec):
        """Interpret format specifiers for size 1 arrays.

        **Examples**

        >>> d = {{package}}.Data(9, 'metres')
        >>> f"{d}"
        '9 metres'
        >>> f"{d!s}"
        '9 metres'
        >>> f"{d!r}"
        '<{{repr}}Data(): 9 metres>'
        >>> f"{d:.3f}"
        '9.000'

        >>> d = {{package}}.Data([[9]], 'metres')
        >>> f"{d}"
        '[[9]] metres'
        >>> f"{d!s}"
        '[[9]] metres'
        >>> f"{d!r}"
        '<{{repr}}Data(1, 1): [[9]] metres>'
        >>> f"{d:.3f}"
        '9.000'

        >>> d = {{package}}.Data([9, 10], 'metres')
        >>> f"{d}"
        >>> '[9, 10] metres'
        >>> f"{d!s}"
        >>> '[9, 10] metres'
        >>> f"{d!r}"
        '<{{repr}}Data(2): [9, 10] metres>'
        >>> f"{d:.3f}"
        Traceback (most recent call last):
            ...
        ValueError: Can't format Data array of size 2 with format code .3f

        """
        if not format_spec:
            return super().__format__("")

        n = self.size
        if n == 1:
            return "{x:{f}}".format(x=self.first_element(), f=format_spec)

        raise ValueError(
            f"Can't format Data array of size {n} (greater than 1) with "
            f"format code {format_spec}"
        )

    def __getitem__(self, indices):
        """Return a subspace of the data defined by indices.

        d.__getitem__(indices) <==> d[indices]

        Indexing follows rules that are very similar to the numpy indexing
        rules, the only differences being:

        * An integer index i takes the i-th element but does not reduce
          the rank by one.

        * When two or more dimensions' indices are sequences of integers
          then these indices work independently along each dimension
          (similar to the way vector subscripts work in Fortran). This is
          the same behaviour as indexing on a `netCDF4.Variable` object.

        **Performance**

        If the shape of the data is unknown then it is calculated
        immediately by executing all delayed operations.

        .. seealso:: `__keepdims_indexing__`,
                     `__orthogonal_indexing__`, `__setitem__`

        :Returns:

            `Data`
                The subspace of the data.

        **Examples**

        >>> import numpy
        >>> d = {{package}}.Data(numpy.arange(100, 190).reshape(1, 10, 9))
        >>> d.shape
        (1, 10, 9)
        >>> d[:, :, 1].shape
        (1, 10, 1)
        >>> d[:, 0].shape
        (1, 1, 9)
        >>> d[..., 6:3:-1, 3:6].shape
        (1, 3, 3)
        >>> d[0, [2, 9], [4, 8]].shape
        (1, 2, 2)
        >>> d[0, :, -2].shape
        (1, 10, 1)

        """
        if indices is Ellipsis:
            return self.copy()

        original_indices = indices
        original_shape = self.shape
        keepdims = self.__keepdims_indexing__

        indices = parse_indices(
            original_shape, original_indices, keepdims=keepdims
        )

        new = self.copy()
        dx = self.to_dask_array(
            _force_mask_hardness=False, _force_to_memory=False
        )

        # ------------------------------------------------------------
        # Subspace the dask array
        # ------------------------------------------------------------
        if self.__orthogonal_indexing__:
            # Apply 'orthogonal indexing': indices that are 1-d arrays
            # or lists subspace along each dimension
            # independently. This behaviour is similar to Fortran, but
            # different to dask.
            axes_with_list_indices = [
                i
                for i, x in enumerate(indices)
                if isinstance(x, list) or getattr(x, "shape", False)
            ]
            n_axes_with_list_indices = len(axes_with_list_indices)

            if n_axes_with_list_indices < 2:
                # At most one axis has a list/1-d array index so do a
                # normal dask subspace
                dx = dx[tuple(indices)]
            else:
                # At least two axes have list/1-d array indices so we
                # can't do a normal dask subspace

                # Subspace axes which have list/1-d array indices
                import dask.array as da

                for axis in axes_with_list_indices:
                    dx = da.take(dx, indices[axis], axis=axis)

                if n_axes_with_list_indices < len(indices):
                    # Subspace axes which don't have list/1-d array
                    # indices. (Do this after subspacing axes which do
                    # have list/1-d array indices, in case
                    # __keepdims_indexing__ is False.)
                    slice_indices = [
                        slice(None) if i in axes_with_list_indices else x
                        for i, x in enumerate(indices)
                    ]
                    dx = dx[tuple(slice_indices)]
        else:
            raise NotImplementedError(
                "Non-orthogonal indexing has not yet been implemented"
            )

        # ------------------------------------------------------------
        # Set the subspaced dask array
        # ------------------------------------------------------------
        new._set_dask(dx, clear=self._ALL ^ self._CFA, in_memory=None)

        if 0 in new.shape:
            raise IndexError(
                f"Index [{original_indices}] selects no elements from "
                f"data with shape {original_shape}"
            )

        # ------------------------------------------------------------
        # Get the axis identifiers for the subspace
        # ------------------------------------------------------------
        if not keepdims:
            new_axes = [
                axis
                for axis, x in zip(self._axes, indices)
                if not isinstance(x, Integral) and getattr(x, "shape", True)
            ]
            new._axes = new_axes

        # Update the dataset chunking strategy
        chunksizes = new.nc_dataset_chunksizes()
        if (
            chunksizes
            and isinstance(chunksizes, tuple)
            and new.shape != original_shape
        ):
            if keepdims:
                new.nc_set_dataset_chunksizes(chunksizes)
            else:
                new.nc_clear_dataset_chunksizes()

        return new

    def __int__(self):
        """Called to implement the built-in function `int`

        x.__int__() <==> int(x)

        **Performance**

        `__int__` causes all delayed operations to be executed, unless
        the dask array size is already known to be greater than 1.

        """
        if self.size != 1:
            raise TypeError(
                "only length-1 arrays can be converted to "
                f"Python scalars. Got {self}"
            )

        return int(self.array[(0,) * self.ndim])

    def __iter__(self):
        """Called when an iterator is required.

        x.__iter__() <==> iter(x)

        **Performance**

        If the shape of the data is unknown then it is calculated
        immediately by executing all delayed operations.

        **Examples**

        >>> d = {{package}}.Data([1, 2, 3], 'metres')
        >>> for e in d:
        ...     print(repr(e))
        ...
        <{{repr}}Data(1): [1] metres>
        <{{repr}}Data(1): [2] metres>
        <{{repr}}Data(1): [3] metres>

        >>> d = {{package}}.Data([[1, 2], [3, 4]], 'metres')
        >>> for e in d:
        ...     print(repr(e))
        ...
        <{{repr}}Data: [1, 2] metres>
        <{{repr}}Data: [3, 4] metres>

        >>> d = {{package}}.Data(99, 'metres')
        >>> for e in d:
        ...     print(repr(e))
        ...
        Traceback (most recent call last):
            ...
        TypeError: iteration over a 0-d Data

        """
        try:
            n = len(self)
        except TypeError:
            raise TypeError(f"iteration over a 0-d {self.__class__.__name__}")

        if self.__keepdims_indexing__:
            for i in range(n):
                out = self[i]
                out.reshape(out.shape[1:], inplace=True)
                yield out
        else:
            for i in range(n):
                yield self[i]

    def __len__(self):
        """Called to implement the built-in function `len`.

        x.__len__() <==> len(x)

        **Performance**

        If the shape of the data is unknown then it is calculated
        immediately by executing all delayed operations.

        **Examples**

        >>> len({{package}}.Data([1, 2, 3]))
        3
        >>> len({{package}}.Data([[1, 2, 3]]))
        1
        >>> len({{package}}.Data([[1, 2, 3], [4, 5, 6]]))
        2
        >>> len({{package}}.Data(1))
        Traceback (most recent call last):
            ...
        TypeError: len() of unsized object

        """
        dx = self.to_dask_array(
            _force_mask_hardness=False, _force_to_memory=False
        )
        if math.isnan(dx.size):
            logger.debug("Computing data len: Performance may be degraded")
            dx.compute_chunk_sizes()

        return len(dx)

    def __repr__(self):
        """Called by the `repr` built-in function.

        x.__repr__() <==> repr(x)

        """
        try:
            shape = self.shape
        except AttributeError:
            shape = ""
        else:
            shape = str(shape)
            shape = shape.replace(",)", ")")

        return f"<{self.__class__.__name__}{shape}: {self}>"

    def __setitem__(self, indices, value):
        """Implement indexed assignment.

        x.__setitem__(indices, y) <==> x[indices]=y

        Assignment to data array elements defined by indices.

        Elements of a data array may be changed by assigning values to
        a subspace. See `__getitem__` for details on how to define
        subspace of the data array.

        **Missing data**

        The treatment of missing data elements during assignment to a
        subspace depends on the value of the `hardmask` attribute. If
        it is True then masked elements will not be unmasked,
        otherwise masked elements may be set to any value.

        In either case, unmasked elements may be set, (including
        missing data).

        Unmasked elements may be set to missing data by assignment to
        the `{{package}}.masked` constant or by assignment to a value
        which contains masked elements.

        **Performance**

        If the shape of the data is unknown then it is calculated
        immediately by executing all delayed operations.

        If indices for two or more dimensions are lists or 1-d arrays
        of Booleans or integers, and any of these are dask
        collections, then these dask collections will be
        computed immediately.

        .. seealso:: `__getitem__`, `__keedims_indexing__`,
                     `__orthogonal_indexing__`, `{{package}}.masked`,
                     `hardmask`

        """
        original_shape = self.shape

        indices = parse_indices(
            original_shape,
            indices,
            keepdims=self.__keepdims_indexing__,
        )

        axes_with_list_indices = [
            i
            for i, x in enumerate(indices)
            if isinstance(x, list) or getattr(x, "shape", False)
        ]

        # When there are two or more 1-d array indices of Booleans or
        # integers, convert them to slices, if possible.
        #
        # Note: If any of these 1-d arrays is a dask collection, then
        #       this will be computed.
        if len(axes_with_list_indices) > 1:
            for i, index in enumerate(indices):
                if not (
                    isinstance(index, list) or getattr(index, "shape", False)
                ):
                    # Not a 1-d array
                    continue

                index = np.array(index)

                size = original_shape[i]
                if index.dtype == bool:
                    # Convert True values to integers
                    index = np.arange(size)[index]
                else:
                    # Make sure all integer values are non-negative
                    index = np.where(index < 0, index + size, index)

                if size == 1:
                    start = index[0]
                    index = slice(start, start + 1)
                else:
                    steps = index[1:] - index[:-1]
                    step = steps[0]
                    if step and not (steps - step).any():
                        # Array has a regular step, and so can be
                        # converted to a slice.
                        if step > 0:
                            start, stop = index[0], index[-1] + 1
                        elif step < 0:
                            start, stop = index[0], index[-1] - 1

                        if stop < 0:
                            stop = None

                        index = slice(start, stop, step)

                indices[i] = index

        dx = self.to_dask_array(
            _force_mask_hardness=True, _force_to_memory=True
        )

        # Do the assignment
        self._set_subspace(dx, indices, value)
        self._set_dask(dx, clear=self._ALL ^ self._CFA, in_memory=True)

        return

    def _str(self, data=None):
        """Create the `str` representation.

        .. versionadded:: (cfdm) NEXTVERSION

        :Parameters:

            {{data: `bool` or `None`, optional}}

        :Returns:

            `str`
                The string representation.

        """
        units = self.get_units(None)
        calendar = self.get_calendar(None)

        isreftime = False
        if units is not None:
            if isinstance(units, str):
                isreftime = "since" in units
            else:
                units = "??"

        ndim = self.ndim
        open_brackets = "[" * ndim
        close_brackets = "]" * ndim

        if data is None:
            data = self._data_elements()

        if not data and not self._get_cached_elements():
            out = f"{open_brackets}...{close_brackets}"
            if isreftime:
                if calendar:
                    out += f" {calendar}"
            elif units:
                out += f" {units}"

            return out

        # Still here?
        size = self.size
        shape = self.shape

        try:
            first = self.first_element()
        except Exception:
            first = "??"

        mask = [False, False, False]

        if isreftime and first is np.ma.masked:
            first = 0
            mask[0] = True

        if size == 1:
            if isreftime:
                # Convert reference time to date-time
                try:
                    first = type(self)(
                        np.ma.array(first, mask=mask[0]), units, calendar
                    ).datetime_array
                except Exception:
                    first = "??"

            out = f"{open_brackets}{first}{close_brackets}"
        else:
            try:
                last = self.last_element()
            except Exception:
                last = "??"

            if isreftime:
                if last is np.ma.masked:
                    last = 0
                    mask[-1] = True

                # Convert reference times to date-times
                try:
                    first, last = type(self)(
                        np.ma.array([first, last], mask=(mask[0], mask[-1])),
                        units,
                        calendar,
                    ).datetime_array
                except Exception:
                    first, last = ("??", "??")

            if size > 3:
                out = f"{open_brackets}{first}, ..., {last}{close_brackets}"
            elif shape[-1:] == (3,):
                try:
                    middle = self.second_element()
                except Exception:
                    last = "??"

                if isreftime:
                    # Convert reference time to date-time
                    if middle is np.ma.masked:
                        middle = 0
                        mask[1] = True

                    try:
                        middle = type(self)(
                            np.ma.array(middle, mask=mask[1]),
                            units,
                            calendar,
                        ).datetime_array
                    except (ValueError, OverflowError):
                        middle = "??"

                out = (
                    f"{open_brackets}{first}, {middle}, {last}{close_brackets}"
                )
            elif size == 3:
                out = f"{open_brackets}{first}, ..., {last}{close_brackets}"
            else:
                out = f"{open_brackets}{first}, {last}{close_brackets}"

        if isreftime:
            if calendar:
                out += f" {calendar}"
        elif units:
            out += f" {units}"

        return out

    def __str__(self):
        """Called by the `str` built-in function.

        x.__str__() <==> str(x)

        """
        return self._str()

    def __eq__(self, other):
        """The rich comparison operator ``==``

        x.__eq__(y) <==> x==y

        .. versionadded:: (cfdm) 1.11.2.0

        """
        return self._binary_operation(self, other, "__eq__")

    def __ne__(self, other):
        """The rich comparison operator ``!=``

        x.__ne__(y) <==> x!=y

        .. versionadded:: (cfdm) 1.11.2.0

        """
        return self._binary_operation(self, other, "__ne__")

    def __ge__(self, other):
        """The rich comparison operator ``>=``

        x.__ge__(y) <==> x>=y

        .. versionadded:: (cfdm) 1.11.2.0

        """
        return self._binary_operation(self, other, "__ge__")

    def __gt__(self, other):
        """The rich comparison operator ``>``

        x.__gt__(y) <==> x>y

        .. versionadded:: (cfdm) 1.11.2.0

        """
        return self._binary_operation(self, other, "__gt__")

    def __le__(self, other):
        """The rich comparison operator ``<=``

        x.__le__(y) <==> x<=y

        .. versionadded:: (cfdm) 1.11.2.0

        """
        return self._binary_operation(self, other, "__le__")

    def __lt__(self, other):
        """The rich comparison operator ``<``

        x.__lt__(y) <==> x<y

        .. versionadded:: (cfdm) 1.11.2.0

        """
        return self._binary_operation(self, other, "__lt__")

    def __and__(self, other):
        """The binary bitwise operation ``&``

        x.__and__(y) <==> x&y

        .. versionadded:: (cfdm) 1.11.2.0

        """
        return self._binary_operation(self, other, "__and__")

    def __iand__(self, other):
        """The augmented bitwise assignment ``&=``

        x.__iand__(y) <==> x&=y

        .. versionadded:: (cfdm) 1.11.2.0

        """
        return self._binary_operation(self, other, "__iand__")

    def __rand__(self, other):
        """The binary bitwise operation ``&`` with reflected operands.

        x.__rand__(y) <==> y&x

        .. versionadded:: (cfdm) 1.11.2.0

        """
        return self._binary_operation(self, other, "__rand__")

    def __or__(self, other):
        """The binary bitwise operation ``|``

        x.__or__(y) <==> x|y

        .. versionadded:: (cfdm) 1.11.2.0

        """
        return self._binary_operation(self, other, "__or__")

    def __ior__(self, other):
        """The augmented bitwise assignment ``|=``

        x.__ior__(y) <==> x|=y

        .. versionadded:: (cfdm) 1.11.2.0

        """
        return self._binary_operation(self, other, "__ior__")

    def __ror__(self, other):
        """The binary bitwise operation ``|`` with reflected operands.

        x.__ror__(y) <==> y|x

        .. versionadded:: (cfdm) 1.11.2.0

        """
        return self._binary_operation(self, other, "__ror__")

    def __xor__(self, other):
        """The binary bitwise operation ``^``

        x.__xor__(y) <==> x^y

        .. versionadded:: (cfdm) 1.11.2.0

        """
        return self._binary_operation(self, other, "__xor__")

    def __ixor__(self, other):
        """The augmented bitwise assignment ``^=``

        x.__ixor__(y) <==> x^=y

        .. versionadded:: (cfdm) 1.11.2.0

        """
        return self._binary_operation(self, other, "__ixor__")

    def __rxor__(self, other):
        """The binary bitwise operation ``^`` with reflected operands.

        x.__rxor__(y) <==> y^x

        """
        return self._binary_operation(self, other, "__rxor__")

    def __lshift__(self, y):
        """The binary bitwise operation ``<<``

        x.__lshift__(y) <==> x<<y

        .. versionadded:: (cfdm) 1.11.2.0

        """
        return self._binary_operation(self, y, "__lshift__")

    def __ilshift__(self, y):
        """The augmented bitwise assignment ``<<=``

        x.__ilshift__(y) <==> x<<=y

        """
        return self._binary_operation(self, y, "__ilshift__")

    def __rlshift__(self, y):
        """The binary bitwise operation ``<<`` with reflected operands.

        x.__rlshift__(y) <==> y<<x

        .. versionadded:: (cfdm) 1.11.2.0

        """
        return self._binary_operation(self, y, "__rlshift__")

    def __rshift__(self, y):
        """The binary bitwise operation ``>>``

        x.__lshift__(y) <==> x>>y

        """
        return self._binary_operation(self, y, "__rshift__")

    def __irshift__(self, y):
        """The augmented bitwise assignment ``>>=``

        x.__irshift__(y) <==> x>>=y

        .. versionadded:: (cfdm) 1.11.2.0

        """
        return self._binary_operation(self, y, "__irshift__")

    def __rrshift__(self, y):
        """The binary bitwise operation ``>>`` with reflected operands.

        x.__rrshift__(y) <==> y>>x

        .. versionadded:: (cfdm) 1.11.2.0

        """
        return self._binary_operation(self, y, "__rrshift__")

    def __abs__(self):
        """The unary arithmetic operation ``abs``

        x.__abs__() <==> abs(x)

        .. versionadded:: (cfdm) 1.11.2.0

        """
        return self._unary_operation("__abs__")

    def __neg__(self):
        """The unary arithmetic operation ``-``

        x.__neg__() <==> -x

        .. versionadded:: (cfdm) 1.11.2.0

        """
        return self._unary_operation("__neg__")

    def __invert__(self):
        """The unary bitwise operation ``~``

        x.__invert__() <==> ~x

        .. versionadded:: (cfdm) 1.11.2.0

        """
        return self._unary_operation("__invert__")

    def __pos__(self):
        """The unary arithmetic operation ``+``

        x.__pos__() <==> +x

        .. versionadded:: (cfdm) 1.11.2.0

        """
        return self._unary_operation("__pos__")

    def __array__(self, dtype=None, copy=None):
        """The numpy array interface.

        .. versionadded:: (cfdm) 1.7.0

        :Parameters:

            dtype: optional
                Typecode or data-type to which the array is cast.

            copy: `None` or `bool`
                Included to match the v2 `numpy.ndarray.__array__`
                API, but ignored. The returned numpy array is always
                independent.

                .. versionadded:: (cfdm) 1.12.0.0

        :Returns:

            `numpy.ndarray`
                An independent numpy array of the data.

        **Examples**

        >>> d = {{package}}.Data([1, 2, 3])
        >>> a = numpy.array(d)
        >>> print(type(a))
        <class 'numpy.ndarray'>
        >>> a[0] = -99
        >>> d
        <{{repr}}Data(3): [1, 2, 3]>
        >>> b = numpy.array(d, float)
        >>> print(b)
        [1. 2. 3.]

        """
        array = self.array
        if dtype is None:
            return array

        return array.astype(dtype, copy=False)

    def __data__(self):
        """Returns a new reference to self.

        .. versionadded:: (cfdm) 1.11.2.0

        """
        return self

    @property
    def __in_memory__(self):
        """The in-memory status of chunk data.

        .. versionadded:: (cfdm) 1.11.2.0

        :Returns:

            `bool` or `None`
                Whether or not the chunk data at the head of the Dask
                graph is in memory. If `None` then it is not known
                whether or not this is the case.

        """
        return self._get_component("__in_memory__", None)

    @property
    def __keepdims_indexing__(self):
        """Flag to indicate if axes indexed with integers are kept.

        If set to True (the default) then providing a single integer
        as a single-axis index does *not* reduce the number of array
        dimensions by 1. This behaviour is different to `numpy`.

        If set to False then providing a single integer as a
        single-axis index reduces the number of array dimensions by
        1. This behaviour is the same as `numpy`.

        .. versionadded:: (cfdm) 1.11.2.0

        .. seealso:: `__orthogonal_indexing__`, `__getitem__`,
                     `__setitem__`

        **Examples**

        >>> d = {{package}}.Data([[1, 2, 3], [4, 5, 6]])
        >>> d.__keepdims_indexing__
        True
        >>> e = d[0]
        >>> e.shape
        (1, 3)
        >>> print(e.array)
        [[1 2 3]]

        >>> d.__keepdims_indexing__
        True
        >>> e = d[:, 1]
        >>> e.shape
        (2, 1)
        >>> print(e.array)
        [[2]
         [5]]

        >>> d.__keepdims_indexing__
        True
        >>> e = d[0, 1]
        >>> e.shape
        (1, 1)
        >>> print(e.array)
        [[2]]

        >>> d.__keepdims_indexing__ = False
        >>> e = d[0]
        >>> e.shape
        (3,)
        >>> print(e.array)
        [1 2 3]

        >>> d.__keepdims_indexing__
        False
        >>> e = d[:, 1]
        >>> e.shape
        (2,)
        >>> print(e.array)
        [2 5]

        >>> d.__keepdims_indexing__
        False
        >>> e = d[0, 1]
        >>> e.shape
        ()
        >>> print(e.array)
        2

        """
        return self._get_component("__keepdims_indexing__", True)

    @__keepdims_indexing__.setter
    def __keepdims_indexing__(self, value):
        self._set_component("__keepdims_indexing__", bool(value), copy=False)

    @property
    def __orthogonal_indexing__(self):
        """Flag to indicate that orthogonal indexing is supported.

        True, indicates that 'orthogonal indexing' is applied. This
        means that when indices are 1-d arrays or lists then they
        subspace along each dimension independently. This behaviour is
        similar to Fortran, but different to `numpy`.

        .. versionadded:: (cfdm) 1.11.2.0

        .. seealso:: `__keepdims_indexing__`, `__getitem__`,
                     `__setitem__`,
                     `netCDF4.Variable.__orthogonal_indexing__`

        **Examples**

        >>> d = {{package}}.Data([[1, 2, 3],
        ...              [4, 5, 6]])
        >>> e = d[[0], [0, 2]]
        >>> e.shape
        (1, 2)
        >>> print(e.array)
        [[1 3]]
        >>> e = d[[0, 1], [0, 2]]
        >>> e.shape
        (2, 2)
        >>> print(e.array)
        [[1 3]
         [4 6]]

        """
        return True

    @__orthogonal_indexing__.setter
    def __orthogonal_indexing__(self, value):
        self._set_component("__orthogonal_indexing__", bool(value), copy=False)

    @property
    def _Units(self):
        """Storage for the units in a `{{package}}.Units` object.

        .. versionadded:: (cfdm) 1.11.2.0

        .. seealso:: `Units`

        """
        return self._get_component("Units")

    @_Units.setter
    def _Units(self, value):
        self._set_component("Units", value, copy=False)

    @_Units.deleter
    def _Units(self):
        self._set_component("Units", self._Units_class(None), copy=False)

    @property
    def _axes(self):
        """Storage for the axis identifiers.

        Contains a `tuple` of identifiers, one for each array axis.

        .. versionadded:: (cfdm) 1.11.2.0

        """
        return self._get_component("axes")

    @_axes.setter
    def _axes(self, value):
        self._set_component("axes", tuple(value), copy=False)

    @classmethod
    def _binary_operation(cls, data, other, method):
        """Binary arithmetic and comparison operations.

        It is called by the binary (i.e. two operands) arithmetic and
        comparison methods, such as `__sub__`, `__imul__`, `__rdiv__`,
        `__lt__`, etc.

        .. seealso:: `_unary_operation`

        :Parameters:

            other:
                The object on the right hand side of the operator.

            method: `str`
                The binary arithmetic or comparison method name (such as
                ``'__imul__'`` or ``'__ge__'``).

        :Returns:

            `Data`
                A new data object, or if the operation was in place, the
                same data object.

        **Examples**

        >>> d = {{package}}.Data([0, 1, 2, 3])
        >>> e = {{package}}.Data([1, 1, 3, 4])

        >>> f = d._binary_operation(e, '__lt__')
        >>> print(f.array)
        [ True False  True  True]

        """
        # Note: This method is a classmethod to allow its
        #       functionality to be used with a LHS operand that is
        #       not 'self'. This is not currently needed here, but
        #       could be useful in subclasses which overload this
        #       method, yet still want to access the parent method
        #       functionality via `super`. For instance, cf-python's
        #       `cf.Data._binary_operation` sometimes needs to apply
        #       the binary operation to a modified copy of its 'self'.
        inplace = method[2] == "i"

        # ------------------------------------------------------------
        # Ensure other is an independent Data object, for example
        # so that combination with downstream cf.Query objects works.
        # ------------------------------------------------------------
        if not isinstance(other, cls):
            if other is None:
                # Can't sensibly initialise a Data object from `None`
                other = np.array(None, dtype=object)

            other = cls(other)

        # Cast as dask arrays
        dx0 = data.to_dask_array()
        dx1 = other.to_dask_array()

        original_shape = data.shape
        original_ndim = data.ndim

        if inplace:
            # Find non-in-place equivalent operator (remove 'i')
            equiv_method = method[:2] + method[3:]
            # Need to add check in here to ensure that the operation is not
            # trying to cast in a way which is invalid. For example, doing
            # [an int array] ** float value = [a float array] is fine, but
            # doing this in-place would try to chance an int array into a
            # float one, which isn't valid casting. Therefore we need to
            # catch cases where __i<op>__ isn't possible even if __<op>__
            # is due to datatype consistency rules.
            result = getattr(dx0, equiv_method)(dx1)
        else:
            result = getattr(dx0, method)(dx1)

        if result is NotImplemented:
            raise TypeError(
                f"Unsupported operands for {method}: {data!r} and {other!r}"
            )

        # Set axes when other has more dimensions than self
        axes = None
        if not original_ndim:
            axes = other._axes
        else:
            diff = dx1.ndim - original_ndim
            if diff > 0:
                axes = list(data._axes)
                for _ in range(diff):
                    axes.insert(0, new_axis_identifier(tuple(axes)))

        if inplace:
            d = data
        else:
            d = data.copy()

        d._set_dask(result, clear=cls._ALL, in_memory=True)

        if axes is not None:
            d._axes = axes

        # Update the dataset chunking strategy
        if (
            isinstance(data.nc_dataset_chunksizes(), tuple)
            and d.shape != original_shape
        ):
            d.nc_clear_dataset_chunksizes()

        # Update the deterministic status
        d._update_deterministic(other)

        return d

    def _clear_after_dask_update(self, clear=None):
        """Remove components invalidated by updating the `dask` array.

        Removes or modifies components that can't be guaranteed to be
        consistent with an updated `dask` array. See the *clear*
        parameter for details.

        .. versionadded:: (cfdm) 1.11.2.0

        .. seealso:: `_del_Array`, `_del_cached_elements`,
                     `nc_del_aggregation_write_status`, `_set_dask`

        :Parameters:

            clear: `int` or `None`, optional
                Specify which components to remove, determined by
                sequentially combining an integer value of *clear*
                with the relevant class-level constants (such as
                ``Data._ARRAY``), using the bitwise AND (&)
                operator. If ``clear & <class-level constant>`` is
                True then the corresponding component is cleared. The
                default value of `None` is equivalent to *clear* being
                set to ``Data._ALL``.

                The bitwise OR (^) operator can be used to retain a
                component (or components) but remove all others. For
                instance, if *clear* is ``Data._ALL ^
                Data._CACHE`` then all components except the
                cached array values will be removed.

        :Returns:

            `int`
                The integer value of *clear*.

        """
        if clear is None:
            # Clear all components
            clear = self._ALL

        if not clear:
            return clear

        if clear & self._ARRAY:
            # Delete a source array
            self._del_Array(None)

        if clear & self._CACHE:
            # Delete cached element values
            self._del_cached_elements()

        if clear & self._CFA:
            # Set the aggregation write status to False (under certain
            # circumstances)
            self._del_nc_aggregation_write_status()

        return clear

    @classmethod
    def _concatenate_conform_units(cls, data1, units0, relaxed_units, copy):
        """Check and conform the units of data prior to concatenation.

        This is a helper function for `concatenate` that may be easily
        overridden in subclasses, to allow for customisation of the
        concatenation process.

        .. versionadded:: (cfdm) 1.12.0.0

        .. seealso:: `concatenate`

        :Parameters:

            data1: `Data`
                Data with units.

            units0: `Units`
                The units to conform *data1* to.

            {{relaxed_units: `bool`, optional}}

            copy: `bool`
                If False then modify *data1* in-place. Otherwise a
                copy of it is modified.

        :Returns:

            `Data`
                Returns *data1*, possibly modified so that it conforms
                to *units0*. If *copy* is False and *data1* is
                modified, then it is done so in-place.

        """
        # Check and conform, if necessary, the units of all inputs
        units1 = data1.Units
        if (
            relaxed_units
            and not units0.isvalid
            and not units1.isvalid
            and units0.__dict__ == units1.__dict__
        ):
            # Allow identical invalid units to be equal
            pass
        elif not units0.equals(units1):
            raise ValueError(
                "Can't concatenate: All the input arrays must have "
                f"equal units. Got {units0!r} and {units1!r}"
            )

        return data1

    @classmethod
    def _concatenate_post_process(
        cls, concatenated_data, axis, conformed_data
    ):
        """Post-process concatenated data.

        This is a helper function for `concatenate` that may be easily
        overridden in subclasses, to allow for customisation of the
        concatenation process.

        .. versionadded:: (cfdm) 1.12.0.0

        .. seealso:: `concatenate`

        :Parameters:

            concatenated_data: `Data`
                The concatenated data array.

            axis: `int`
                The axis of concatenation.

            conformed_data: sequence of `Data`
                The ordered sequence of data arrays that were
                concatenated.

        :Returns:

            `Data`
                Returns *concatenated_data*, possibly modified
                in-place.

        """
        # ------------------------------------------------------------
        # Set the aggregation 'aggregated_data' terms
        # ------------------------------------------------------------
        if concatenated_data.nc_get_aggregation_write_status():
            # Set the netCDF aggregated_data terms, giving precedence
            # to those towards the left hand side of the input
            # list. If any input Data object has no aggregated_data
            # terms, then nor will the concatenated data.
            aggregated_data = {}
            for d in conformed_data[::-1]:
                value = d.nc_get_aggregated_data()
                if not value:
                    aggregated_data = {}
                    break

                aggregated_data.update(value)

            concatenated_data.nc_set_aggregated_data(aggregated_data)

        # ------------------------------------------------------------
        # Update the deterministic status of the concatenated data
        # ------------------------------------------------------------
        deterministic = True
        for d in conformed_data:
            if not d.has_deterministic_name():
                deterministic = False
                break

        concatenated_data._update_deterministic(deterministic)

        return concatenated_data

    def _del_cached_elements(self):
        """Delete any cached element values.

        Updates the data in-place to remove the cached element values.

        .. versionadded:: (cfdm) 1.11.2.0

        .. seealso:: `_get_cached_elements`, `_set_cached_elements`

        :Returns:

            `None`

        """
        self._del_component("cached_elements", None)

    def _del_nc_aggregation_write_status(self):
        """Set the aggregation write status to False.

        Updates the data in-place to set the aggregation write status
        to `False`, but only if the fragment type is not ``'value'``.

        A necessary (but not sufficient) condition for writing the
        data as CF-netCDF aggregated data is that the write status is
        True.

        .. versionadded:: (cfdm) 1.12.0.0

        .. seealso:: `nc_del_aggregation_write_status`,
                     `nc_get_aggregation_fragment_type`

        :Returns:

            `None`

        """
        if self.nc_get_aggregation_fragment_type() != "unique_value":
            self.nc_del_aggregation_write_status()

    def _del_dask(self, default=ValueError(), clear=None):
        """Remove the dask array.

        .. versionadded:: (cfdm) 1.11.2.0

        .. seealso:: `to_dask_array`, `_clear_after_dask_update`,
                     `_set_dask`

        :Parameters:

            default: optional
                Return the value of the *default* parameter if the
                dask array axes has not been set. If set to an
                `Exception` instance then it will be raised instead.

            clear: `int` or None`, optional
                Specify which components should be removed. The
                default value of `None` is equivalent to *clear* being
                set to ``Data._ALL``, which results in all
                components being removed. See
                `_clear_after_dask_update` for details. If there is no
                Dask array then no components are removed, regardless
                of the value of *clear*.

        :Returns:

            `dask.array.Array`
                The removed dask array.

        **Examples**

        >>> d = {{package}}.Data([1, 2, 3])
        >>> dx = d._del_dask()
        >>> d._del_dask("No dask array")
        'No dask array'
        >>> d._del_dask()
        Traceback (most recent call last):
            ...
        ValueError: 'Data' has no dask array
        >>> d._del_dask(RuntimeError('No dask array'))
        Traceback (most recent call last):
            ...
        RuntimeError: No dask array

        """
        out = self._del_component("dask", None)
        if out is None:
            return self._default(
                default, f"{self.__class__.__name__!r} has no dask array"
            )

        self._clear_after_dask_update(clear)
        return out

    def _elements(self, index, array=None):
        """Return the selected elements of the data.

        .. versionadded:: NEXTVERSION

        :Parameters:

            index:
                The index that define the elements.

            array: `numpy.ndarray` or `None`, optional
                If `None` (the default) then the elements are derived
                from the data stored in the Dask array. Otherwise
                they are derived from *array*, which is assumed to be
                entirely equivalent to the Dask array.

        :Returns:

                The selected elements of the data.

        **Examples**

        >>> d = {{package}}.Data([[1, 2, 3]])
        >>> d._elements(...)
        array([[1, 2, 3]])
        >>> d._elements((0, 2))
        array([[3]])

        """
        if array is None:
            return self[index].array
        else:
            return array[index]

    def _get_cached_elements(self):
        """Return the cache of selected element values.

        .. warning:: Never change the returned dictionary in-place.

        .. versionadded:: (cfdm) 1.11.2.0

        .. seealso:: `_del_cached_elements`, `_set_cached_elements`

        :Returns:

            `dict`
                The cached element values, where the keys are the
                element positions within the dask array and the values
                are the cached values for each position.

        **Examples**

        >>> d._get_cached_elements()
        {}

        >>> d._get_cached_elements()
        {0: 273.15, 1: 274.56, -1: 269.95}

        """
        return self._get_component("cached_elements", {})

    def _is_abstract_Array_subclass(self, array):
        """Whether or not an array is a type of Array.

        :Parameters:

            array:

        :Returns:

            `bool`

        """
        return isinstance(array, Array)

    def _item(self, index):
        """Return an element of the data as a scalar.

        Deprecated at version NEXTVERSION. Use the `_elements` method
        instead.

        It is assumed, but not checked, that the given index selects
        exactly one element.

        .. seealso:: `_items`

        :Parameters:

            index:
                The index that define the element.

        :Returns:

                The selected element of the data.

        **Examples**

        >>> d = {{package}}.Data([[1, 2, 3]], 'km')
        >>> d._item((0, -1))
        array(3)
        >>> d[0, 1] = {{package}}.masked
        >>> d._item((slice(None), slice(1, 2)))
        masked

        """
<<<<<<< HEAD
        _DEPRECATION_ERROR_METHOD(
            self,
            "_item",
            "Use the '_elements' method instead.",
            version="NEXTVERSION",
            removed_at="1.14.0.0",
        )  # pragma: no cover
=======
        array = self[index].array.squeeze()
        if np.ma.is_masked(array):
            array = np.ma.masked

        return array

    def _items(self, index, array=None):
        """Return elements of the data.

        .. versionadded:: (cfdm) NEXTVERSION

        .. seealso:: `_item`

        :Parameters:

            index:
                The index that define the elements.

            array: `numpy.ndarray` or `None`, optional
                If `None` (the default) then the elements are derived
                from the data stored in the Dask array. Otherwise they
                are derived from *array*.

        :Returns:

                The selected elements of the data.

        **Examples**

        >>> d = {{package}}.Data([[1, 2, 3]])
        >>> d._items(...)
        array([[1, 2, 3]])
        >>> d._items((0, 2))
        array([[3]])

        """
        if array is None:
            return self[index].array
        else:
            return array[index]
>>>>>>> 30b5f250

    def _modify_dask_graph(
        self, method, args=(), kwargs=None, exceptions=(AttributeError,)
    ):
        """Modify the Dask graph.

        The value of each node of the Dask graph is replaced with the
        result of calling its *method* method. If attempting to call
        the method results in any of the exceptions given by
        *exceptions*, then that node is unmodified. If attempting to
        call the method results in an exception not given by
        *exceptions*, then that exception is raised.

        The `Data` object is modified in-place, but the embedded
        Dask graph is not.

        .. versionadded:: (cfdm) 1.12.0.0

        :Parameters:

            method: `str`
                The name of the callable method which returns a new
                graph node value.

            args: `tuple`, optional
                Positional arguments for the *method*. No arguments
                (the default) are specified by an empty `tuple`.

            kwargs: `dict` or `None`, optional
                Keyword arguments for the *method*. No keyword
                arguments (the default) is specified by an empty
                `dict` or `None`.

            exceptions: `tuple` of `Exception`, optional
                Do not change graph node values if calling its
                *method* results in any of the specified exceptions.

        :Returns:

            `None`

        """
        if kwargs is None:
            kwargs = {}

        updated = False

        dsk = self.todict(
            _force_mask_hardness=False,
            _force_to_memory=False,
        )
        for key, a in dsk.items():
            try:
                dsk[key] = getattr(a, method)(*args, **kwargs)
            except exceptions:
                # This graph node could not be modified
                pass
            else:
                # This graph node was successfully modified
                updated = True

        if updated:
            import dask.array as da

            # The Dask graph was modified, so recast the dictionary
            # representation as a Dask array.
            dx = self.to_dask_array(
                _force_mask_hardness=False, _force_to_memory=False
            )
            dx = da.Array(dsk, dx.name, dx.chunks, dx.dtype, dx._meta)
            self._set_dask(dx, clear=self._NONE, in_memory=None)

            # Update the deterministic status
            self._update_deterministic(False)

    def _parse_axes(self, axes):
        """Parses the data axes and returns valid non-duplicate axes.

        :Parameters:

            axes: (sequence of) `int`
                The axes of the data.

                {{axes int examples}}

        :Returns:

            `tuple`

        **Examples**

        >>> d._parse_axes(1)
        (1,)

        >>> e._parse_axes([0, 2])
        (0, 2)

        """
        if axes is None:
            return axes

        ndim = self.ndim

        if isinstance(axes, int):
            axes = (axes,)

        axes2 = []
        for axis in axes:
            if 0 <= axis < ndim:
                axes2.append(axis)
            elif -ndim <= axis < 0:
                axes2.append(axis + ndim)
            else:
                raise ValueError(f"Invalid axis: {axis!r}")

        # Check for duplicate axes
        n = len(axes2)
        if n > len(set(axes2)) >= 1:
            raise ValueError(f"Duplicate axis: {axes2}")

        return tuple(axes2)

    def _set_cached_elements(self, elements):
        """Cache selected element values.

        Updates the `Data` instance in-place to store the given
        element values.

        .. versionadded:: (cfdm) 1.11.2.0

        .. seealso:: `_del_cached_elements`, `_get_cached_elements`

        :Parameters:

            elements: `dict`
               Zero or more element values to be cached, each keyed by
               a unique identifier to allow unambiguous retrieval.
               Existing cached elements not specified by *elements*
               will not be removed.

        :Returns:

            `None`

        **Examples**

        >>> d._set_cached_elements({0: 273.15})

        """
        if not elements:
            return

        # Parse the new elements
        elements = elements.copy()
        for i, x in elements.items():
            if x is np.ma.masked:
                continue

            if np.ma.is_masked(x):
                x = np.ma.masked
            else:
                x = np.squeeze(x)

            elements[i] = x

        cache = self._get_cached_elements()
        if cache:
            cache = cache.copy()
            cache.update(elements)
        else:
            cache = elements

        self._set_component("cached_elements", cache, copy=False)

    def _set_CompressedArray(self, array, copy=True):
        """Set the compressed array.

        .. versionadded:: (cfdm) 1.7.11

        .. seealso:: `_set_Array`

        :Parameters:

            array: subclass of `CompressedArray`
                The compressed array to be inserted.

        :Returns:

            `None`

        **Examples**

        >>> d._set_CompressedArray(a)

        """
        self._set_Array(array, copy=copy)

    def _set_dask(self, dx, copy=False, clear=None, in_memory=None):
        """Set the dask array.

        .. versionadded:: (cfdm) 1.11.2.0

        .. seealso:: `to_dask_array`, `_clear_after_dask_update`,
                     `_del_dask`

        :Parameters:

            dx: `dask.array.Array`
                The array to be inserted.

            copy: `bool`, optional
                If True then copy *array* before setting it. By
                default it is not copied.

            clear: `int` or `None`, optional
                Specify which components should be removed. The
                default value of `None` is equivalent to *clear* being
                set to ``Data._ALL``, which results in all
                components being removed. See
                `_clear_after_dask_update` for details.

            in_memory: `None` or `bool`, optional
                If `None` then do not update the `__in_memory__`
                attribute. Otherwise set `__in_memory_` to
                *in_memory*. For clarity, it is recommended to provide
                a value for *in_memory*, even when that value is the
                default.

        :Returns:

            `None`

        """
        if dx is NotImplemented:
            logger.warning(
                "WARNING: NotImplemented has been set in the place of a "
                "dask array."
                "\n\n"
                "This could occur if any sort of exception is raised "
                "by a function that is run on chunks (via, for "
                "instance, da.map_blocks or "
                "dask.array.core.elemwise). Such a function could get "
                "run at definition time in order to ascertain "
                "suitability (such as data type casting, "
                "broadcasting, etc.). Note that the exception may be "
                "difficult to diagnose, as dask will have silently "
                "trapped it and returned NotImplemented (see , for "
                "instance, dask.array.core.elemwise). Print "
                "statements in a local copy of dask are possibly the "
                "way to go if the cause of the error is not obvious."
            )

        if copy:
            dx = dx.copy()

        self._set_component("dask", dx, copy=False)
        if in_memory is not None:
            self._set_component("__in_memory__", bool(in_memory), copy=False)

        self._clear_after_dask_update(clear)

    @classmethod
    def _set_subspace(cls, array, indices, value, orthogonal_indexing=True):
        """Assign to a subspace of an array.

        :Parameters:

            array: array_like
                The array to be assigned to. Must support
                `numpy`-style indexing. The array is changed in-place.

            indices: sequence
                The indices to be applied.

            value: array_like
                The value being assigned. Must support fancy indexing.

            orthogonal_indexing: `bool`, optional
                If True then apply 'orthogonal indexing', for which
                indices that are 1-d arrays or lists subspace along
                each dimension independently. This behaviour is
                similar to Fortran but different to, for instance,
                `numpy` or `dask`.

        :Returns:

            `None`

        **Examples**

        Note that ``a`` is redefined for each example, as it is
        changed in-place.

        >>> a = np.arange(40).reshape(5, 8)
        >>> {{package}}.Data._set_subspace(a, [[1, 4 ,3], [7, 6, 1]],
        ...                    np.array([[-1, -2, -3]]))
        >>> print(a)
        [[ 0  1  2  3  4  5  6  7]
         [ 8 -3 10 11 12 13 -2 -1]
         [16 17 18 19 20 21 22 23]
         [24 -3 26 27 28 29 -2 -1]
         [32 -3 34 35 36 37 -2 -1]]

        >>> a = np.arange(40).reshape(5, 8)
        >>> {{package}}.Data._set_subspace(a, [[1, 4 ,3], [7, 6, 1]],
        ...                    np.array([[-1, -2, -3]]),
        ...                    orthogonal_indexing=False)
        >>> print(a)
        [[ 0  1  2  3  4  5  6  7]
         [ 8  9 10 11 12 13 14 -1]
         [16 17 18 19 20 21 22 23]
         [24 -3 26 27 28 29 30 31]
         [32 33 34 35 36 37 -2 39]]

        >>> a = np.arange(40).reshape(5, 8)
        >>> value = np.linspace(-1, -9, 9).reshape(3, 3)
        >>> print(value)
        [[-1. -2. -3.]
         [-4. -5. -6.]
         [-7. -8. -9.]]
        >>> {{package}}.Data._set_subspace(a, [[4, 4 ,1], [7, 6, 1]], value)
        >>> print(a)
        [[ 0  1  2  3  4  5  6  7]
         [ 8 -9 10 11 12 13 -8 -7]
         [16 17 18 19 20 21 22 23]
         [24 25 26 27 28 29 30 31]
         [32 -6 34 35 36 37 -5 -4]]

        """
        if not orthogonal_indexing:
            # --------------------------------------------------------
            # Apply non-orthogonal indexing
            # --------------------------------------------------------
            array[tuple(indices)] = value
            return

        # ------------------------------------------------------------
        # Still here? Then apply orthogonal indexing
        # ------------------------------------------------------------
        axes_with_list_indices = [
            i
            for i, x in enumerate(indices)
            if isinstance(x, list) or getattr(x, "shape", False)
        ]

        if len(axes_with_list_indices) < 2:
            # At most one axis has a list-of-integers index so we can
            # do a normal assignment
            array[tuple(indices)] = value
        else:
            # At least two axes have list-of-integers indices so we
            # can't do a normal assignment.
            #
            # The brute-force approach would be to do a separate
            # assignment to each set of elements of 'array' that are
            # defined by every possible combination of the integers
            # defined by the two index lists.
            #
            # For example, if the input 'indices' are ([1, 2, 4, 5],
            # slice(0:10), [8, 9]) then the brute-force approach would
            # be to do 4*2=8 separate assignments of 10 elements each.
            #
            # This can be reduced by a factor of ~2 per axis that has
            # list indices if we convert it to a sequence of "size 2"
            # slices (with a "size 1" slice at the end if there are an
            # odd number of list elements).
            #
            # In the above example, the input list index [1, 2, 4, 5]
            # can be mapped to two slices: slice(1,3,1), slice(4,6,1);
            # the input list index [8, 9] is mapped to slice(8,10,1)
            # and only 2 separate assignments of 40 elements each are
            # needed.
            indices1 = indices[:]
            for i, (x, size) in enumerate(zip(indices, array.shape)):
                if i in axes_with_list_indices:
                    # This index is a list (or similar) of integers
                    if not isinstance(x, list):
                        x = np.asanyarray(x).tolist()

                    y = []
                    args = [iter(x)] * 2
                    for start, stop in zip_longest(*args):
                        if start < 0:
                            start += size

                        if stop is None:
                            y.append(slice(start, start + 1))
                            break

                        if stop < 0:
                            stop += size

                        step = stop - start
                        if not step:
                            # (*) There is a repeated index in
                            #     positions 2N and 2N+1 (N>=0). Store
                            #     this as a single-element list
                            #     instead of a "size 2" slice, mainly
                            #     as an indicator that a special index
                            #     to 'value' might need to be
                            #     created. See below, where this
                            #     comment is referenced.
                            #
                            #     For example, the input list index
                            #     [1, 4, 4, 4, 6, 2, 7] will be mapped
                            #     to slice(1,5,3), [4], slice(6,1,-4),
                            #     slice(7,8,1)
                            y.append([start])
                        else:
                            if step > 0:
                                stop += 1
                            else:
                                stop -= 1

                            y.append(slice(start, stop, step))

                    indices1[i] = y
                else:
                    indices1[i] = (x,)

            if prod(np.shape(value)) == 1:
                # 'value' is logically scalar => simply assign it to
                # all index combinations.
                for i in product(*indices1):
                    try:
                        array[i] = value
                    except NotImplementedError:
                        # Assume that this error was raised because
                        # 'i' contains multiple size 1 lists, which
                        # are not implemented by Dask => Replace the
                        # size 1 lists with integers.
                        i = [
                            x[0] if isinstance(x, list) and len(x) == 1 else x
                            for x in i
                        ]
                        array[tuple(i)] = value

            else:
                # 'value' has two or more elements => for each index
                # combination for 'array' assign the corresponding
                # part of 'value'.
                indices2 = []
                ndim_difference = array.ndim - value.ndim
                for i2, size in enumerate(value.shape):
                    i1 = i2 + ndim_difference
                    if i1 not in axes_with_list_indices:
                        # The input 'indices[i1]' is a slice
                        indices2.append((slice(None),))
                        continue

                    index1 = indices1[i1]
                    if size == 1:
                        indices2.append((slice(None),) * len(index1))
                    else:
                        y = []
                        start = 0
                        for index in index1:
                            stop = start + 2
                            if isinstance(index, list):
                                # Two consecutive elements of 'value'
                                # are assigned to the same integer
                                # index of 'array'.
                                #
                                # See the (*) comment above.
                                start += 1

                            y.append(slice(start, stop))
                            start = stop

                        indices2.append(y)

                for i, j in zip(product(*indices1), product(*indices2)):
                    try:
                        array[i] = value[j]
                    except NotImplementedError:
                        # Assume that this error was raised because
                        # 'i' contains multiple size 1 lists, which
                        # are not implemented by Dask => Replace the
                        # size 1 lists with integers.
                        i = [
                            x[0] if isinstance(x, list) and len(x) == 1 else x
                            for x in i
                        ]
                        array[tuple(i)] = value[j]

    def _unary_operation(self, operation):
        """Implement unary arithmetic operations.

        It is called by the unary arithmetic methods, such as
        __abs__().

        .. seealso:: `_binary_operation`

        :Parameters:

            operation: `str`
                The unary arithmetic method name (such as "__invert__").

        :Returns:

            `Data`
                A new Data array.

        **Examples**

        >>> d = {{package}}.Data([[1, 2, -3, -4, -5]])

        >>> e = d._unary_operation('__abs__')
        >>> print(e.array)
        [[1 2 3 4 5]]

        >>> e = d.__abs__()
        >>> print(e.array)
        [[1 2 3 4 5]]

        >>> e = abs(d)
        >>> print(e.array)
        [[1 2 3 4 5]]

        """
        out = self.copy(array=False)

        dx = self.to_dask_array(
            _force_mask_hardness=True, _force_to_memory=True
        )
        dx = getattr(operator, operation)(dx)

        out._set_dask(dx, in_memory=True)

        return out

    def _update_deterministic(self, other):
        """Update the deterministic name status in-place.

        .. versionadded:: (cfdm) 1.11.2.0

        .. seealso:: `get_deterministic_name`,
                     `has_deterministic_name`

        :Parameters:

            other: `bool` or `Data`
                If `False`, `Data` with a False deterministic name
                status, or a Dask collection then set the
                deterministic name status to `False`.

                If `True`, `Data` with a True deterministic name
                status, or not a Dask collection then do not change
                the deterministic name status.

        :Returns:

            `None`

        """
        if other is True:
            return

        if other is False:
            self._custom["has_deterministic_name"] = False
            return

        custom = self._custom
        if custom["has_deterministic_name"]:
            try:
                deterministic = other._custom.get(
                    "has_deterministic_name", False
                )
            except AttributeError:
                from dask.base import is_dask_collection

                custom["has_deterministic_name"] = not is_dask_collection(
                    other
                )
            else:
                if not deterministic:
                    custom["has_deterministic_name"] = False

    @property
    def array(self):
        """A numpy array copy of the data.

        In-place changes to the returned numpy array do not affect the
        underlying dask array.

        The returned numpy array has the same mask hardness and fill
        values as the data.

        Compare with `compute`.

        **Performance**

        `array` causes all delayed operations to be computed. The
        returned `numpy` array is a deep copy of that returned by
        created `compute`.

        .. seealso:: `datetime_array`, `compute`, `persist`

        **Examples**

        >>> d = {{package}}.Data([1, 2, 3.0], 'km')
        >>> a = d.array
        >>> isinstance(a, numpy.ndarray)
        True
        >>> print(a)
        [ 1.  2.  3.]
        >>> d[0] = -99
        >>> print(a[0])
        1.0
        >>> a[0] = 88
        >>> print(d[0])
        -99.0 km

        >>> d = {{package}}.Data('2000-12-1', units='days since 1999-12-1')
        >>> print(d.array)
        366
        >>> print(d.datetime_array)
        2000-12-01 00:00:00

        """
        from scipy.sparse import issparse

        a = self.compute().copy()
        if issparse(a):
            a = a.toarray()
        elif not isinstance(a, np.ndarray):
            a = np.asanyarray(a)

        self.cache_elements(_array=a)
        return a

    @property
    def chunks(self):
        """The `dask` chunk sizes for each dimension.

        .. versionadded:: (cfdm) 1.11.2.0

        .. seealso:: `chunksize`, `npartitions`, `numblocks`,
                     `rechunk`

        **Examples**

        >>> d = {{package}}.Data.empty((6, 5), chunks=(2, 4))
        >>> d.chunks
        ((2, 2, 2), (4, 1))
        >>> d.numblocks
        (3, 2)
        >>> d.npartitions
        6

        """
        return self.to_dask_array(
            _force_mask_hardness=False, _force_to_memory=False
        ).chunks

    @property
    def chunksize(self):
        """The largest `dask` chunk size for each dimension.

        .. versionadded:: (cfdm) 1.11.2.0

        .. seealso:: `chunks`, `npartitions`, `numblocks`, `rechunk`

        **Examples**

        >>> d = {{package}}.Data.empty((6, 5), chunks=(2, 4))
         >>> d.chunks
        ((2, 2, 2), (4, 1))
        >>> d.chunksize
        (2, 4)
        >>> d.numblocks
        (3, 2)
        >>> d.npartitions
        6

        """
        return self.to_dask_array(
            _force_mask_hardness=False, _force_to_memory=False
        ).chunksize

    @property
    def compressed_array(self):
        """Returns an independent numpy array of the compressed data.

        .. versionadded:: (cfdm) 1.7.0

        .. seealso:: `get_compressed_axes`, `get_compressed_dimension`,
                     `get_compression_type`

        :Returns:

            `numpy.ndarray`
                An independent numpy array of the compressed data.

        **Examples**

        >>> a = d.compressed_array

        """
        ca = self._get_Array(None)
        if ca is None or not ca.get_compression_type():
            raise ValueError("Not compressed: can't get compressed array")

        return ca.compressed_array

    @property
    def dask_compressed_array(self):
        """Returns a dask array of the compressed data.

        .. versionadded:: (cfdm) 1.11.2.0

        :Returns:

            `dask.array.Array`
                The compressed data.

        **Examples**

        >>> a = d.dask_compressed_array

        """
        ca = self.source(None)

        if ca is None or not ca.get_compression_type():
            raise ValueError("not compressed: can't get compressed dask array")

        return ca.to_dask_array()

    @property
    def data(self):
        """The data as an object identity.

        **Examples**

        >>> d = {{package}}.Data([1, 2], 'm')
        >>> d.data is d
        True

        """
        return self

    @property
    def datetime_array(self):
        """An independent numpy array of date-time objects.

        Only applicable to data arrays with reference time units.

        If the calendar has not been set then the CF default calendar will
        be used and the units will be updated accordingly.

        The data-type of the data array is unchanged.

        .. seealso:: `array`, `compute`, `persist`

        **Performance**

        `datetime_array` causes all delayed operations to be computed.

        **Examples**

        """
        units = self.Units

        if not units.isreftime:
            raise ValueError(
                f"Can't create date-time array from units {self._Units!r}"
            )

        calendar = getattr(units, "calendar", None)
        if calendar == "none":
            raise ValueError(
                f"Can't create date-time array from units {self._Units!r} "
                "because calendar is 'none'"
            )

        units1, reftime = units.units.split(" since ")

        # Convert months and years to days, because cftime won't work
        # otherwise.
        #
        # UDUNITS defines a year to be the interval between two
        # successive passages of the sun through vernal equinox, and a
        # month to be exactly 1/12 of that interval.
        year_length = 365.242198781

        dx = self.to_dask_array(_force_mask_hardness=False)
        if units1 in ("month", "months"):
            dx = dx * (year_length / 12)
            units = self._Units_class(f"days since {reftime}", calendar)
        elif units1 in ("year", "years", "yr"):
            dx = dx * year_length
            units = self._Units_class(f"days since {reftime}", calendar)

        dx = convert_to_datetime(dx, units)

        a = dx.compute()

        if np.ma.isMA(a):
            if self.hardmask:
                a.harden_mask()
            else:
                a.soften_mask()

            a.set_fill_value(self.get_fill_value(None))

        return a

    @property
    def datetime_as_string(self):
        """Returns an independent numpy array with datetimes as strings.

        Specifically, returns an independent numpy array containing
        string representations of times since a reference date.

        Only applicable for reference time units.

        If the calendar has not been set then the CF default calendar of
        "standard" (i.e. the mixed Gregorian/Julian calendar as defined by
        Udunits) will be used.

        Conversions are carried out with the `netCDF4.num2date` function.

        .. versionadded:: (cfdm) 1.8.0

        .. seealso:: `array`, `datetime_array`

        :Returns:

            `numpy.ndarray`
                An independent numpy array of the date-time strings.

        **Examples**

        >>> d = {{package}}.{{class}}([31, 62, 90], units='days since 2018-12-01')
        >>> print(d.datetime_as_string)
        ['2019-01-01 00:00:00' '2019-02-01 00:00:00' '2019-03-01 00:00:00']

        >>> d = {{package}}.{{class}}(
        ...     [31, 62, 90], units='days since 2018-12-01', calendar='360_day')
        >>> print(d.datetime_as_string)
        ['2019-01-02 00:00:00' '2019-02-03 00:00:00' '2019-03-01 00:00:00']

        """
        return self.datetime_array.astype(str)

    @property
    def dtype(self):
        """The `numpy` data-type of the data.

        Always returned as a `numpy` data-type instance, but may be set
        as any object that converts to a `numpy` data-type.

        **Examples**

        >>> d = {{package}}.Data([1, 2.5, 3.9])
        >>> d.dtype
        dtype('float64')
        >>> print(d.array)
        [1.  2.5 3.9]
        >>> d.dtype = int
        >>> d.dtype
        dtype('int64')
        >>> print(d.array)
        [1 2 3]
        >>> d.dtype = 'float32'
        >>> print(d.array)
        [1. 2. 3.]
        >>> import numpy as np
        >>> d.dtype = np.dtype('int32')
        >>> d.dtype
        dtype('int32')
        >>> print(d.array)
        [1 2 3]

        """
        dx = self.to_dask_array(
            _force_mask_hardness=False, _force_to_memory=False
        )
        return dx.dtype

    @dtype.setter
    def dtype(self, value):
        # Only change the data type if it's different to that of the
        # dask array
        dx = self.to_dask_array(
            _force_mask_hardness=False, _force_to_memory=True
        )
        if dx.dtype != value:
            cache = self._get_cached_elements()

            dx = dx.astype(value)
            self._set_dask(dx, in_memory=True)

            if cache:
                # Re-instate cached elements, cast to the new dtype.
                cache1 = {}
                for i, a in cache.items():
                    if a is not np.ma.masked:
                        a = np.asanyarray(a, dtype=value)

                    cache1[i] = a

                self._set_cached_elements(cache1)

    @property
    def fill_value(self):
        """The data array missing data value.

        If set to `None` then the default `numpy` fill value
        appropriate to the data array's data-type will be used.

        Deleting this attribute is equivalent to setting it to `None`,
        so this attribute is guaranteed to always exist.

        .. versionadded:: (cfdm) 1.11.2.0

        **Examples**

        >>> d.fill_value = 9999.0
        >>> d.fill_value
        9999.0
        >>> del d.fill_value
        >>> d.fill_value
        None

        """
        return self.get_fill_value(None)

    @fill_value.setter
    def fill_value(self, value):
        self.set_fill_value(value)

    @fill_value.deleter
    def fill_value(self):
        self.del_fill_value(None)

    @property
    def hardmask(self):
        """Hardness of the mask.

        If the `hardmask` attribute is `True`, i.e. there is a hard
        mask, then unmasking an entry will silently not occur. This is
        the default, and prevents overwriting the mask.

        If the `hardmask` attribute is `False`, i.e. there is a soft
        mask, then masked entries may be overwritten with non-missing
        values.

        .. note:: Setting the `hardmask` attribute does not
                  immediately change the mask hardness, rather its
                  value indicates to other methods (such as `where`,
                  `transpose`, etc.) whether or not the mask needs
                  hardening or softening prior to an operation being
                  defined, and those methods will reset the mask
                  hardness if required.

                  By contrast, the `harden_mask` and `soften_mask`
                  methods immediately reset the mask hardness of the
                  underlying `dask` array, and also set the value of
                  the `hardmask` attribute.

        .. versionadded:: (cfdm) 1.11.2.0

        .. seealso:: `harden_mask`, `soften_mask`, `to_dask_array`,
                     `__setitem__`

        **Examples**

        >>> d = {{package}}.Data([1, 2, 3])
        >>> d.hardmask
        True
        >>> d[0] = {{package}}.masked
        >>> print(d.array)
        [-- 2 3]
        >>> d[...] = 999
        >>> print(d.array)
        [-- 999 999]
        >>> d.hardmask = False
        >>> d.hardmask
        False
        >>> d[...] = -1
        >>> print(d.array)
        [-1 -1 -1]

        """
        return self._get_component("hardmask", self._DEFAULT_HARDMASK)

    @hardmask.setter
    def hardmask(self, value):
        self._set_component("hardmask", bool(value), copy=False)

    @property
    def mask(self):
        """The Boolean missing data mask of the data array.

        The Boolean mask has True where the data array has missing data
        and False otherwise.

        .. seealso:: `masked_values`, `masked_where`

        :Returns:

            `Data`

        **Examples**

        >>> d.shape
        (12, 73, 96)
        >>> m = d.mask
        >>> m.dtype
        dtype('bool')
        >>> m.shape
        (12, 73, 96)

        """
        import dask.array as da

        mask_data_obj = self.copy(array=False)

        dx = self.to_dask_array(
            _force_mask_hardness=False, _force_to_memory=True
        )
        mask = da.ma.getmaskarray(dx)

        mask_data_obj._set_dask(mask, in_memory=True)
        mask_data_obj._Units = self._Units_class(None)
        mask_data_obj.hardmask = self._DEFAULT_HARDMASK

        return mask_data_obj

    @property
    def nbytes(self):
        """Total number of bytes consumed by the elements of the array.

        Does not include bytes consumed by the array mask

        **Performance**

        If the number of bytes is unknown then it is calculated
        immediately by executing all delayed operations.

        **Examples**

        >>> d = {{package}}.Data([[1, 1.5, 2]])
        >>> d.dtype
        dtype('float64')
        >>> d.size, d.dtype.itemsize
        (3, 8)
        >>> d.nbytes
        24
        >>> d[0] = {{package}}.masked
        >>> print(d.array)
        [[-- 1.5 2.0]]
        >>> d.nbytes
        24

        """
        dx = self.to_dask_array(
            _force_mask_hardness=False, _force_to_memory=False
        )
        if math.isnan(dx.size):
            logger.debug("Computing data nbytes: Performance may be degraded")
            dx.compute_chunk_sizes()

        return dx.nbytes

    @property
    def ndim(self):
        """Number of dimensions in the data array.

        **Examples**

        >>> d = {{package}}.Data([[1, 2, 3], [4, 5, 6]])
        >>> d.ndim
        2

        >>> d = {{package}}.Data([[1, 2, 3]])
        >>> d.ndim
        2

        >>> d = {{package}}.Data([[3]])
        >>> d.ndim
        2

        >>> d = {{package}}.Data([3])
        >>> d.ndim
        1

        >>> d = {{package}}.Data(3)
        >>> d.ndim
        0

        """
        dx = self.to_dask_array(
            _force_mask_hardness=False, _force_to_memory=False
        )
        return dx.ndim

    @property
    def npartitions(self):
        """The total number of chunks.

        .. versionadded:: (cfdm) 1.11.2.0

        .. seealso:: `chunks`, `chunksize`, `numblocks`, `rechunk`

        **Examples**

        >>> d = {{package}}.Data.empty((6, 5), chunks=(2, 4))
        >>> d.chunks
        ((2, 2, 2), (4, 1))
        >>> d.chunksize
        (2, 4)
        >>> d.numblocks
        (3, 2)
        >>> d.npartitions
        6

        """
        dx = self.to_dask_array(
            _force_mask_hardness=False, _force_to_memory=False
        )
        return dx.npartitions

    @property
    def numblocks(self):
        """The number of chunks along each dimension.

        .. versionadded:: (cfdm) 1.11.2.0

        .. seealso:: `chunks`, `chunksize`, `npartitions`, `rechunk`

        **Examples**

        >>> d = {{package}}.Data.empty((6, 5), chunks=(2, 4))
        >>> d.chunks
        ((2, 2, 2), (4, 1))
        >>> d.chunksize
        (2, 4)
        >>> d.numblocks
        (3, 2)
        >>> d.npartitions
        6

        """
        dx = self.to_dask_array(
            _force_mask_hardness=False, _force_to_memory=False
        )
        return dx.numblocks

    @property
    def shape(self):
        """Tuple of the data array's dimension sizes.

        **Performance**

        If the shape of the data is unknown then it is calculated
        immediately by executing all delayed operations.

        **Examples**

        >>> d = {{package}}.Data([[1, 2, 3], [4, 5, 6]])
        >>> d.shape
        (2, 3)

        >>> d = {{package}}.Data([[1, 2, 3]])
        >>> d.shape
        (1, 3)

        >>> d = {{package}}.Data([[3]])
        >>> d.shape
        (1, 1)

        >>> d = {{package}}.Data(3)
        >>> d.shape
        ()

        """
        dx = self.to_dask_array(
            _force_mask_hardness=False, _force_to_memory=False
        )
        if math.isnan(dx.size):
            logger.debug("Computing data shape: Performance may be degraded")
            dx.compute_chunk_sizes()

        return dx.shape

    @property
    def size(self):
        """Number of elements in the data array.

        **Performance**

        If the size of the data is unknown then it is calculated
        immediately by executing all delayed operations.

        **Examples**

        >>> d = {{package}}.Data([[1, 2, 3], [4, 5, 6]])
        >>> d.size
        6

        >>> d = {{package}}.Data([[1, 2, 3]])
        >>> d.size
        3

        >>> d = {{package}}.Data([[3]])
        >>> d.size
        1

        >>> d = {{package}}.Data([3])
        >>> d.size
        1

        >>> d = {{package}}.Data(3)
        >>> d.size
        1

        """
        dx = self.to_dask_array(
            _force_mask_hardness=False, _force_to_memory=False
        )
        size = dx.size
        if math.isnan(size):
            logger.debug("Computing data size: Performance may be degraded")
            dx.compute_chunk_sizes()
            size = dx.size

        return size

    @property
    def sparse_array(self):
        """Return an independent `scipy` sparse array of the data.

        In-place changes to the returned sparse array do not affect
        the underlying dask array.

        An `AttributeError` is raised if a sparse array representation
        is not available.

        **Performance**

        `sparse_array` causes all delayed operations to be
        computed. The returned sparse array is a deep copy of that
        returned by created `compute`.

        .. versionadded:: (cfdm) 1.11.0.0

        .. seealso:: `array`

        :Returns:

                An independent `scipy` sparse array of the data.

        **Examples**

        >>> from scipy.sparse import issparse
        >>> issparse(d.sparse_array)
        True

        """
        from scipy.sparse import issparse

        array = self.compute()
        if issparse(array):
            return array.copy()

        raise AttributeError(
            f"The array is of type {type(array)}, and a sparse array "
            "representation of the data is not available."
        )

    @property
    def Units(self):
        """The `Units` object containing the units of the data array.

        .. versionadded:: (cfdm) 1.11.2.0

        **Examples**

        >>> d = {{package}}.Data([1, 2, 3], units='m')
        >>> d.Units
        <Units: m>
        >>> d.Units = {{package}}.Units('kilometres')
        >>> d.Units
        <Units: kilometres>
        >>> d.Units = {{package}}.Units('km')
        >>> d.Units
        <Units: km>

        """
        return self._Units

    @Units.setter
    def Units(self, value):
        self._Units = value

    @Units.deleter
    def Units(self):
        del self._Units

    def all(self, axis=None, keepdims=True, split_every=None):
        """Test whether all data array elements evaluate to True.

        .. versionadded:: (cfdm) 1.11.2.0

        .. seealso:: `any`

        :Parameters:

            axis: (sequence of) `int`, optional
                Axis or axes along which a logical AND reduction is
                performed. The default (`None`) is to perform a
                logical AND over all the dimensions of the input
                array. *axis* may be negative, in which case it counts
                from the last to the first axis.

            {{collapse keepdims: `bool`, optional}}

            {{split_every: `int` or `dict`, optional}}

        :Returns:

            `Data`
                Whether or not all data array elements evaluate to True.

        **Examples**

        >>> d = {{package}}.Data([[1, 2], [3, 4]])
        >>> d.all()
        <{{repr}}Data(1, 1): [[True]]>
        >>> d.all(keepdims=False)
        <{{repr}}Data(1, 1): True>
        >>> d.all(axis=0)
        <{{repr}}Data(1, 2): [[True, True]]>
        >>> d.all(axis=1)
        <{{repr}}Data(2, 1): [[True, True]]>
        >>> d.all(axis=())
        <{{repr}}Data(2, 2): [[True, ..., True]]>

        >>> d[0] = {{package}}.masked
        >>> d[1, 0] = 0
        >>> print(d.array)
        [[-- --]
         [0 4]]
        >>> d.all(axis=0)
        <{{repr}}Data(1, 2): [[False, True]]>
        >>> d.all(axis=1)
        <{{repr}}Data(2, 1): [[--, False]]>

        >>> d[...] = {{package}}.masked
        >>> d.all()
        <{{repr}}Data(1, 1): [[--]]>
        >>> bool(d.all())
        True
        >>> bool(d.all(keepdims=False))
        False

        """
        import dask.array as da

        d = self.copy(array=False)
        dx = self.to_dask_array(
            _force_mask_hardness=False, _force_to_memory=True
        )
        dx = da.all(dx, axis=axis, keepdims=keepdims, split_every=split_every)
        d._set_dask(dx, in_memory=True)
        d.hardmask = self._DEFAULT_HARDMASK
        d._Units = self._Units_class(None)
        return d

    def any(self, axis=None, keepdims=True, split_every=None):
        """Test whether any data array elements evaluate to True.

        .. seealso:: `all`

        :Parameters:

            axis: (sequence of) `int`, optional
                Axis or axes along which a logical OR reduction is
                performed. The default (`None`) is to perform a
                logical OR over all the dimensions of the input
                array. *axis* may be negative, in which case it counts
                from the last to the first axis.

            {{collapse keepdims: `bool`, optional}}

            {{split_every: `int` or `dict`, optional}}

        :Returns:

            `Data`
                Whether or any data array elements evaluate to True.

        **Examples**

        >>> d = {{package}}.Data([[0, 2], [0, 4]])
        >>> d.any()
        <{{repr}}Data(1, 1): [[True]]>
        >>> d.any(keepdims=False)
        <{{repr}}Data(1, 1): True>
        >>> d.any(axis=0)
        <{{repr}}Data(1, 2): [[False, True]]>
        >>> d.any(axis=1)
        <{{repr}}Data(2, 1): [[True, True]]>
        >>> d.any(axis=())
        <{{repr}}Data(2, 2): [[False, ..., True]]>

        >>> d[0] = {{package}}.masked
        >>> print(d.array)
        [[-- --]
         [0 4]]
        >>> d.any(axis=0)
        <{{repr}}Data(1, 2): [[False, True]]>
        >>> d.any(axis=1)
        <{{repr}}Data(2, 1): [[--, True]]>

        >>> d[...] = {{package}}.masked
        >>> d.any()
        <{{repr}}Data(1, 1): [[--]]>
        >>> bool(d.any())
        False
        >>> bool(d.any(keepdims=False))
        False

        """
        import dask.array as da

        d = self.copy(array=False)
        dx = self.to_dask_array(
            _force_mask_hardness=False, _force_to_memory=True
        )
        dx = da.any(dx, axis=axis, keepdims=keepdims, split_every=split_every)
        d._set_dask(dx, in_memory=True)
        d.hardmask = self._DEFAULT_HARDMASK
        d._Units = self._Units_class(None)
        return d

    @_inplace_enabled(default=False)
    def apply_masking(
        self,
        fill_values=None,
        valid_min=None,
        valid_max=None,
        valid_range=None,
        inplace=False,
    ):
        """Apply masking.

        Masking is applied according to the values of the keyword
        parameters.

        Elements that are already masked remain so.

        .. versionadded:: (cfdm) 1.8.2

        .. seealso:: `get_fill_value`, `hardmask`, `mask`

        :Parameters:

            fill_values: `bool` or sequence of scalars, optional
                Specify values that will be set to missing data. Data
                elements exactly equal to any of the values are set to
                missing data.

                If True then the value returned by the
                `get_fill_value` method, if such a value exists, is
                used.

                Zero or more values may be provided in a sequence of
                scalars.

                *Parameter example:*
                  Specify a fill value of 999: ``fill_values=[999]``

                *Parameter example:*
                  Specify fill values of 999 and -1.0e30:
                  ``fill_values=[999, -1.0e30]``

                *Parameter example:*
                  Use the fill value already set for the data:
                  ``fill_values=True``

                *Parameter example:*
                  Use no fill values: ``fill_values=False`` or
                  ``fill_value=[]``

            valid_min: number, optional
                A scalar specifying the minimum valid value. Data
                elements strictly less than this number will be set to
                missing data.

            valid_max: number, optional
                A scalar specifying the maximum valid value. Data
                elements strictly greater than this number will be set
                to missing data.

            valid_range: (number, number), optional
                A vector of two numbers specifying the minimum and
                maximum valid values, equivalent to specifying values
                for both *valid_min* and *valid_max* parameters. The
                *valid_range* parameter must not be set if either
                *valid_min* or *valid_max* is defined.

                *Parameter example:*
                  ``valid_range=[-999, 10000]`` is equivalent to setting
                  ``valid_min=-999, valid_max=10000``

            {{inplace: `bool`, optional}}

        :Returns:

            `Data` or `None`
                The data with masked values. If the operation was in-place
                then `None` is returned.

        **Examples**

        >>> import numpy
        >>> d = {{package}}.Data(numpy.arange(12).reshape(3, 4), 'm')
        >>> d[1, 1] = {{package}}.masked
        >>> print(d.array)
        [[0 1 2 3]
         [4 -- 6 7]
         [8 9 10 11]]
        >>> print(d.apply_masking().array)
        [[0 1 2 3]
         [4 -- 6 7]
         [8 9 10 11]]
        >>> print(d.apply_masking(fill_values=[0]).array)
        [[-- 1 2 3]
         [4 -- 6 7]
         [8 9 10 11]]
        >>> print(d.apply_masking(fill_values=[0, 11]).array)
        [[-- 1 2 3]
         [4 -- 6 7]
         [8 9 10 --]]
        >>> print(d.apply_masking(valid_min=3).array)
        [[-- -- -- 3]
         [4 -- 6 7]
         [8 9 10 11]]
        >>> print(d.apply_masking(valid_max=6).array)
        [[0 1 2 3]
         [4 -- 6 --]
         [-- -- -- --]]
        >>> print(d.apply_masking(valid_range=[2, 8]).array)
        [[-- -- 2 3]
         [4 -- 6 7]
         [8 -- -- --]]
        >>> d.set_fill_value(7)
        >>> print(d.apply_masking(fill_values=True).array)
        [[0 1 2 3]
         [4 -- 6 --]
         [8 9 10 11]]
        >>> print(d.apply_masking(fill_values=True,
        ...                       valid_range=[2, 8]).array)
        [[-- -- 2 3]
         [4 -- 6 --]
         [8 -- -- --]]

        """
        # Parse valid_range
        if valid_range is not None:
            if valid_min is not None or valid_max is not None:
                raise ValueError(
                    "Can't set 'valid_range' parameter with either the "
                    "'valid_min' nor 'valid_max' parameters"
                )

            try:
                if len(valid_range) != 2:
                    raise ValueError(
                        "'valid_range' parameter must be a vector of "
                        "two elements"
                    )
            except TypeError:
                raise ValueError(
                    "'valid_range' parameter must be a vector of "
                    "two elements"
                )

            valid_min, valid_max = valid_range

        # Parse fill_values
        if fill_values is None:
            fill_values = False

        if isinstance(fill_values, bool):
            if fill_values:
                fill_value = self.get_fill_value(None)
                if fill_value is not None:
                    fill_values = (fill_value,)
                else:
                    fill_values = ()
            else:
                fill_values = ()
        else:
            try:
                iter(fill_values)
            except TypeError:
                raise TypeError(
                    "'fill_values' parameter must be a sequence or "
                    f"of type bool. Got type {type(fill_values)}"
                )
            else:
                if isinstance(fill_values, str):
                    raise TypeError(
                        "'fill_values' parameter must be a sequence or "
                        f"of type bool. Got type {type(fill_values)}"
                    )

        d = _inplace_enabled_define_and_cleanup(self)

        dx = self.to_dask_array(
            _force_mask_hardness=True, _force_to_memory=True
        )

        mask = None
        if fill_values:
            mask = dx == fill_values[0]

            for fill_value in fill_values[1:]:
                mask |= dx == fill_value

        if valid_min is not None:
            if mask is None:
                mask = dx < valid_min
            else:
                mask |= dx < valid_min

        if valid_max is not None:
            if mask is None:
                mask = dx > valid_max
            else:
                mask |= dx > valid_max

        if mask is not None:
            import dask.array as da

            dx = da.ma.masked_where(mask, dx)
            CFA = self._CFA
        else:
            CFA = self._NONE

        d._set_dask(dx, clear=self._ALL ^ CFA, in_memory=True)

        return d

    @classmethod
    def asdata(cls, d, dtype=None, copy=False):
        """Convert the input to a `Data` object.

        If the input *d* has the Data interface (i.e. it has a
        `__data__` method), then the output of this method is used as
        the returned `Data` object. Otherwise, `Data(d)` is returned.

        .. versionadded:: (cfdm) 1.11.2.0

        :Parameters:

            d: data-like
                Input data in any form that can be converted to a
                `Data` object. This includes `Data` and `Field`
                objects, and objects with the Data interface, numpy
                arrays and any object which may be converted to a
                numpy array.

            dtype: data-type, optional
                By default, the data-type is inferred from the input
                data.

            copy: `bool`, optional
                If True and *d* has the Data interface, then a copy of
                `d.__data__()` is returned.

        :Returns:

            `Data`
                `Data` interpretation of *d*. No copy is performed on
                the input if it is already a `Data` object with
                matching dtype and *copy* is False.

        **Examples**

        >>> d = {{package}}.Data([1, 2])
        >>> {{package}}.Data.asdata(d) is d
        True
        >>> d.asdata(d) is d
        True

        >>> {{package}}.Data.asdata([1, 2])
        <{{repr}}Data: [1, 2]>

        >>> {{package}}.Data.asdata(numpy.array([1, 2]))
        <{{repr}}Data: [1, 2]>

        """
        data = getattr(d, "__data__", None)
        if data is None:
            # d does not have a Data interface
            data = cls(d)
            if dtype is not None:
                data.dtype = dtype

            return data

        # d does have a Data interface
        data = data()
        if copy:
            data = data.copy()
            if dtype is not None and np.dtype(dtype) != data.dtype:
                data.dtype = dtype
        elif dtype is not None and np.dtype(dtype) != data.dtype:
            data = data.copy()
            data.dtype = dtype

        return data

    def cache_elements(self, _array=None):
        """Create the cache of selected array elements.

        Any existing cached elements are removed prior to the
        createion of the new cached elements.

        **Performance**

        Deriving the cached values from the Dask array (the default)
        when the underlying data are stored in datasets on disk can be
        slow, especially when the datasets are being accessed
        remotely.

        .. versionadded:: (cfdm) NEXTVERSION

        .. seealso:: `get_cached_elements`

        :Parameters:

            _array: `None` or `numpy.ndarray` or  `numpy.ma.masked` or `int` or `float` or `bool` or `str`, optional
                If `None` (the default) then the cached elements are
                derived from the data stored in the Dask array.
                Otherwise they are derived from *_array*, which is
                assumed (but never checked) to be equivalent to the
                Dask array. (*_array* must be equivalent to the array
                returned by `array`).

        :Returns:

            `dict`
                The newly created cached elements.

        """
        self._del_cached_elements()

        size = self.size
        if not size:
            # No elements
            return {}

        if _array is not None and isinstance(
            _array, (int, float, bool, str, np.ma.core.MaskedConstant)
        ):
            # Selected Python scalars, and np.ma.masked
            cache = {i: _array for i in (0, -1)}
        else:
            ndim = self.ndim
            if not ndim:
                # 0-d
                element = self._items(Ellipsis, array=_array)
                cache = {i: element for i in (0, -1)}
            elif ndim == 1:
                # 1-d
                if size == 1:
                    element = self._items(Ellipsis, array=_array)
                    cache = {i: element for i in (0, -1)}
                elif size <= 3:
                    elements = self._items(Ellipsis, array=_array)
                    cache = {i: elements[i] for i in (0, -1)}
                    if size == 3:
                        cache[1] = elements[1]
                else:
                    elements = self._items(
                        slice(0, size, size - 1), array=_array
                    )
                    cache = {i: elements[i] for i in (0, -1)}
            elif ndim == 2 and self.shape[-1] == 2:
                # 2-d with second dimension size 2 (like bounds for
                # 1-d coordinates)
                size0 = size // 2
                if size0 == 1:
                    step = 1
                else:
                    step = size0 - 1

                elements = self._items(slice(0, size0, step), array=_array)
                elements = elements.flatten()
                cache = {i: elements[i] for i in (0, 1, -2, -1)}
            elif size == 3:
                # N-d with size 3
                elements = self._items(Ellipsis, array=_array)
                elements = elements.flatten()
                cache = {i: elements[i] for i in (0, 1, -1)}
            else:
                # All other N-d cases
                cache = {}
                cache[0] = self._items((slice(0, 1, 1),) * ndim, array=_array)
                cache[-1] = self._items(
                    (slice(-1, None, 1),) * ndim, array=_array
                )

        self._set_cached_elements(cache)
        return self._get_cached_elements().copy()

    def chunk_indices(self):
        """Return indices of the data that define each dask chunk.

        .. versionadded:: (cfdm) 1.11.2.0

        .. seealso:: `chunks`, `chunk_positions`

        :Returns:

            `itertools.product`
                An iterator over tuples of indices of the data array.

        **Examples**

        >>> d = {{package}}.Data(np.arange(405).reshape(3, 9, 15),
        ...     chunks=((1, 2), (9,), (4, 5, 6)))
        >>> d.npartitions
        6
        >>> for index in d.chunk_indices():
        ...     print(index)
        ...
        (slice(0, 1, None), slice(0, 9, None), slice(0, 4, None))
        (slice(0, 1, None), slice(0, 9, None), slice(4, 9, None))
        (slice(0, 1, None), slice(0, 9, None), slice(9, 15, None))
        (slice(1, 3, None), slice(0, 9, None), slice(0, 4, None))
        (slice(1, 3, None), slice(0, 9, None), slice(4, 9, None))
        (slice(1, 3, None), slice(0, 9, None), slice(9, 15, None))

        """
        return chunk_indices(self.chunks)

    def chunk_positions(self):
        """Find the position of each chunk.

        .. versionadded:: (cfdm) 1.12.0.0

        .. seealso:: `chunks`, `chunk_indices`

        :Parameters:

            chunks: `tuple`

                The chunk sizes along each dimension, as output by
                `dask.array.Array.chunks`.

        **Examples**

        >>> d = {{package}}.Data(np.arange(405).reshape(3, 9, 15),
        ...     chunks=((1, 2), (9,), (4, 5, 6)))
        >>> d.npartitions
        6
        >>> for position in d.chunk_positions():
        ...     print(position)
        ...
        (0, 0, 0)
        (0, 0, 1)
        (0, 0, 2)
        (1, 0, 0)
        (1, 0, 1)
        (1, 0, 2)

        """
        return chunk_positions(self.chunks)

    @_inplace_enabled(default=False)
    def compressed(self, inplace=False):
        """Return all non-masked values in a one dimensional data array.

        Not to be confused with compression by convention (see the
        `uncompress` method).

        .. versionadded:: (cfdm) 1.12.0.0

        .. seealso:: `flatten`

        :Parameters:

            {{inplace: `bool`, optional}}

        :Returns:

            `Data` or `None`
                The non-masked values, or `None` if the operation was
                in-place.

        **Examples**

        >>> d = {{package}}.{class}}(numpy.arange(12).reshape(3, 4), 'm')
        >>> print(d.array)
        [[ 0  1  2  3]
         [ 4  5  6  7]
         [ 8  9 10 11]]
        >>> print(d.compressed().array)
        [ 0  1  2  3  4  5  6  7  8  9 10 11]
        >>> d[1, 1] = {{package}}.masked
        >>> d[2, 3] = {{package}}.masked
        >>> print(d.array)
        [[0  1  2  3]
         [4 --  6  7]
         [8  9 10 --]]
        >>> print(d.compressed().array)
        [ 0  1  2  3  4  6  7  8  9 10]

        >>> d = {{package}}.{class}}(9)
        >>> print(d.compressed().array)
        [9]

        """
        import dask.array as da

        d = _inplace_enabled_define_and_cleanup(self)

        dx = d.to_dask_array(_force_mask_hardness=True, _force_to_memory=True)
        dx = da.blockwise(
            np.ma.compressed,
            "i",
            dx.ravel(),
            "i",
            adjust_chunks={"i": lambda n: np.nan},
            dtype=dx.dtype,
            meta=np.array((), dtype=dx.dtype),
        )

        d._set_dask(dx, clear=self._ALL, in_memory=True)
        return d

    def compute(self, _force_to_memory=True):
        """A view of the computed data.

        In-place changes to the returned array *might* affect the
        underlying Dask array, depending on how the that Dask array
        has been defined.

        The returned array has the same mask hardness and fill value
        as the data.

        Compare with `array`.

        **Performance**

        `compute` causes all delayed operations to be computed.

        .. versionadded:: (cfdm) 1.11.2.0

        .. seealso:: `persist`, `array`, `datetime_array`,
                     `sparse_array`

        :Parameters:

            _force_to_memory: `bool`, optional
                If True (the default) then force the data resulting
                from computing the returned Dask graph to be in
                memory. If False then the data resulting from
                computing the Dask graph may or may not be in memory,
                depending on the nature of the stack

        :Returns:

                An in-memory view of the data

        **Examples**

        >>> d = {{package}}.Data([1, 2, 3.0], 'km')
        >>> d.compute()
        array([1., 2., 3.])

        >>> from scipy.sparse import csr_array
        >>> d = {{package}}.Data(csr_array((2, 3)))
        >>> d.compute()
        <2x3 sparse array of type '<class 'numpy.float64'>'
                with 0 stored elements in Compressed Sparse Row format>
        >>> d.array
        array([[0., 0., 0.],
               [0., 0., 0.]])
        >>> d.compute().toarray()
        array([[0., 0., 0.],
               [0., 0., 0.]])

        >>> f = {{package}}.example_field(0)
        >>> {{package}}.write(f, 'file.nc')
        >>> f = {{package}}.read('file.nc')[0]
        >>> print(f.data.compute())
        [[0.007 0.034 0.003 0.014 0.018 0.037 0.024 0.029]
         [0.023 0.036 0.045 0.062 0.046 0.073 0.006 0.066]
         [0.11  0.131 0.124 0.146 0.087 0.103 0.057 0.011]
         [0.029 0.059 0.039 0.07  0.058 0.072 0.009 0.017]
         [0.006 0.036 0.019 0.035 0.018 0.037 0.034 0.013]]
        >>> f.data.compute(_force_to_memory=False)
        <{{repr}}NetCDF4Array(5, 8): file.nc, q(5, 8)>

        """
        dx = self.to_dask_array(
            _force_mask_hardness=False, _force_to_memory=_force_to_memory
        )
        a = dx.compute()

        if np.ma.isMA(a) and a is not np.ma.masked:
            if self.hardmask:
                a.harden_mask()
            else:
                a.soften_mask()

            a.set_fill_value(self.get_fill_value(None))

        if isinstance(a, (np.ndarray, int, float, bool, str)):
            self.cache_elements(_array=a)

        return a

    @classmethod
    def concatenate(
        cls, data, axis=0, cull_graph=False, relaxed_units=False, copy=True
    ):
        """Join a sequence of data arrays together.

        .. versionadded:: (cfdm) 1.12.0.0

        .. seealso:: `cull_graph`

        :Parameters:

            data: sequence of `Data`
                The data arrays to be concatenated. Concatenation is
                carried out in the order given. Each data array must
                have equivalent units and the same shape, except in
                the concatenation axis. Note that scalar arrays are
                treated as if they were one dimensional.

            axis: `int`, optional
                The axis along which the arrays will be joined. The
                default is 0. Note that scalar arrays are treated as
                if they were one dimensional.

            {{cull_graph: `bool`, optional}}

            {{relaxed_units: `bool`, optional}}

            copy: `bool`, optional
                If True (the default) then make copies of the data, if
                required, prior to the concatenation, thereby ensuring
                that the input data arrays are not changed by the
                concatenation process. If False then some or all input
                data arrays might be changed in-place, but the
                concatenation process will be faster.

        :Returns:

            `Data`
                The concatenated data.

        **Examples**

        >>> d = {{package}}.Data([[1, 2], [3, 4]])
        >>> e = {{package}}.Data([[5.0, 6.0]])
        >>> f = {{package}}.Data.concatenate((d, e))
        >>> print(f.array)
        [[ 1.     2.   ]
         [ 3.     4.   ]
         [ 5.     6.   ]]
        >>> f.equals({{package}}.Data.concatenate((d, e), axis=-2))
        True

        >>> e = {{package}}.Data([[5.0], [6.0]])
        >>> f = {{package}}.Data.concatenate((d, e), axis=1)
        >>> print(f.array)
        [[ 1.     2.     5.]
         [ 3.     4.     6.]]

        >>> d = {{package}}.Data(1)
        >>> e = {{package}}.Data(50.0)
        >>> f = {{package}}.Data.concatenate((d, e))
        >>> print(f.array)
        [ 1.    50.]

        """
        if isinstance(data, cls):
            raise ValueError("Must provide a sequence of Data objects")

        data = tuple(data)
        n_data = len(data)
        if not n_data:
            raise ValueError(
                "Can't concatenate: Must provide at least one Data object"
            )

        if cull_graph:
            # Remove unnecessary components from the graph, which may
            # improve performance, and because complicated task graphs
            # can sometimes confuse da.concatenate.
            for d in data:
                d.cull_graph()

        data0 = data[0]
        units0 = data0.Units
        data0_cached_elements = data0._get_cached_elements()

        if copy:
            data0 = data0.copy()

        if not data0.ndim:
            data0.insert_dimension(inplace=True)

        if n_data == 1:
            return data0

        import dask.array as da

        conformed_data = [data0]
        for data1 in data[1:]:
            # Turn any scalar array into a 1-d array
            copied = False
            if not data1.ndim:
                if copy:
                    data1 = data1.copy()
                    copied = True

                data1.insert_dimension(inplace=True)

            # Check and conform the units of data1 with respect to
            # those of data0
            data1 = cls._concatenate_conform_units(
                data1, units0, relaxed_units, copy and not copied
            )

            conformed_data.append(data1)

        # Get data as dask arrays and apply concatenation operation
        dxs = [
            d.to_dask_array(_force_mask_hardness=False, _force_to_memory=False)
            for d in conformed_data
        ]
        dx = da.concatenate(dxs, axis=axis)

        # ------------------------------------------------------------
        # Set the aggregation write status
        # ------------------------------------------------------------
        #
        # Assume at first that all input data instances have True
        # status, but then ..
        CFA = cls._CFA
        for d in conformed_data:
            if not d.nc_get_aggregation_write_status():
                # 1) The status must be False when any input data
                #    object has False status.
                CFA = cls._NONE
                break

        if CFA != cls._NONE:
            non_concat_axis_chunks0 = list(data[0].chunks)
            non_concat_axis_chunks0.pop(axis)
            for d in conformed_data[1:]:
                non_concat_axis_chunks = list(d.chunks)
                non_concat_axis_chunks.pop(axis)
                if non_concat_axis_chunks != non_concat_axis_chunks0:
                    # 2) The status must be False when any two input
                    #    data objects have different Dask chunk
                    #    patterns for the non-concatenated axes.
                    CFA = cls._NONE
                    break

        # ------------------------------------------------------------
        # Set the aggregation fragment type
        # ------------------------------------------------------------
        if CFA != cls._NONE:
            fragment_type0 = data[0].nc_get_aggregation_fragment_type()
            for d in conformed_data[1:]:
                fragment_type1 = d.nc_get_aggregation_fragment_type()
                if fragment_type1 != fragment_type0 and "location" in (
                    fragment_type1,
                    fragment_type0,
                ):
                    # 3) The status must be False when any two input
                    #    Data objects have different fragment types,
                    #    one of which is 'location'.
                    data0._nc_del_aggregation_fragment_type()
                    CFA = cls._NONE
                    break

        # ------------------------------------------------------------
        # Set the __in_memory__ status
        # ------------------------------------------------------------
        in_memory = data[0].__in_memory__
        for d in conformed_data[1:]:
            if d.__in_memory__ != in_memory:
                # If and only if any two input Data objects have
                # different __in_memory__ values, then set
                # in_memory=False for the concatenation.
                in_memory = False
                break

        # ------------------------------------------------------------
        # Set the concatenated dask array
        # ------------------------------------------------------------
        data0._set_dask(dx, clear=cls._ALL ^ CFA, in_memory=in_memory)

        #        # ------------------------------------------------------------
        #        # Set the aggregation 'aggregated_data' terms
        #        # ------------------------------------------------------------
        #        if data0.nc_get_aggregation_write_status():
        #            # Set the netCDF aggregated_data terms, giving precedence
        #            # to those towards the left hand side of the input
        #            # list. If any input Data object has no aggregated_data
        #            # terms, then nor will the concatenated data.
        #            aggregated_data = {}
        #            for d in conformed_data[::-1]:
        #                value = d.nc_get_aggregated_data()
        #                if not value:
        #                    aggregated_data = {}
        #                    break
        #
        #                aggregated_data.update(value)
        #
        #            data0.nc_set_aggregated_data(aggregated_data)
        #
        # ------------------------------------------------------------
        # Re-set appropriate cached elements (after '_set_dask' has
        # just cleared them from data0)
        # ------------------------------------------------------------
        cached_elements = {}
        i = 0
        element = data0_cached_elements.get(i)
        if element is not None:
            cached_elements[i] = element

        i = -1
        element = conformed_data[i]._get_cached_elements().get(i)
        if element is not None:
            cached_elements[i] = element

        if cached_elements:
            data0._set_cached_elements(cached_elements)

        # ------------------------------------------------------------
        # Apply extra post-processing to the concatenated data
        # ------------------------------------------------------------
        data0 = cls._concatenate_post_process(data0, axis, conformed_data)

        # Return the concatenated data
        return data0

    def creation_commands(
        self, name="data", namespace=None, indent=0, string=True
    ):
        """Return the commands that would create the data object.

        .. versionadded:: (cfdm) 1.8.7.0

        :Parameters:

            name: `str` or `None`, optional
                Set the variable name of `Data` object that the commands
                create.

            {{namespace: `str`, optional}}

            {{indent: `int`, optional}}

            {{string: `bool`, optional}}

        :Returns:

            {{returns creation_commands}}

        **Examples**

        >>> d = {{package}}.Data([[0.0, 45.0], [45.0, 90.0]],
        ...                           units='degrees_east')
        >>> print(d.creation_commands())
        data = {{package}}.Data([[0.0, 45.0], [45.0, 90.0]], units='degrees_east', dtype='f8')

        >>> d = {{package}}.Data(['alpha', 'beta', 'gamma', 'delta'],
        ...                           mask = [1, 0, 0, 0])
        >>> d.creation_commands(name='d', namespace='', string=False)
        ["d = Data(['', 'beta', 'gamma', 'delta'], dtype='U5', mask=Data([True, False, False, False], dtype='b1'))"]

        """
        namespace0 = namespace
        if namespace is None:
            namespace = self._package() + "."
        elif namespace and not namespace.endswith("."):
            namespace += "."

        mask = self.mask
        if mask.any():
            if name == "mask":
                raise ValueError(
                    "When the data is masked, the 'name' parameter "
                    "can not have the value 'mask'"
                )
            masked = True
            array = self.filled().array.tolist()
        else:
            masked = False
            array = self.array.tolist()

        units = self.get_units(None)
        if units is None:
            units = ""
        else:
            units = f", units={units!r}"

        calendar = self.get_calendar(None)
        if calendar is None:
            calendar = ""
        else:
            calendar = f", calendar={calendar!r}"

        fill_value = self.get_fill_value(None)
        if fill_value is None:
            fill_value = ""
        else:
            fill_value = f", fill_value={fill_value}"

        dtype = self.dtype.descr[0][1][1:]

        if masked:
            mask = mask.creation_commands(
                name="mask", namespace=namespace0, indent=indent, string=True
            )
            mask = mask.replace("mask = ", "mask=", 1)
            mask = f", {mask}"
        else:
            mask = ""

        if name is None:
            name = ""
        else:
            name = name + " = "

        out = []
        out.append(
            f"{name}{namespace}{self.__class__.__name__}({array}{units}"
            f"{calendar}, dtype={dtype!r}{mask}{fill_value})"
        )

        if string:
            indent = " " * indent
            out[0] = indent + out[0]
            out = ("\n" + indent).join(out)

        return out

    @_inplace_enabled(default=True)
    def cull_graph(self, inplace=True):
        """Remove unnecessary tasks from the dask graph in-place.

        **Performance**

        An unnecessary task is one which does not contribute to the
        computed result. Such tasks are always automatically removed
        (culled) at compute time, but removing them beforehand might
        improve performance by reducing the amount of work done in
        later steps.

        .. versionadded:: (cfdm) 1.11.2.0

        .. seealso:: `dask.optimization.cull`

        :Parameters:

            {{inplace: `bool`, optional}}

                .. versionadded:: (cfdm) 1.12.0.0

        :Returns:

            `None`

        **Examples**

        >>> d = {{package}}.Data([1, 2, 3, 4, 5], chunks=3)
        >>> d = d[:2]
        >>> dict(d.to_dask_array().dask)
        {('array-729a27a557981dd627b6c07e8ef93250', 0): array([1, 2, 3]),
         ('array-729a27a557981dd627b6c07e8ef93250', 1): array([4, 5]),
         ('getitem-9890f07ccf98df4ab5231fbd87792f74',
          0): <Task ('getitem-9890f07ccf98df4ab5231fbd87792f74', 0) getitem(...)>,
         ('cfdm_harden_mask-d28b364730f9d5b38cfbd835b29a403c',
          0): <Task ('cfdm_harden_mask-d28b364730f9d5b38cfbd835b29a403c', 0) cfdm_harden_mask(...)>}
        >>> d.cull_graph()
        {('getitem-9890f07ccf98df4ab5231fbd87792f74',
          0): <Task ('getitem-9890f07ccf98df4ab5231fbd87792f74', 0) getitem(...)>,
         ('array-729a27a557981dd627b6c07e8ef93250', 0): array([1, 2, 3]),
         ('cfdm_harden_mask-d28b364730f9d5b38cfbd835b29a403c',
          0): <Task ('cfdm_harden_mask-d28b364730f9d5b38cfbd835b29a403c', 0) cfdm_harden_mask(...)>}

        """
        import dask.array as da
        from dask.optimization import cull

        d = _inplace_enabled_define_and_cleanup(self)

        dx = d.to_dask_array(
            _force_mask_hardness=False, _force_to_memory=False
        )
        dsk, _ = cull(dx.dask, dx.__dask_keys__())
        dx = da.Array(dsk, name=dx.name, chunks=dx.chunks, dtype=dx.dtype)
        d._set_dask(dx, clear=d._NONE, in_memory=None)

        return d

    def del_calendar(self, default=ValueError()):
        """Delete the calendar.

        .. seealso:: `get_calendar`, `has_calendar`, `set_calendar`,
                     `del_units`, `Units`

        :Parameters:

            default: optional
                Return the value of the *default* parameter if the
                calendar has not been set. If set to an `Exception`
                instance then it will be raised instead.

        :Returns:

            `str`
                The value of the deleted calendar.

        **Examples**

        >>> d = {{package}}.Data(1, "days since 2000-1-1", calendar="noleap")
        >>> d.del_calendar()
        'noleap'
        >>> print(d.del_calendar())
        None

        >>> d = {{package}}.Data(1, "days since 2000-1-1")
        >>> print(d.del_calendar())
        None

        >>> d = {{package}}.Data(1, "m")
        Traceback (most recent call last):
            ...
        ValueError: Units <Units: m> have no calendar

        """
        units = self.Units
        if not units.isreftime:
            return self._default(default, f"Units {units!r} have no calendar")

        calendar = getattr(units, "calendar", None)
        if calendar is None:
            return self._default(
                default, f"{self.__class__.__name__} has no calendar"
            )

        self._Units = self._Units_class(self.get_units(None), None)
        return calendar

    def del_units(self, default=ValueError()):
        """Delete the units.

        .. seealso:: `get_units`, `has_units`, `set_units`,
                     `del_calendar`, `Units`

        :Parameters:

            default: optional
                Return the value of the *default* parameter if the
                units has not been set. If set to an `Exception`
                instance then it will be raised instead.

        :Returns:

            `str`
                The value of the deleted units.

        **Examples**

        >>> d = {{package}}.Data(1, "m")
        >>> d.del_units()
        'm'
        >>> d.Units
        <Units: >
        >>> d.del_units()
        Traceback (most recent call last):
            ...
        ValueError: Data has no units

        >>> d = {{package}}.Data(1, "days since 2000-1-1", calendar="noleap")
        >>> d.del_units()
        'days since 2000-1-1'
        >>> d.Units
        <Units: noleap>

        """
        u = self.Units
        units = getattr(u, "units", None)
        calendar = getattr(u, "calendar", None)
        self._Units = self._Units_class(None, calendar)

        if units is not None:
            return units

        return self._default(
            default, f"{self.__class__.__name__} has no units"
        )

    @classmethod
    def empty(
        cls,
        shape,
        dtype=None,
        units=None,
        calendar=None,
        chunks="auto",
    ):
        """Return a new array, without initialising entries.

        :Parameters:

            shape: `int` or `tuple` of `int`
                The shape of the new array. e.g. ``(2, 3)`` or ``2``.

            dtype: data-type
                The desired output data-type for the array, e.g.
                `numpy.int8`. The default is `numpy.float64`.

            units: `str` or `Units`
                The units for the new data array.

            calendar: `str`, optional
                The calendar for reference time units.

            {{chunks: `int`, `tuple`, `dict` or `str`, optional}}

                .. versionadded:: (cfdm) 1.11.2.0

        :Returns:

            `Data`
                Array of uninitialised (arbitrary) data of the given
                shape and dtype.

        **Examples**

        >>> d = {{package}}.Data.empty((2, 2))
        >>> print(d.array)
        [[ -9.74499359e+001  6.69583040e-309],
         [  2.13182611e-314  3.06959433e-309]]         #uninitialised

        >>> d = {{package}}.Data.empty((2,), dtype=bool)
        >>> print(d.array)
        [ False  True]                                 #uninitialised

        """
        import dask.array as da

        dx = da.empty(shape, dtype=dtype, chunks=chunks)
        return cls(dx, units=units, calendar=calendar)

    @_manage_log_level_via_verbosity
    def equals(
        self,
        other,
        rtol=None,
        atol=None,
        ignore_fill_value=False,
        ignore_data_type=False,
        ignore_type=False,
        verbose=None,
        traceback=False,
        ignore_compression=False,
        _check_values=True,
    ):
        """True if two data arrays are logically equal, False otherwise.

        {{equals tolerance}}

        :Parameters:

            other:
                The object to compare for equality.

            {{rtol: number, optional}}

            {{atol: number, optional}}

            ignore_fill_value: `bool`, optional
                If True then data arrays with different fill values are
                considered equal. By default they are considered unequal.

            {{ignore_data_type: `bool`, optional}}

            {{ignore_type: `bool`, optional}}

            {{verbose: `int` or `str` or `None`, optional}}

            {{ignore_compression: `bool`, optional}}

        :Returns:

            `bool`
                Whether or not the two instances are equal.

        **Examples**

        >>> d.equals(d)
        True
        >>> d.equals(d + 1)
        False

        """
        pp = super()._equals_preprocess(
            other, verbose=verbose, ignore_type=ignore_type
        )

        if pp is True or pp is False:
            return pp

        other = pp

        # Check that each instance has the same shape
        if self.shape != other.shape:
            logger.info(
                f"{self.__class__.__name__}: Different shapes: "
                f"{self.shape} != {other.shape}"
            )  # pragma: no cover
            return False

        # Check that each instance has the same fill value
        if not ignore_fill_value and self.get_fill_value(
            None
        ) != other.get_fill_value(None):
            logger.info(
                f"{self.__class__.__name__}: Different fill value: "
                f"{self.get_fill_value(None)} != {other.get_fill_value(None)}"
            )  # pragma: no cover
            return False

        import dask.array as da

        self_dx = self.to_dask_array(_force_mask_hardness=False)
        other_dx = other.to_dask_array(_force_mask_hardness=False)

        # Check that each instance has the same data type
        self_is_numeric = is_numeric_dtype(self_dx)
        other_is_numeric = is_numeric_dtype(other_dx)
        if (
            not ignore_data_type
            and (self_is_numeric or other_is_numeric)
            and self.dtype != other.dtype
        ):
            logger.info(
                f"{self.__class__.__name__}: Different data types: "
                f"{self.dtype} != {other.dtype}"
            )  # pragma: no cover
            return False

        # Check that each instance has the same units.
        self_Units = self.Units
        other_Units = other.Units
        if self_Units != other_Units:
            if is_log_level_info(logger):
                logger.info(
                    f"{self.__class__.__name__}: Different Units "
                    f"({self_Units!r}, {other_Units!r})"
                )

            return False

        # Return now if we have been asked to not check the array
        # values
        if not _check_values:
            return True

        # ------------------------------------------------------------
        # Check that each instance has equal array values
        # ------------------------------------------------------------
        if rtol is None:
            rtol = self._rtol
        else:
            rtol = float(rtol)

        if atol is None:
            atol = self._atol
        else:
            atol = float(atol)

        # Return False if there are different cached elements. This
        # provides a possible short circuit for that case that two
        # arrays are not equal (but not in the case that they are).
        cache0 = self._get_cached_elements()
        if cache0:
            cache1 = other._get_cached_elements()
            if cache1 and sorted(cache0) == sorted(cache1):
                for key, value0 in cache0.items():
                    value1 = cache1[key]
                    if value0 is np.ma.masked or value1 is np.ma.masked:
                        # Don't test on masked values - this logic is
                        # determined elsewhere.
                        continue

                    if not _numpy_allclose(
                        value0, value1, rtol=rtol, atol=atol
                    ):
                        if is_log_level_info(logger):
                            logger.info(
                                f"{self.__class__.__name__}: Different array "
                                f"values (atol={atol}, rtol={rtol})"
                            )

                        return False

        # Now check that corresponding elements are equal within a tolerance.
        # We assume that all inputs are masked arrays. Note we compare the
        # data first as this may return False due to different dtype without
        # having to wait until the compute call.
        if self_is_numeric and other_is_numeric:
            data_comparison = allclose(
                self_dx,
                other_dx,
                masked_equal=True,
                rtol=rtol,
                atol=atol,
            )
        elif not self_is_numeric and not other_is_numeric:
            # If the array (say d) is fully masked, then the output of
            # np.all(d == d) and therefore da.all(d == d) will be a
            # np.ma.masked object which has dtype('float64'), and not
            # a Boolean, causing issues later. To ensure data_comparison
            # is Boolean, we must do an early compute to check if it is
            # a masked object and if so, force the desired result (True).
            #
            # This early compute won't degrade performance because it
            # would be performed towards result.compute() below anyway.
            data_comparison = da.all(self_dx == other_dx).compute()
            if data_comparison is np.ma.masked:
                data_comparison = True

        else:  # one is numeric and other isn't => not equal (incompat. dtype)
            if is_log_level_info(logger):
                logger.info(
                    f"{self.__class__.__name__}: Different data types:"
                    f"{self_dx.dtype} != {other_dx.dtype}"
                )

            return False

        mask_comparison = da.all(
            da.equal(da.ma.getmaskarray(self_dx), da.ma.getmaskarray(other_dx))
        )

        # Apply a (dask) logical 'and' to confirm if both the mask and the
        # data are equal for the pair of masked arrays:
        result = da.logical_and(data_comparison, mask_comparison)
        if not result.compute():
            if is_log_level_info(logger):
                logger.info(
                    f"{self.__class__.__name__}: Different array values ("
                    f"atol={atol}, rtol={rtol})"
                )

            return False
        else:
            return True

    def file_directories(self, normalise=False):
        """The directories of files containing parts of the data.

        Returns the locations of any files referenced by the data.

        .. versionadded:: (cfdm) 1.12.0.0

        .. seealso:: `get_filenames`, `replace_directory`

        :Returns:

            `set`
                The unique set of file directories as absolute paths.

        **Examples**

        >>> d.file_directories()
        {'https:///data/1', 'file:///data2'}

        """
        out = []
        append = out.append
        for key, a in self.todict(
            _force_mask_hardness=False, _force_to_memory=False
        ).items():
            try:
                append(a.file_directory(normalise=normalise))
            except AttributeError:
                # This graph element doesn't contain a file name
                pass

        return set(out)

    @_inplace_enabled(default=False)
    def filled(self, fill_value=None, inplace=False):
        """Replace masked elements with a fill value.

        .. versionadded:: (cfdm) 1.8.7.0

        :Parameters:

            fill_value: scalar, optional
                The fill value. By default the fill returned by
                `get_fill_value` is used, or if this is not set then
                the netCDF default fill value for the data type is
                used, as defined by `netCDF.default_fillvals`.

            {{inplace: `bool`, optional}}

        :Returns:

            `Data` or `None`
                The filled data, or `None` if the operation was in-place.

        **Examples**

        >>> d = {{package}}.Data([[1, 2, 3]])
        >>> print(d.filled().array)
        [[1 2 3]]
        >>> d[0, 0] = {{package}}.masked
        >>> print(d.filled().array)
        [-9223372036854775806                    2                    3]
        >>> d.set_fill_value(-99)
        >>> print(d.filled().array)
        [[-99   2   3]]

        """
        d = _inplace_enabled_define_and_cleanup(self)

        if fill_value is None:
            fill_value = d.get_fill_value(None)
            if fill_value is None:  # still...
                from netCDF4 import default_fillvals

                fill_value = default_fillvals.get(d.dtype.str[1:])
                if fill_value is None and d.dtype.kind in ("SU"):
                    fill_value = default_fillvals.get("S1", None)

                if fill_value is None:
                    raise ValueError(
                        "Can't determine fill value for "
                        f"data type {d.dtype.str!r}"
                    )

        dx = d.to_dask_array(
            _force_mask_hardness=False, _force_to_memory=False
        )
        dx = dx.map_blocks(cfdm_filled, fill_value=fill_value, dtype=d.dtype)
        d._set_dask(dx, clear=self._ALL, in_memory=True)

        return d

    def first_element(self):
        """Return the first element of the data as a scalar.

        .. versionadded:: (cfdm) 1.7.0

        .. seealso:: `last_element`, `second_element`

        **Performance**

        If possible, a cached value is returned. Otherwise the delayed
        operations needed to compute the element are executed, and
        cached for subsequent calls.

        :Returns:

                The first element of the data.

        **Examples**

        >>> d = {{package}}.Data(9.0)
        >>> x = d.first_element()
        >>> print(x, type(x))
        9.0 <class 'float'>

        >>> d = {{package}}.Data([[1, 2], [3, 4]])
        >>> x = d.first_element()
        >>> print(x, type(x))
        1 <class 'int'>
        >>> d[0, 0] = {{package}}.masked
        >>> y = d.first_element()
        >>> print(y, type(y))
        -- <class 'numpy.ma.core.MaskedConstant'>

        >>> d = {{package}}.Data(['foo', 'bar'])
        >>> x = d.first_element()
        >>> print(x, type(x))
        foo <class 'str'>

        """
        try:
            return self._get_cached_elements()[0]
        except KeyError:
            item = self._elements((slice(0, 1, 1),) * self.ndim)
            self._set_cached_elements({0: item})
            return self._get_cached_elements()[0]

    @_inplace_enabled(default=False)
    def flatten(self, axes=None, inplace=False):
        """Flatten specified axes of the data.

        Any subset of the axes may be flattened.

        The shape of the data may change, but the size will not.

        The flattening is executed in row-major (C-style) order. For
        example, the array ``[[1, 2], [3, 4]]`` would be flattened across
        both dimensions to ``[1 2 3 4]``.

        .. versionadded:: (cfdm) 1.7.11

        .. seealso:: `compressed`, `insert_dimension`, `squeeze`,
                     `transpose`

        :Parameters:

            axes: (sequence of) `int`
                Select the axes to be flattened. By default all axes
                are flattened. Each axis is identified by its positive
                or negative integer position. No axes are flattened if
                *axes* is an empty sequence.

            {{inplace: `bool`, optional}}

        :Returns:

            `Data` or `None`
                The flattened data, or `None` if the operation was
                in-place.

        **Examples**

        >>> import numpy as np
        >>> d = {{package}}.Data(np.arange(24).reshape(1, 2, 3, 4))
        >>> d
        <{{repr}}Data(1, 2, 3, 4): [[[[0, ..., 23]]]]>
        >>> print(d.array)
        [[[[ 0  1  2  3]
           [ 4  5  6  7]
           [ 8  9 10 11]]
          [[12 13 14 15]
           [16 17 18 19]
           [20 21 22 23]]]]

        >>> e = d.flatten()
        >>> e
        <{{repr}}Data(24): [0, ..., 23]>
        >>> print(e.array)
        [ 0  1  2  3  4  5  6  7  8  9 10 11 12 13 14 15 16 17 18 19 20 21 22 23]

        >>> e = d.flatten([])
        >>> e
        <{{repr}}Data(1, 2, 3, 4): [[[[0, ..., 23]]]]>

        >>> e = d.flatten([1, 3])
        >>> e
        <{{repr}}Data(1, 8, 3): [[[0, ..., 23]]]>
        >>> print(e.array)
        [[[ 0  4  8]
          [ 1  5  9]
          [ 2  6 10]
          [ 3  7 11]
          [12 16 20]
          [13 17 21]
          [14 18 22]
          [15 19 23]]]

        >>> d.flatten([0, -1], inplace=True)
        >>> d
        <{{repr}}Data(4, 2, 3): [[[0, ..., 23]]]>
        >>> print(d.array)
        [[[ 0  4  8]
          [12 16 20]]
         [[ 1  5  9]
          [13 17 21]]
         [[ 2  6 10]
          [14 18 22]]
         [[ 3  7 11]
          [15 19 23]]]

        """
        d = _inplace_enabled_define_and_cleanup(self)

        ndim = d.ndim
        if not ndim:
            if axes or axes == 0:
                raise ValueError(
                    "Can't flatten: Can't remove axes from "
                    f"scalar {self.__class__.__name__}"
                )

            return d

        if axes is None:
            axes = list(range(ndim))
        else:
            axes = sorted(d._parse_axes(axes))

        if len(axes) <= 1:
            return d

        original_shape = self.shape

        # It is important that the first axis in the list is the
        # left-most flattened axis.
        #
        # E.g. if the shape is (10, 20, 30, 40, 50, 60) and the axes
        #      to be flattened are [2, 4], then the data must be
        #      transposed with order [0, 1, 2, 4, 3, 5]
        order = [i for i in range(ndim) if i not in axes]
        order[axes[0] : axes[0]] = axes
        d.transpose(order, inplace=True)

        # Find the flattened shape.
        #
        # E.g. if the *transposed* shape is (10, 20, 30, 50, 40, 60)
        #      and *transposed* axes [2, 3] are to be flattened then
        #      the new shape will be (10, 20, 1500, 40, 60)
        new_shape = [n for i, n in enumerate(original_shape) if i not in axes]
        new_shape.insert(axes[0], prod([original_shape[i] for i in axes]))

        dx = d.to_dask_array(_force_mask_hardness=True, _force_to_memory=True)
        dx = dx.reshape(new_shape)
        d._set_dask(dx, clear=self._ALL, in_memory=True)

        # Update the axis names
        data_axes0 = d._axes
        data_axes = [
            axis for i, axis in enumerate(data_axes0) if i not in axes
        ]
        data_axes.insert(axes[0], new_axis_identifier(data_axes0))
        d._axes = data_axes

        # Update the dataset chunking strategy
        if (
            isinstance(d.nc_dataset_chunksizes(), tuple)
            and d.shape != original_shape
        ):
            d.nc_clear_dataset_chunksizes()

        return d

    @classmethod
    def full(
        cls,
        shape,
        fill_value,
        dtype=None,
        units=None,
        calendar=None,
        chunks="auto",
    ):
        """Return new data filled with a fill value.

        .. versionadded:: (cfdm) 1.11.2.0

        .. seealso:: `empty`, `ones`, `zeros`

        :Parameters:

            shape: `int` or `tuple` of `int`
                The shape of the new array. e.g. ``(2, 3)`` or ``2``.

            fill_value: scalar
                The fill value.

            dtype: data-type
                The desired data-type for the array. The default, `None`,
                means ``np.array(fill_value).dtype``.

            units: `str` or `Units`
                The units for the new data array.

            calendar: `str`, optional
                The calendar for reference time units.

            {{chunks: `int`, `tuple`, `dict` or `str`, optional}}

        :Returns:

            `Data`
                Array of *fill_value* with the given shape and data
                type.

        **Examples**

        >>> d = {{package}}.Data.full((2, 3), -99)
        >>> print(d.array)
        [[-99 -99 -99]
         [-99 -99 -99]]

        >>> d = {{package}}.Data.full(2, 0.0)
        >>> print(d.array)
        [0. 0.]

        >>> d = {{package}}.Data.full((2,), 0, dtype=bool)
        >>> print(d.array)
        [False False]

        """
        import dask.array as da

        if dtype is None:
            # Need to explicitly set the default because dtype is not
            # a named keyword of da.full
            dtype = getattr(fill_value, "dtype", None)
            if dtype is None:
                dtype = np.array(fill_value).dtype

        dx = da.full(shape, fill_value, dtype=dtype, chunks=chunks)
        return cls(dx, units=units, calendar=calendar)

    def get_calendar(self, default=ValueError()):
        """Return the calendar.

        .. seealso:: `del_calendar`, `set_calendar`

        :Parameters:

            default: optional
                Return the value of the *default* parameter if the
                calendar has not been set. If set to an `Exception`
                instance then it will be raised instead.

        :Returns:

                The calendar.

        **Examples**

        >>> d.set_calendar('julian')
        >>> d.get_calendar
        'metres'
        >>> d.del_calendar()
        >>> d.get_calendar()
        ValueError: Can't get non-existent calendar
        >>> print(d.get_calendar(None))
        None

        """
        try:
            return self.Units.calendar
        except (ValueError, AttributeError):
            return super().get_calendar(default=default)

    def get_count(self, default=ValueError()):
        """Return the count variable for a compressed array.

        .. versionadded:: (cfdm) 1.7.0

        .. seealso:: `get_index`, `get_list`

        :Parameters:

            default: optional
                Return the value of the *default* parameter if a count
                variable has not been set. If set to an `Exception`
                instance then it will be raised instead.

        :Returns:

                The count variable.

        **Examples**

        >>> c = d.get_count()

        """
        try:
            return self._get_Array().get_count()
        except (AttributeError, ValueError):
            return self._default(
                default, f"{self.__class__.__name__!r} has no count variable"
            )

    def get_compressed_axes(self):
        """Returns the dimensions that are compressed in the array.

        .. versionadded:: (cfdm) 1.7.0

        .. seealso:: `compressed_array`, `get_compressed_dimension`,
                     `get_compression_type`

        :Returns:

            `list`
                The dimensions of the data that are compressed to a single
                dimension in the underlying array. If the data are not
                compressed then an empty list is returned.

        **Examples**

        >>> d.shape
        (2, 3, 4, 5, 6)
        >>> d.compressed_array.shape
        (2, 14, 6)
        >>> d.get_compressed_axes()
        [1, 2, 3]

        >>> d.get_compression_type()
        ''
        >>> d.get_compressed_axes()
        []

        """
        ca = self._get_Array(None)

        if ca is None:
            return []

        return ca.get_compressed_axes()

    def get_compression_type(self):
        """Returns the type of compression applied to the array.

        .. versionadded:: (cfdm) 1.7.0

        .. seealso:: `compressed_array`, `compression_axes`,
                     `get_compressed_dimension`

        :Returns:

            `str`
                The compression type. An empty string means that no
                compression has been applied.

        **Examples**

        >>> d.get_compression_type()
        ''

        >>> d.get_compression_type()
        'gathered'

        >>> d.get_compression_type()
        'ragged contiguous'

        """
        ma = self._get_Array(None)
        if ma is None:
            return ""

        return ma.get_compression_type()

    def get_compressed_dimension(self, default=ValueError()):
        """Returns the compressed dimension's array position.

        That is, returns the position of the compressed dimension
        in the compressed array.

        .. versionadded:: (cfdm) 1.7.0

        .. seealso:: `compressed_array`, `get_compressed_axes`,
                     `get_compression_type`

        :Parameters:

            default: optional
                Return the value of the *default* parameter there is no
                compressed dimension. If set to an `Exception` instance
                then it will be raised instead.

        :Returns:

            `int`
                The position of the compressed dimension in the compressed
                array.

        **Examples**

        >>> d.get_compressed_dimension()
        2

        """
        try:
            return self._get_Array().get_compressed_dimension()
        except (AttributeError, ValueError):
            return self._default(
                default,
                f"{self.__class__.__name__!r} has no compressed dimension",
            )

    def get_data(self, default=ValueError(), _units=None, _fill_value=None):
        """Returns the data.

        .. versionadded:: (cfdm) 1.12.0.0

        :Returns:

            `Data`

        """
        return self

    def get_dependent_tie_points(self, default=ValueError()):
        """Return the list variable for a compressed array.

        .. versionadded:: (cfdm) 1.10.0.1

        .. seealso:: `get_tie_point_indices`,
                     `get_interpolation_parameters`, `get_index`,
                     `get_list`

        :Parameters:

            default: optional
                Return the value of the *default* parameter if no
                dependent tie point index variables have been set. If
                set to an `Exception` instance then it will be raised
                instead.

        :Returns:

            `dict`
                The dependent tie point arrays needed by the
                interpolation method, keyed by the dependent tie point
                identities. Each key is a dependent tie point
                identity, whose value is a `Data` variable.

        **Examples**

        >>> l = d.get_dependent_tie_points()

        """
        try:
            return self._get_Array().get_dependent_tie_points()
        except (AttributeError, ValueError):
            return self._default(
                default,
                f"{self.__class__.__name__!r} has no dependent "
                "tie point index variables",
            )

    def get_deterministic_name(self):
        """Get the deterministic name for the data.

        If there is a deterministic name then, **in some sense**, the
        data may be assumed to be equal to that of another `Data`
        object with the same deterministic name. This measure of
        equality is different to that applied by the `equals` method
        in that:

        * Numerical tolerance is not accounted for.
        * NaN and inf values are considered equal.

        .. warning:: Two `Data` objects that are considered equal by
                     their `equals` methods could have different
                     deterministic names, and two `Data` objects that
                     are considered unequal by their `equals` methods
                     could have the same deterministic names.

        **Performance**

        Ascertaining a measure of equality via deterministic names
        does not require the Dask array to be computed so is, in
        general, much faster than using the `equals` method.

        .. versionadded:: (cfdm) 1.11.2.0

        .. seealso:: `has_deterministic_name`

        :Returns:

            `str`
                The deterministic name.

        **Examples**

        >>> d = {{package}}.Data([1, 2, 3], 'm')
        >>> d.has_deterministic_name()
        True
        >>> d.get_deterministic_name()
        '6380dd3674fbf10d30561484b084e9b3'
        >>> d1 = {{package}}.Data([1, 2, 3], 'metre')
        >>> d1.get_deterministic_name()
        '6380dd3674fbf10d30561484b084e9b3'
        >>> d1.get_deterministic_name() == d.get_deterministic_name()
        True
        >>> d1.equals(d)
        True

        >>> e = d + 1 - 1
        >>> e.get_deterministic_name()
        '0b83ada62d4b014bae83c3de1c1d3a80'
        >>> e.get_deterministic_name() == d.get_deterministic_name()
        False
        >>> e.equals(d)
        True

        """
        from dask.base import tokenize

        if not self.has_deterministic_name():
            raise ValueError()

        units = self._Units

        return tokenize(
            self.to_dask_array(
                _force_mask_hardness=False, _force_to_memory=False
            ).name,
            units.formatted(definition=True, names=True),
            units._canonical_calendar,
        )

    def get_cached_elements(self):
        """Get the cache of selected array elements.

        If the cache is empty, then `cache_elements` may used to
        populated it.

        .. versionadded:: (cfdm) NEXTVERSION

        .. seealso:: `cache_elements`

        :Returns:

            `dict`
                The existing cached elements. The cache can not be
                modified by adding or removing keys to this
                dictionary.

        **Examples**

        >>> d = {{package}}.Data([[1, 2, 3, 4]])
        >>> d.get_cached_elements()
        {0: array(1), -1: array(4)}

        """
        return self._get_cached_elements().copy()

<<<<<<< HEAD
    def set_cached_elements(self, array=None):
        """Create the cache of selected array elements.

        Any existing cached elements are overwritten.

        **Performance**

        Deriving the cached values from the Dask array (the default)
        when the underlying data are stored in datasets on disk can be
        slow, especially when the datasets are being accessed
        remotely.

        .. versionadded:: NEXTVERSION

        .. seealso:: `get_cached_elements`

        :Parameters:

            array: `None` or `numpy.ndarray or `int` or `float` or `bool` or `str`, optional
                If `None` (the default) then the cached elements are
                derived from the data stored in the Dask array.
                Otherwise they are derived from *array*, which is
                assumed to be entirely equivalent to the Dask array.

        :Returns:

            `dict`
                The newly cached elements.

        """
        size = self.size
        if not size:
            # No elements
            return {}

        if array is not None and isinstance(array, (int, float, bool, str)):
            # Selected Python scalars
            cache = {i: array for i in (0, -1)}
        else:
            ndim = self.ndim
            if not ndim:
                # 0-d
                element = self._elements(Ellipsis, array=array)
                cache = {i: element for i in (0, -1)}
            elif ndim == 1:
                # 1-d
                if size == 1:
                    element = self._elements(Ellipsis, array=array)
                    cache = {i: element for i in (0, -1)}
                elif size <= 3:
                    elements = self._elements(Ellipsis, array=array)
                    cache = {i: elements[i] for i in (0, -1)}
                    if size == 3:
                        cache[1] = elements[1]
                else:
                    elements = self._elements(
                        slice(0, size, size - 1), array=array
                    )
                    cache = {i: elements[i] for i in (0, -1)}
            elif ndim == 2 and self.shape[-1] == 2:
                # 2-d with second dimension size 2 (like bounds for
                # 1-d coordinates)
                size0 = size // 2
                if size0 == 1:
                    step = 1
                else:
                    step = size0 - 1

                elements = self._elements(slice(0, size0, step), array=array)
                elements = elements.flatten()
                cache = {i: elements[i] for i in (0, 1, -2, -1)}
            elif size == 3:
                # N-d with size 3
                elements = self._elements(Ellipsis, array=array)
                elements = elements.flatten()
                cache = {i: elements[i] for i in (0, 1, -1)}
            else:
                # All other N-d cases
                cache = {}
                cache[0] = self._elements(
                    (slice(0, 1, 1),) * ndim, array=array
                )
                cache[-1] = self._elements(
                    (slice(-1, None, 1),) * ndim, array=array
                )

        self._set_cached_elements(cache)
        return cache

=======
>>>>>>> 30b5f250
    def get_filenames(self, normalise=False, per_chunk=False):
        """The names of files containing parts of the data array.

        Returns the names of any files that may be required to deliver
        the computed data array.

        .. seealso:: `replace_filenames, `replace_directory`

        :Parameters:

            {{normalise: `bool`, optional}}

                .. versionadded:: (cfdm) 1.12.0.0

            per_chunk: `bool`, optional
                Return a `numpy` array that provides the file name
                that contributes to each Dask chunk. This array will
                have the same shape as the Dask chunks (as returned by
                the `numblocks` attribute).

                .. versionadded:: (cfdm) 1.12.0.0

        :Returns:

            `set`
                The file names. If no files are required to compute
                the data then an empty `set` is returned.

        **Examples**

        >>> d = {{package}}.Data.empty((5, 8), 1, chunks=4)
        >>> d.get_filenames()
        set()

        >>> f = {{package}}.example_field(0)
        >>> {{package}}.write(f, "file.nc")
        >>> d = {{package}}.read("file.nc", dask_chunks'128 B')[0].data
        >>> d.get_filenames()
        {'file.nc'}

        >>> d.numblocks
        (2, 2)
        >>> filenames = d.get_filenames(per_chunk=True)
        >>> filenames.shape
        (2, 2)
        >>> print(filenames)
        [['file.nc' 'file.nc']
         ['file.nc' 'file.nc']]

        """
        if per_chunk:
            # --------------------------------------------------------
            # Return the filenames in a numpy array
            # --------------------------------------------------------

            # Maximum number of characters in any file name
            n_char = 1

            filenames = {}
            for index, position in zip(
                self.chunk_indices(), self.chunk_positions()
            ):
                for a in (
                    self[index]
                    .todict(_force_mask_hardness=False, _force_to_memory=False)
                    .values()
                ):
                    try:
                        filename = a.get_filename(
                            normalise=normalise, default=None
                        )
                    except AttributeError:
                        pass
                    else:
                        if filename:
                            if position in filenames:
                                raise ValueError(
                                    "Can't return 'per_chunk' file names: "
                                    f"The Dask chunk in position {position} "
                                    f"(defined by {index!r}) has multiple "
                                    "file locations"
                                )

                            filenames[position] = filename
                            n_char = max(n_char, len(filename))

            array = np.ma.masked_all(
                self.numblocks,
                dtype=f"U{n_char}",
            )
            array.set_fill_value("")

            for position, filename in filenames.items():
                array[position] = filename

            return array

        # ------------------------------------------------------------
        # Return the filenames in a set
        # ------------------------------------------------------------
        out = []
        append = out.append
        for a in self.todict(
            _force_mask_hardness=False, _force_to_memory=False
        ).values():
            try:
                append(a.get_filename(normalise=normalise))
            except AttributeError:
                pass

        return set(out)

    def get_index(self, default=ValueError()):
        """Return the index variable for a compressed array.

        .. versionadded:: (cfdm) 1.7.0

        .. seealso:: `get_count`, `get_list`

        :Parameters:

            default: optional
                Return *default* if index variable has not been set.

            default: optional
                Return the value of the *default* parameter if an index
                variable has not been set. If set to an `Exception`
                instance then it will be raised instead.

        :Returns:

                The index variable.

        **Examples**

        >>> i = d.get_index()

        """
        try:
            return self._get_Array().get_index()
        except (AttributeError, ValueError):
            return self._default(
                default, f"{self.__class__.__name__!r} has no index variable"
            )

    def get_interpolation_parameters(self, default=ValueError()):
        """Return the list variable for a compressed array.

        .. versionadded:: (cfdm) 1.10.0.1

        .. seealso:: `get_dependent_tie_points`,
                     `get_tie_point_indices`, `get_index`,
                     `get_list`

        :Parameters:

            default: optional
                Return the value of the *default* parameter if no
                interpolation parameters have been set. If set to an
                `Exception` instance then it will be raised instead.

        :Returns:

            `dict`
                Interpolation parameters required by the subsampling
                interpolation method. Each key is an interpolation
                parameter term name, whose value is an
                `InterpolationParameter` variable.

                Interpolation parameter term names for the
                standardised interpolation methods are defined in CF
                Appendix J "Coordinate Interpolation Methods".

        **Examples**

        >>> l = d.get_interpolation_parameters()

        """
        try:
            return self._get_Array().get_interpolation_parameters()
        except (AttributeError, ValueError):
            return self._default(
                default,
                f"{self.__class__.__name__!r} has no subsampling "
                "interpolation parameters",
            )

    def get_list(self, default=ValueError()):
        """Return the list variable for a compressed array.

        .. versionadded:: (cfdm) 1.7.0

        .. seealso:: `get_count`, `get_index`

        :Parameters:

            default: optional
                Return the value of the *default* parameter if an index
                variable has not been set. If set to an `Exception`
                instance then it will be raised instead.

        :Returns:

                The list variable.

        **Examples**

        >>> l = d.get_list()

        """
        try:
            return self._get_Array().get_list()
        except (AttributeError, ValueError):
            return self._default(
                default, f"{self.__class__.__name__!r} has no list variable"
            )

    def get_tie_point_indices(self, default=ValueError()):
        """Return the list variable for a compressed array.

        .. versionadded:: (cfdm) 1.10.0.1

        .. seealso:: `get_dependent_tie_points`,
                     `get_interpolation_parameters`,
                     `get_index`, `get_list`

        :Parameters:

            default: optional
                Return the value of the *default* parameter if no tie
                point index variables have been set. If set to an
                `Exception` instance then it will be raised instead.

        :Returns:

            `dict`
                The tie point index variable for each subsampled
                dimension. A key identifies a subsampled dimension by
                its integer position in the compressed array, and its
                value is a `TiePointIndex` variable.

        **Examples**

        >>> l = d.get_tie_point_indices()

        """
        try:
            return self._get_Array().get_tie_point_indices()
        except (AttributeError, ValueError):
            return self._default(
                default,
                f"{self.__class__.__name__!r} has no "
                "tie point index variables",
            )

    def get_units(self, default=ValueError()):
        """Return the units.

        .. seealso:: `del_units`, `set_units`

        :Parameters:

            default: optional
                Return the value of the *default* parameter if the units
                have not been set. If set to an `Exception` instance then
                it will be raised instead.

        :Returns:

                The units.

        **Examples**

        >>> d.set_units('metres')
        >>> d.get_units()
        'metres'
        >>> d.del_units()
        >>> d.get_units()
        ValueError: Can't get non-existent units
        >>> print(d.get_units(None))
        None

        """
        try:
            return self.Units.units
        except (ValueError, AttributeError):
            return super().get_units(default=default)

    def harden_mask(self):
        """Force the mask to hard.

        Whether the mask of a masked array is hard or soft is
        determined by its `hardmask` property. `harden_mask` sets
        `hardmask` to `True`.

        .. versionadded:: (cfdm) 1.11.2.0

        .. seealso:: `hardmask`, `soften_mask`

        **Examples**

        >>> d = {{package}}.Data([1, 2, 3], hardmask=False)
        >>> d.hardmask
        False
        >>> d.harden_mask()
        >>> d.hardmask
        True

        >>> d = {{package}}.Data([1, 2, 3], mask=[False, True, False])
        >>> d.hardmask
        True
        >>> d[1] = 999
        >>> print(d.array)
        [1 -- 3]

        """
        dx = self.to_dask_array(
            _force_mask_hardness=False, _force_to_memory=False
        )
        dx = dx.map_blocks(cfdm_harden_mask, dtype=dx.dtype)
        self._set_dask(dx, clear=self._NONE, in_memory=True)
        self.hardmask = True

    def has_calendar(self):
        """Whether a calendar has been set.

        .. seealso:: `del_calendar`, `get_calendar`, `set_calendar`,
                     `has_units`, `Units`

        :Returns:

            `bool`
                `True` if the calendar has been set, otherwise
                `False`.

        **Examples**

        >>> d = {{package}}.Data(1, "days since 2000-1-1", calendar="noleap")
        >>> d.has_calendar()
        True

        >>> d = {{package}}.Data(1, calendar="noleap")
        >>> d.has_calendar()
        True

        >>> d = {{package}}.Data(1, "days since 2000-1-1")
        >>> d.has_calendar()
        False

        >>> d = {{package}}.Data(1, "m")
        >>> d.has_calendar()
        False

        """
        return hasattr(self.Units, "calendar")

    def has_deterministic_name(self):
        """Whether there is a deterministic name for the data.

        See `get_deterministic_name` for details.

        .. versionadded:: (cfdm) 1.11.2.0

        .. seealso:: `get_deterministic_name`

        :Returns:

            `bool`
                Whether or not there is a deterministic name.

        **Examples**

        >>> d = {{package}}.Data([1, 2, 3], 'm')
        >>> d.has_deterministic_name()
        True

        """
        return self._custom.get("has_deterministic_name", False)

    def has_units(self):
        """Whether units have been set.

        .. seealso:: `del_units`, `get_units`, `set_units`,
                     `has_calendar`, `Units`

        :Returns:

            `bool`
                `True` if units have been set, otherwise `False`.

        **Examples**

        >>> d = {{package}}.Data(1, "")
        >>> d.has_units()
        True

        >>> d = {{package}}.Data(1, "m")
        >>> d.has_units()
        True

        >>> d = {{package}}.Data(1)
        >>> d.has_units()
        False

        >>> d = {{package}}.Data(1, calendar='noleap')
        >>> d.has_units()
        False

        """
        return hasattr(self.Units, "units")

    @_inplace_enabled(default=False)
    def insert_dimension(self, position=0, inplace=False):
        """Expand the shape of the data array in place.

        .. versionadded:: (cfdm) 1.7.0

        .. seealso:: `flatten`, `squeeze`, `transpose`

        :Parameters:

            position: `int`, optional
                Specify the position that the new axis will have in the data
                array axes. By default the new axis has position 0, the
                slowest varying position.

            {{inplace: `bool`, optional}}

        :Returns:

            `Data` or `None`
                The new data with expanded data axes, or `None` if
                the operation was in-place.

        **Examples**

        >>> d.shape
        (19, 73, 96)
        >>> d.insert_dimension(0).shape
        (1, 96, 73, 19)
        >>> d.insert_dimension(3).shape
        (19, 73, 96, 1)
        >>> d.insert_dimension(-1, inplace=True)
        >>> d.shape
        (19, 73, 1, 96)

        """
        d = _inplace_enabled_define_and_cleanup(self)

        # Parse position
        if not isinstance(position, int):
            raise ValueError("Position parameter must be an integer")

        original_ndim = self.ndim

        if -original_ndim - 1 <= position < 0:
            position += original_ndim + 1
        elif not 0 <= position <= original_ndim:
            raise ValueError(
                f"Can't insert dimension: Invalid position {position!r}"
            )

        #        new_shape = list(d.shape)
        #        new_shape.insert(position, 1)

        dx = d.to_dask_array(
            _force_mask_hardness=False, _force_to_memory=False
        )
        index = [slice(None)] * dx.ndim
        index.insert(position, np.newaxis)
        dx = dx[tuple(index)]

        # Inserting a dimension doesn't affect the cached elements or
        # the CFA write status
        d._set_dask(
            dx, clear=self._ALL ^ self._CACHE ^ self._CFA, in_memory=None
        )

        # Expand _axes
        axis = new_axis_identifier(d._axes)
        data_axes = list(d._axes)
        data_axes.insert(position, axis)
        d._axes = data_axes

        # Update the dataset chunking strategy
        chunksizes = d.nc_dataset_chunksizes()
        if chunksizes and isinstance(chunksizes, tuple):
            chunksizes = list(chunksizes)
            chunksizes.insert(position, 1)
            d.nc_set_dataset_chunksizes(chunksizes)

        return d

    def last_element(self):
        """Return the last element of the data as a scalar.

        .. versionadded:: (cfdm) 1.7.0

        .. seealso:: `first_element`, `second_element`

        **Performance**

        If possible, a cached value is returned. Otherwise the delayed
        operations needed to compute the element are executed, and
        cached for subsequent calls.

        :Returns:

                The last element of the data.

        **Examples**

        >>> d = {{package}}.Data(9.0)
        >>> x = d.last_element()
        >>> print(x, type(x))
        9.0 <class 'float'>

        >>> d = {{package}}.Data([[1, 2], [3, 4]])
        >>> x = d.last_element()
        >>> print(x, type(x))
        4 <class 'int'>
        >>> d[-1, -1] = {{package}}.masked
        >>> y = d.last_element()
        >>> print(y, type(y))
        -- <class 'numpy.ma.core.MaskedConstant'>

        >>> d = {{package}}.Data(['foo', 'bar'])
        >>> x = d.last_element()
        >>> print(x, type(x))
        bar <class 'str'>

        """
        try:
            return self._get_cached_elements()[-1]
        except KeyError:
            item = self._elements((slice(-1, None, 1),) * self.ndim)
            self._set_cached_elements({-1: item})
            return self._get_cached_elements()[-1]

    @_inplace_enabled(default=False)
    def masked_values(self, value, rtol=None, atol=None, inplace=False):
        """Mask using floating point equality.

        Masks the data where elements are approximately equal to the
        given value. For integer types, exact equality is used.

        .. versionadded:: (cfdm) 1.11.0.0

        .. seealso:: `mask`, `masked_where`

        :Parameters:

            value: number
                Masking value.

            {{rtol: number, optional}}

            {{atol: number, optional}}

            {{inplace: `bool`, optional}}

        :Returns:

            `Data` or `None`
                The result of masking the data where approximately
                equal to *value*, or `None` if the operation was
                in-place.

        **Examples**

        >>> d = {{package}}.Data([1, 1.1, 2, 1.1, 3])
        >>> e = d.masked_values(1.1)
        >>> print(e.array)
        [1.0 -- 2.0 -- 3.0]

        """
        import dask.array as da

        d = _inplace_enabled_define_and_cleanup(self)

        if rtol is None:
            rtol = self._rtol
        else:
            rtol = float(rtol)

        if atol is None:
            atol = self._atol
        else:
            atol = float(atol)

        dx = d.to_dask_array(_force_mask_hardness=True, _force_to_memory=True)
        dx = da.ma.masked_values(dx, value, rtol=rtol, atol=atol)
        d._set_dask(dx, clear=self._ALL, in_memory=True)

        return d

    @_inplace_enabled(default=False)
    def masked_where(self, condition, inplace=False):
        """Mask the data where a condition is met.

        **Performance**

        `masked_where` causes all delayed operations to be executed.

        .. versionadded:: (cfdm) 1.11.2.0

        .. seealso:: `mask`, `masked_values`

        :Parameters:

            condition: array_like
                The masking condition. The data is masked where
                *condition* is True. Any masked values already in the
                data are also masked in the result.

            {{inplace: `bool`, optional}}

        :Returns:

            {{inplace: `bool`, optional}}

        :Returns:

            `Data` or `None`
                The result of masking the data, or `None` if the
                operation was in-place.

        **Examples**

        >>> d = {{package}}.Data([1, 2, 3, 4, 5])
        >>> e = d.masked_where([0, 1, 0, 1, 0])
        >>> print(e.array)
        [1 -- 3 -- 5]

        """
        import dask.array as da

        d = _inplace_enabled_define_and_cleanup(self)

        array = cfdm_where(d.array, condition, masked, None, d.hardmask)
        dx = da.from_array(array, chunks=d.chunks)
        d._set_dask(dx, clear=self._ALL, in_memory=True)

        # Update the deterministic status
        d._update_deterministic(condition)

        # Update the deterministic status
        d._update_deterministic(condition)

        return d

    @_inplace_enabled(default=False)
    def max(
        self,
        axes=None,
        squeeze=False,
        split_every=None,
        inplace=False,
    ):
        """Calculate maximum values.

        Calculates the maximum value or the maximum values along axes.

        See
        https://ncas-cms.github.io/cf-python/analysis.html#collapse-methods
        for mathematical definitions.

        .. versionadded:: (cfdm) 1.8.0

        .. seealso:: `min`, `sum`

        :Parameters:

            {{collapse axes: (sequence of) `int`, optional}}

            {{collapse squeeze: `bool`, optional}}

            {{split_every: `int` or `dict`, optional}}

                .. versionadded:: (cfdm) 1.11.2.0

            {{inplace: `bool`, optional}}

        :Returns:

            `Data` or `None`
                The collapsed data, or `None` if the operation was
                in-place.

        **Examples**

        >>> a = np.ma.arange(12).reshape(4, 3)
        >>> d = {{package}}.Data(a, 'K')
        >>> d[1, 1] = {{package}}.masked
        >>> print(d.array)
        [[0 1 2]
         [3 -- 5]
         [6 7 8]
         [9 10 11]]
        >>> d.max()
        <{{repr}}Data(1, 1): [[11]] K>

        """
        import dask.array as da

        d = _inplace_enabled_define_and_cleanup(self)
        d = collapse(
            da.max,
            d,
            axis=axes,
            keepdims=not squeeze,
            split_every=split_every,
        )
        return d

    @_inplace_enabled(default=False)
    def min(self, axes=None, squeeze=False, split_every=None, inplace=False):
        """Calculate minimum values.

        Calculates the minimum value or the minimum values along axes.

        See
        https://ncas-cms.github.io/cf-python/analysis.html#collapse-methods
        for mathematical definitions.

        .. versionadded:: (cfdm) 1.8.0

        .. seealso:: `max`, `sum`

        :Parameters:

            {{collapse axes: (sequence of) `int`, optional}}

            {{collapse squeeze: `bool`, optional}}

            {{split_every: `int` or `dict`, optional}}

                .. versionadded:: (cfdm) 1.11.2.0

            {{inplace: `bool`, optional}}

        :Returns:

            `Data` or `None`
                The collapsed data, or `None` if the operation was
                in-place.

        **Examples**

        >>> a = np.ma.arange(12).reshape(4, 3)
        >>> d = {{package}}.Data(a, 'K')
        >>> d[1, 1] = {{package}}.masked
        >>> print(d.array)
        [[0 1 2]
         [3 -- 5]
         [6 7 8]
         [9 10 11]]
        >>> d.min()
        <{{repr}}Data(1, 1): [[0]] K>

        """
        import dask.array as da

        d = _inplace_enabled_define_and_cleanup(self)
        d = collapse(
            da.min,
            d,
            axis=axes,
            keepdims=not squeeze,
            split_every=split_every,
        )
        return d

    @classmethod
    def ones(cls, shape, dtype=None, units=None, calendar=None, chunks="auto"):
        """Returns a new array filled with ones of set shape and type.

        .. versionadded:: (cfdm) 1.11.2.0

        .. seealso:: `empty`, `full`, `zeros`

        :Parameters:

            shape: `int` or `tuple` of `int`
                The shape of the new array. e.g. ``(2, 3)`` or ``2``.

            dtype: data-type
                The desired data-type for the array, e.g.
                `numpy.int8`. The default is `numpy.float64`.

            units: `str` or `Units`
                The units for the new data array.

            calendar: `str`, optional
                The calendar for reference time units.

            {{chunks: `int`, `tuple`, `dict` or `str`, optional}}

        :Returns:

            `Data`
                Array of ones with the given shape and data type.

        **Examples**

        >>> d = {{package}}.Data.ones((2, 3))
        >>> print(d.array)
        [[1. 1. 1.]
         [1. 1. 1.]]

        >>> d = {{package}}.Data.ones((2,), dtype=bool)
        >>> print(d.array)
        [ True  True]

        """
        import dask.array as da

        dx = da.ones(shape, dtype=dtype, chunks=chunks)
        return cls(dx, units=units, calendar=calendar)

    @_inplace_enabled(default=False)
    def pad_missing(self, axis, pad_width=None, to_size=None, inplace=False):
        """Pad an axis with missing data.

        .. versionadded:: (cfdm) 1.11.2.0

        :Parameters:

            axis: `int`
                Select the axis for which the padding is to be
                applied.

                *Parameter example:*
                  Pad second axis: ``axis=1``.

                *Parameter example:*
                  Pad the last axis: ``axis=-1``.

            {{pad_width: sequence of `int`, optional}}

            {{to_size: `int`, optional}}

            {{inplace: `bool`, optional}}

        :Returns:

            `Data` or `None`
                The padded data, or `None` if the operation was
                in-place.

        **Examples**

        >>> d = {{package}}.Data(np.arange(6).reshape(2, 3))
        >>> print(d.array)
        [[0 1 2]
         [3 4 5]]
        >>> e = d.pad_missing(1, (1, 2))
        >>> print(e.array)
        [[-- 0 1 2 -- --]
         [-- 3 4 5 -- --]]
        >>> f = e.pad_missing(0, (0, 1))
        >>> print(f.array)
        [[--  0  1  2 -- --]
         [--  3  4  5 -- --]
         [-- -- -- -- -- --]]

        >>> g = d.pad_missing(1, to_size=5)
        >>> print(g.array)
        [[0 1 2 -- --]
         [3 4 5 -- --]]

        """
        import dask.array as da

        if not 0 <= axis < self.ndim:
            raise ValueError(
                f"'axis' must be a valid dimension position. Got {axis}"
            )

        if to_size is not None:
            # Set pad_width from to_size
            if pad_width is not None:
                raise ValueError("Can't set both 'pad_width' and 'to_size'")

            pad_width = (0, to_size - self.shape[axis])
        elif pad_width is None:
            raise ValueError("Must set either 'pad_width' or 'to_size'")

        pad_width = np.asarray(pad_width)
        if pad_width.shape != (2,) or not pad_width.dtype.kind == "i":
            raise ValueError(
                "'pad_width' must be a sequence of two integers. "
                f"Got: {pad_width}"
            )

        pad_width = tuple(pad_width)
        if any(n < 0 for n in pad_width):
            if to_size is not None:
                raise ValueError(
                    f"'to_size' ({to_size}) must not be smaller than the "
                    f"original axis size ({self.shape[axis]})"
                )

            raise ValueError(
                f"Can't set a negative number of pad values. Got: {pad_width}"
            )

        d = _inplace_enabled_define_and_cleanup(self)

        dx = d.to_dask_array(_force_mask_hardness=True, _force_to_memory=True)
        mask0 = da.ma.getmaskarray(dx)

        pad = [(0, 0)] * dx.ndim
        pad[axis] = pad_width

        # Pad the data with zero. This will lose the original mask.
        dx = da.pad(dx, pad, mode="constant", constant_values=0)

        # Pad the mask with True
        mask = da.pad(mask0, pad, mode="constant", constant_values=True)

        # Set the mask
        dx = da.ma.masked_where(mask, dx)

        d._set_dask(dx, in_memory=True)
        return d

    @_inplace_enabled(default=False)
    def persist(self, inplace=False):
        """Persist data into memory.

        {{persist description}}

        Compare with `compute` and `array`.

        **Performance**

        `persist` causes delayed operations to be computed.

        .. versionadded:: (cfdm) 1.11.2.0

        .. seealso:: `compute`, `array`, `datetime_array`,
                     `dask.array.Array.persist`

        :Parameters:

            {{inplace: `bool`, optional}}

        :Returns:

            `Data` or `None`
                The persisted data. If the operation was in-place then
                `None` is returned.

        **Examples**

        >>> e = d.persist()

        """
        d = _inplace_enabled_define_and_cleanup(self)
        dx = self.to_dask_array(
            _force_mask_hardness=False, _force_to_memory=True
        )
        dx = dx.persist()
        d._set_dask(
            dx, clear=self._ALL ^ self._ARRAY ^ self._CACHE, in_memory=True
        )
        return d

    @_inplace_enabled(default=False)
    def rechunk(
        self,
        chunks="auto",
        threshold=None,
        block_size_limit=None,
        balance=False,
        inplace=False,
    ):
        """Change the chunk structure of the data.

        **Performance**

        Rechunking can sometimes be expensive and incur a lot of
        communication overheads.

        .. versionadded:: (cfdm) 1.11.2.0

        .. seealso:: `chunks`, `chunksize`, `dask.array.rechunk`

        :Parameters:

            {{chunks: `int`, `tuple`, `dict` or `str`, optional}}

            {{threshold: `int`, optional}}

            {{block_size_limit: `int`, optional}}

            {{balance: `bool`, optional}}

        :Returns:

            `Data` or `None`
                The rechunked data, or `None` if the operation was
                in-place.

        **Examples**

        >>> x = {{package}}.Data.empty((1000, 1000), chunks=(100, 100))

        Specify uniform chunk sizes with a tuple

        >>> y = x.rechunk((1000, 10))

        Or chunk only specific dimensions with a dictionary

        >>> y = x.rechunk({0: 1000})

        Use the value ``-1`` to specify that you want a single chunk
        along a dimension or the value ``'auto'`` to specify that dask
        can freely rechunk a dimension to attain blocks of a uniform
        block size.

        >>> y = x.rechunk({0: -1, 1: 'auto'}, block_size_limit=1e8)

        If a chunk size does not divide the dimension then rechunk
        will leave any unevenness to the last chunk.

        >>> x.rechunk(chunks=(400, -1)).chunks
        ((400, 400, 200), (1000,))

        However if you want more balanced chunks, and don't mind
        `dask` choosing a different chunksize for you then you can use
        the ``balance=True`` option.

        >>> x.rechunk(chunks=(400, -1), balance=True).chunks
        ((500, 500), (1000,))

        """
        d = _inplace_enabled_define_and_cleanup(self)

        dx = d.to_dask_array(
            _force_mask_hardness=False, _force_to_memory=False
        )
        dx = dx.rechunk(chunks, threshold, block_size_limit, balance)
        d._set_dask(
            dx,
            clear=self._ALL ^ self._ARRAY ^ self._CACHE ^ self._CFA,
            in_memory=None,
        )

        return d

    def replace_directory(
        self,
        old=None,
        new=None,
        normalise=False,
        common=False,
    ):
        """Replace file directories in-place.

        Modifies the names of files that are required to deliver
        the computed data array.

        .. versionadded:: (cfdm) 1.12.0.0

        .. seealso:: `file_directories`, `get_filenames`

        :Parameters:

            {{replace old: `str` or `None`, optional}}

            {{replace new: `str` or `None`, optional}}

            {{replace normalise: `bool`, optional}}

            common: `bool`, optional
                If True the base directory structure that is common to
                all files with *new*.

        :Returns:

            `None`

        **Examples**

        >>> d.get_filenames()
        {'/data/file1.nc', '/home/file2.nc'}
        >>> d.replace_directory('/data', '/new/data/path/')
        >>> d.get_filenames()
        {'/new/data/path/file1.nc', '/home/file2.nc'}
        >>> d.replace_directory('/new/data, '/archive/location')
        >>> d.get_filenames()
        {'/archive/location/path/file1.nc', '/home/file2.nc'}
        >>> d.replace_directory('/home')
        >>> d.get_filenames()
        {'/archive/location/path/file1.nc', 'file2.nc'}

        """
        if not old and not new and not normalise and not common:
            return

        if common:
            if old is not None:
                raise ValueError(
                    "When 'common' is True, 'old' must be None "
                    "(because 'old' is going to be determined "
                    "automatically)"
                )

            old = commonprefix(
                tuple(self.file_directories(normalise=normalise))
            )

        self._modify_dask_graph(
            "replace_directory",
            (),
            {"old": old, "new": new, "normalise": normalise},
        )

    def replace_filenames(self, filenames):
        """Replace file locations in-place.

        A fragment is a part of the data array that is stored in a
        file.

        .. versionadded:: (cfdm) 1.12.0.0

        .. seealso:: `get_filenames`

        :Parameters:

             filenames: array_like
                 The replacement file names. It must either have the
                 same shape as the Dask chunks (as returned by the
                 `numblocks` attribute), or may also include an extra
                 trailing dimension for different file location
                 versions. Any output from the `get_filenames` method
                 with ``per_chunk=True`` is guaranteed to have an
                 acceptable shape.

        :Returns:

            `None`

        """
        import dask.array as da

        filenames = np.ma.filled(filenames, "")
        if self.numblocks != filenames.shape:
            raise ValueError(
                f"'filenames' shape {filenames.shape} must be the same "
                f"as the Dask chunks shape {self.numblocks}"
            )

        dsk = self.todict(_force_mask_hardness=False, _force_to_memory=False)

        updated_keys = {}
        for index, position in zip(
            self.chunk_indices(), self.chunk_positions()
        ):
            filename = filenames[position]
            if not filename:
                # Don't replace the filename(s) for this chunk
                continue

            chunk_updated = False
            for key, a in (
                self[index]
                .todict(_force_mask_hardness=False, _force_to_memory=False)
                .items()
            ):
                try:
                    dsk[key] = a.replace_filename(filename)
                except AttributeError:
                    pass
                else:
                    if chunk_updated:
                        raise ValueError(
                            f"The Dask chunk in position {position} "
                            f"(defined by data index {index!r}) references multiple "
                            "file locations"
                        )

                    if key in updated_keys:
                        raise ValueError(
                            f"The Dask chunk in position {position} "
                            f"(defined by data index {index!r}) references a file "
                            "location that has already been replaced within "
                            "the Dask chunk in position "
                            f"{updated_keys[key][0]!r} (defined by "
                            f"{updated_keys[key][1]!r})"
                        )

                    chunk_updated = True
                    updated_keys[key] = (position, index)

        dx = self.to_dask_array(
            _force_mask_hardness=False, _force_to_memory=False
        )
        dx = da.Array(dsk, dx.name, dx.chunks, dx.dtype, dx._meta)
        self._set_dask(dx, clear=self._NONE, in_memory=None)

        # Update the deterministic status
        self._update_deterministic(False)

    @_inplace_enabled(default=False)
    def reshape(self, *shape, merge_chunks=True, limit=None, inplace=False):
        """Change the shape of the data without changing its values.

        It assumes that the array is stored in row-major order, and
        only allows for reshapings that collapse or merge dimensions
        like ``(1, 2, 3, 4) -> (1, 6, 4)`` or ``(64,) -> (4, 4, 4)``.

        .. versionadded:: (cfdm) 1.11.2.0

        :Parameters:

            shape: `tuple` of `int`, or any number of `int`
                The new shape for the data, which should be compatible
                with the original shape. If an integer, then the
                result will be a 1-d array of that length. One shape
                dimension can be -1, in which case the value is
                inferred from the length of the array and remaining
                dimensions.

            merge_chunks: `bool`
                When True (the default) merge chunks using the logic
                in `dask.array.rechunk` when communication is
                necessary given the input array chunking and the
                output shape. When False, the input array will be
                rechunked to a chunksize of 1, which can create very
                many tasks. See `dask.array.reshape` for details.

            limit: int, optional
                The maximum block size to target in bytes. If no limit
                is provided, it defaults to a size in bytes defined by
                the `{{package}}.chunksize` function.

            {{inplace: `bool`, optional}}

        :Returns:

            `Data` or `None`
                 The reshaped data, or `None` if the operation was
                 in-place.

        **Examples**

        >>> d = {{package}}.Data(np.arange(12))
        >>> print(d.array)
        [ 0  1  2  3  4  5  6  7  8  9 10 11]
        >>> print(d.reshape(3, 4).array)
        [[ 0  1  2  3]
         [ 4  5  6  7]
         [ 8  9 10 11]]
        >>> print(d.reshape((4, 3)).array)
        [[ 0  1  2]
         [ 3  4  5]
         [ 6  7  8]
         [ 9 10 11]]
        >>> print(d.reshape(-1, 6).array)
        [[ 0  1  2  3  4  5]
         [ 6  7  8  9 10 11]]
        >>>  print(d.reshape(1, 1, 2, 6).array)
        [[[[ 0  1  2  3  4  5]
           [ 6  7  8  9 10 11]]]]
        >>> print(d.reshape(1, 1, -1).array)
        [[[[ 0  1  2  3  4  5  6  7  8  9 10 11]]]]

        """
        d = _inplace_enabled_define_and_cleanup(self)

        original_shape = self.shape
        original_ndim = len(original_shape)

        dx = d.to_dask_array(_force_mask_hardness=False)
        dx = dx.reshape(*shape, merge_chunks=merge_chunks, limit=limit)
        d._set_dask(dx, in_memory=True)

        # Set axis names for the reshaped data
        if dx.ndim != original_ndim:
            d._axes = generate_axis_identifiers(dx.ndim)

        # Update the dataset chunking strategy
        if (
            isinstance(d.nc_dataset_chunksizes(), tuple)
            and d.shape != original_shape
        ):
            d.nc_clear_dataset_chunksizes()

        return d

    def second_element(self):
        """Return the second element of the data as a scalar.

        .. versionadded:: (cfdm) 1.7.0

        .. seealso:: `first_element`, `last_element`

        **Performance**

        If possible, a cached value is returned. Otherwise the delayed
        operations needed to compute the element are executed, and
        cached for subsequent calls.

        :Returns:

                The second element of the data.

        **Examples**

        >>> d = {{package}}.Data([[1, 2], [3, 4]])
        >>> x = d.second_element()
        >>> print(x, type(x))
        2 <class 'int'>
        >>> d[0, 1] = {{package}}.masked
        >>> y = d.second_element()
        >>> print(y, type(y))
        -- <class 'numpy.ma.core.MaskedConstant'>

        >>> d = {{package}}.Data(['foo', 'bar'])
        >>> x = d.second_element()
        >>> print(x, type(x))
        bar <class 'str'>

        """
        try:
            return self._get_cached_elements()[1]
        except KeyError:
            item = self._elements(np.unravel_index(1, self.shape))
            self._set_cached_elements({1: item})
            return self._get_cached_elements()[1]

    def set_calendar(self, calendar):
        """Set the calendar.

        .. seealso:: `override_calendar`, `override_units`,
                     `del_calendar`, `get_calendar`

        :Parameters:

            value: `str`
                The new calendar.

        :Returns:

            `None`

        **Examples**

        >>> d.set_calendar('none')
        >>> d.get_calendar
        'none'
        >>> d.del_calendar()
        >>> d.get_calendar()
        ValueError: Can't get non-existent calendar
        >>> print(d.get_calendar(None))
        None

        """
        self.Units = self._Units_class(self.get_units(default=None), calendar)

    def set_units(self, value):
        """Set the units.

        .. seealso:: `override_units`, `del_units`, `get_units`,
                     `has_units`, `Units`

        :Parameters:

            value: `str`
                The new units.

        :Returns:

            `None`

        **Examples**

        >>> d.set_units('watt')
        >>> d.get_units()
        'watt'
        >>> d.del_units()
        >>> d.get_units()
        ValueError: Can't get non-existent units
        >>> print(d.get_units(None))
        None

        """
        self.Units = self._Units_class(value, self.get_calendar(default=None))

    def soften_mask(self):
        """Force the mask to soft.

        Whether the mask of a masked array is hard or soft is
        determined by its `hardmask` property. `soften_mask` sets
        `hardmask` to `False`.

        .. versionadded:: (cfdm) 1.11.2.0

        .. seealso:: `hardmask`, `harden_mask`

        **Examples**

        >>> d = {{package}}.Data([1, 2, 3])
        >>> d.hardmask
        True
        >>> d.soften_mask()
        >>> d.hardmask
        False

        >>> d = {{package}}.Data([1, 2, 3], mask=[False, True, False], hardmask=False)
        >>> d.hardmask
        False
        >>> d[1] = 999
        >>> print(d.array)
        [  1 999   3]

        """
        dx = self.to_dask_array(
            _force_mask_hardness=False, _force_to_memory=False
        )
        dx = dx.map_blocks(cfdm_soften_mask, dtype=dx.dtype)
        self._set_dask(dx, clear=self._NONE, in_memory=True)
        self.hardmask = False

    @_inplace_enabled(default=False)
    def squeeze(self, axes=None, inplace=False):
        """Remove size 1 axes from the data array.

        By default all size 1 axes are removed, but particular axes
        may be selected with the keyword arguments.

        .. versionadded:: (cfdm) 1.7.0

        .. seealso:: `flatten`, `insert_dimension`, `transpose`

        :Parameters:

            axes: (sequence of) `int`, optional
                Select the axes. By default all size 1 axes are
                removed. Each axis is identified by its positive or
                negative integer position. No axes are removed if
                *axes* is an empty sequence.

            {{inplace: `bool`, optional}}

        :Returns:

            `Data` or `None`
                The squeezed data array.

        **Examples**

        >>> v.shape
        (1,)
        >>> v.squeeze()
        >>> v.shape
        ()

        >>> v.shape
        (1, 2, 1, 3, 1, 4, 1, 5, 1, 6, 1)
        >>> v.squeeze((0,))
        >>> v.shape
        (2, 1, 3, 1, 4, 1, 5, 1, 6, 1)
        >>> v.squeeze(1)
        >>> v.shape
        (2, 3, 1, 4, 1, 5, 1, 6, 1)
        >>> v.squeeze([2, 4])
        >>> v.shape
        (2, 3, 4, 5, 1, 6, 1)
        >>> v.squeeze([])
        >>> v.shape
        (2, 3, 4, 5, 1, 6, 1)
        >>> v.squeeze()
        >>> v.shape
        (2, 3, 4, 5, 6)

        """
        d = _inplace_enabled_define_and_cleanup(self)

        if not d.ndim:
            if axes or axes == 0:
                raise ValueError("Can't squeeze axes from scalar data")

            if inplace:
                d = None

            return d

        original_shape = self.shape

        if axes is None:
            iaxes = tuple([i for i, n in enumerate(original_shape) if n == 1])
        else:
            iaxes = d._parse_axes(axes)
            for i in iaxes:
                if original_shape[i] > 1:
                    raise ValueError(
                        f"Can't squeeze axis in position {i} from data with "
                        f"shape {original_shape}: Axis size is greater than 1"
                    )

        if not iaxes:
            # Short circuit for a null operation (to avoid adding a
            # null layer to the Dask graph).
            return d

        # Still here? Then the data array is not scalar and at least
        # one size 1 axis needs squeezing.
        dx = d.to_dask_array(_force_mask_hardness=False, _force_to_memory=True)
        dx = dx.squeeze(axis=iaxes)

        # Squeezing a dimension doesn't affect the cached elements
        d._set_dask(
            dx, clear=self._ALL ^ self._CACHE ^ self._CFA, in_memory=True
        )

        # Remove the squeezed axis names
        d._axes = [axis for i, axis in enumerate(d._axes) if i not in iaxes]

        # Update the dataset chunking strategy
        chunksizes = d.nc_dataset_chunksizes()
        if chunksizes and isinstance(chunksizes, tuple):
            chunksizes = [
                size for i, size in enumerate(chunksizes) if i not in iaxes
            ]
            d.nc_set_dataset_chunksizes(chunksizes)

        return d

    @_inplace_enabled(default=False)
    def sum(self, axes=None, squeeze=False, split_every=None, inplace=False):
        """Calculate sum values.

        Calculates the sum value or the sum values along axes.

        See
        https://ncas-cms.github.io/cf-python/analysis.html#collapse-methods
        for mathematical definitions.

        .. seealso:: `max`, `min`

        :Parameters:

            {{collapse axes: (sequence of) `int`, optional}}

            {{collapse squeeze: `bool`, optional}}

            {{split_every: `int` or `dict`, optional}}

                .. versionadded:: (cfdm) 1.11.2.0

            {{inplace: `bool`, optional}}

        :Returns:

            `Data` or `None`
                The collapsed data, or `None` if the operation was
                in-place.

        **Examples**

        >>> a = np.ma.arange(12).reshape(4, 3)
        >>> d = {{package}}.Data(a, 'K')
        >>> d[1, 1] = {{package}}.masked
        >>> print(d.array)
        [[0 1 2]
         [3 -- 5]
         [6 7 8]
         [9 10 11]]
        >>> d.sum()
        <{{repr}}Data(1, 1): [[62]] K>

        >>> w = np.linspace(1, 2, 3)
        >>> print(w)
        [1.  1.5 2. ]
        >>> d.sum(weights={{package}}.Data(w, 'm'))
        <{{repr}}Data(1, 1): [[97.0]] K>

        """
        import dask.array as da

        d = _inplace_enabled_define_and_cleanup(self)
        d = collapse(
            da.sum,
            d,
            axis=axes,
            keepdims=not squeeze,
            split_every=split_every,
        )
        return d

    def to_dask_array(self, _force_mask_hardness=True, _force_to_memory=True):
        """Convert the data to a `dask` array.

        .. versionadded:: (cfdm) 1.11.2.0

        :Parameters:

            {{_force_mask_hardness: `bool`, optional}}

            {{_force_to_memory: `bool`, optional}}

        :Returns:

            `dask.array.Array`
                The dask array contained within the `Data`
                instance.

        **Examples**

        >>> d = {{package}}.Data([1, 2, 3, 4], 'm')
        >>> dx = d.to_dask_array()
        >>> dx
        >>> dask.array<array, shape=(4,), dtype=int64, chunksize=(4,), chunktype=numpy.ndarray>
        >>> dask.array.asanyarray(d) is dx
        True

        >>> d.to_dask_array(_force_mask_hardness=True)
        dask.array<cfdm_harden_mask, shape=(4,), dtype=int64, chunksize=(4,), chunktype=numpy.ndarray>

        >>> d = {{package}}.Data([1, 2, 3, 4], 'm', hardmask=False)
        >>> d.to_dask_array(_force_mask_hardness=True)
        dask.array<cfdm_soften_mask, shape=(4,), dtype=int64, chunksize=(4,), chunktype=numpy.ndarray>

        """
        dx = self._get_component("dask", None)
        if dx is None:
            raise ValueError(f"{self.__class__.__name__} object has no data")

        if _force_mask_hardness:
            if self.hardmask:
                dx = dx.map_blocks(cfdm_harden_mask, dtype=dx.dtype)
            else:
                dx = dx.map_blocks(cfdm_soften_mask, dtype=dx.dtype)

            # Note: The mask hardness functions have their own calls
            #       to 'cfdm_to_memory', so we don't need to set
            #       another one.
        elif _force_to_memory and not self.__in_memory__:
            dx = dx.map_blocks(cfdm_to_memory, dtype=dx.dtype)

        return dx

    def todict(
        self,
        graph="cull",
        _force_mask_hardness=True,
        _force_to_memory=True,
        optimize_graph=None,
    ):
        """Return a dictionary of the dask graph key/value pairs.

        .. versionadded:: (cfdm) 1.11.2.0

        .. seealso:: `cull_graph`, `to_dask_array`

        :Parameters:

            graph: `str` or `None`
                Specify the treatment to apply to the graph (not
                in-place) before converting to a dictionary. Must be
                one of:

                * ``'cull'``

                  This is the default. Remove unnecessary tasks which
                  do not contribute to the computed result, equivalent
                  to applying `dask.optimization.cull` to the graph.

                * ``'optimise'``

                  Apply all possible graph optimisations. These will
                  include removal of unnecessary tasks (see ``'cull'``),
                  and is equivalent to applying `dask.optimize` to the
                  graph.

                * `None`

                  Do not apply any optimisations.

                .. versionadded:: (cfdm) 1.12.0.0

            {{_force_mask_hardness: `bool`, optional}}

            {{_force_to_memory: `bool`, optional}}

            optimize_graph: Deprecated at version 1.12.0.0
                Use the *graph* parameter instead. Note that
                ``graph='optimise'`` is equivalent to the deprecated
                ``optimize_graph=True``.

        :Returns:

            `dict`
                The dictionary of the dask graph's key/value pairs.

        **Examples**

        >>> d = {{package}}.Data([1, 2, 3, 4], chunks=2)
        >>> d.todict()
        {('array-58934a19a81f97038351581dea42e32f', 0): array([1, 2]),
         ('array-58934a19a81f97038351581dea42e32f', 1): array([3, 4]),
         ('cfdm_harden_mask-23375a35009f4d3ec84b767640370152',
          0): <Task ('cfdm_harden_mask-23375a35009f4d3ec84b767640370152', 0) cfdm_harden_mask(...)>,
         ('cfdm_harden_mask-23375a35009f4d3ec84b767640370152',
          1): <Task ('cfdm_harden_mask-23375a35009f4d3ec84b767640370152', 1) cfdm_harden_mask(...)>}

        >>> e = d[0]
        >>> e.todict(graph=None)
        {('array-58934a19a81f97038351581dea42e32f', 0): array([1, 2]),
         ('array-58934a19a81f97038351581dea42e32f', 1): array([3, 4]),
         ('getitem-4d1949dc1e18d336e215bc226cd7b109',
          0): <Task ('getitem-4d1949dc1e18d336e215bc226cd7b109', 0) getitem(...)>,
         ('cfdm_harden_mask-b57a3694b00d301421b9fc21db4cf24e',
          0): <Task ('cfdm_harden_mask-b57a3694b00d301421b9fc21db4cf24e', 0) cfdm_harden_mask(...)>}
        >>> e.todict(graph='cull')
        {('getitem-4d1949dc1e18d336e215bc226cd7b109',
          0): <Task ('getitem-4d1949dc1e18d336e215bc226cd7b109', 0) getitem(...)>,
         ('array-58934a19a81f97038351581dea42e32f', 0): array([1, 2]),
         ('cfdm_harden_mask-b57a3694b00d301421b9fc21db4cf24e',
          0): <Task ('cfdm_harden_mask-b57a3694b00d301421b9fc21db4cf24e', 0) cfdm_harden_mask(...)>}

        """
        # NOTE: The underlying Dask graph structure is liable to
        # change in the future, in which case this method could break
        # and need refactoring (e.g.
        # https://github.com/dask/dask/pull/11736#discussion_r1954752842).
        from dask.base import collections_to_expr

        if optimize_graph is not None:
            _DEPRECATION_ERROR_KWARGS(
                self,
                "todict",
                {"optimize_graph": optimize_graph},
                message="Use keyword 'graph' instead.",
                version="1.12.0.0",
                removed_at="1.14.0",
            )  # pragma: no cover

        if graph == "cull":
            self.cull_graph()

        dx = self.to_dask_array(
            _force_mask_hardness=_force_mask_hardness,
            _force_to_memory=_force_to_memory,
        )

        optimise_graph = graph == "optimise"
        e = collections_to_expr((dx,), optimize_graph=optimise_graph)
        return e.dask

    def tolist(self):
        """Return the data as a scalar or (nested) list.

        Returns the data as an ``N``-levels deep nested list of Python
        scalars, where ``N`` is the number of data dimensions.

        If ``N`` is 0 then, since the depth of the nested list is 0,
        it will not be a list at all, but a simple Python scalar.

        .. versionadded:: (cfdm) 1.11.2.0

        .. seealso:: `array`, `datetime_array`

        :Returns:

            `list` or scalar
                The (nested) list of array elements, or a scalar if
                the data has 0 dimensions.

        **Examples**

        >>> d = {{package}}.Data(9)
        >>> d.tolist()
        9

        >>> d = {{package}}.Data([1, 2])
        >>> d.tolist()
        [1, 2]

        >>> d = {{package}}.Data(([[1, 2], [3, 4]]))
        >>> d.tolist()
        [[1, 2], [3, 4]]

        >>> d.equals({{package}}.Data(d.tolist()))
        True

        """
        return self.array.tolist()

    @_inplace_enabled(default=False)
    def transpose(self, axes=None, inplace=False):
        """Permute the axes of the data array.

        .. versionadded:: (cfdm) 1.7.0

        .. seealso:: `flatten', `insert_dimension`, `squeeze`

        :Parameters:

            axes: (sequence of) `int`
                The new axis order of the data array. By default the
                order is reversed. Each axis of the new order is
                identified by its original positive or negative
                integer position.

            {{inplace: `bool`, optional}}

        :Returns:

            `Data` or `None`

        **Examples**

        >>> d.shape
        (19, 73, 96)
        >>> d.transpose()
        >>> d.shape
        (96, 73, 19)
        >>> d.transpose([1, 0, 2])
        >>> d.shape
        (73, 96, 19)
        >>> d.transpose((-1, 0, 1))
        >>> d.shape
        (19, 73, 96)

        """
        import dask.array as da

        d = _inplace_enabled_define_and_cleanup(self)

        ndim = d.ndim
        if axes is None:
            iaxes = tuple(range(ndim - 1, -1, -1))
        else:
            iaxes = d._parse_axes(axes)

        if iaxes == tuple(range(ndim)):
            # Short circuit for a null operation (to avoid adding a
            # null layer to the Dask graph).
            return d

        data_axes = d._axes
        d._axes = [data_axes[i] for i in iaxes]

        dx = d.to_dask_array(_force_mask_hardness=False, _force_to_memory=True)
        try:
            dx = da.transpose(dx, axes=iaxes)
        except ValueError:
            raise ValueError(
                f"Can't transpose: Axes don't match array: {axes}"
            )

        d._set_dask(dx, in_memory=True)

        # Update the dataset chunking strategy
        chunksizes = d.nc_dataset_chunksizes()
        if chunksizes and isinstance(chunksizes, tuple):
            chunksizes = [chunksizes[i] for i in iaxes]
            d.nc_set_dataset_chunksizes(chunksizes)

        return d

    @_inplace_enabled(default=False)
    def uncompress(self, inplace=False):
        """Uncompress the data.

        Only affects data that is compressed by convention, i.e.

          * Ragged arrays for discrete sampling geometries (DSG) and
            simple geometry cell definitions.

          * Compression by gathering.

          * Compression by coordinate subsampling.

        Data that is already uncompressed is returned
        unchanged. Whether the data is compressed or not does not
        alter its functionality nor external appearance, but may
        affect how the data are written to a dataset on disk.

        .. versionadded:: (cfdm) 1.7.3

        .. seealso:: `array`, `compressed_array`, `source`

        :Parameters:

            {{inplace: `bool`, optional}}

        :Returns:

            `Data` or `None`
                The uncompressed data, or `None` if the operation was
                in-place.

        **Examples**

        >>> d.get_compression_type()
        'ragged contiguous'
        >>> d.uncompress()
        >>> d.get_compression_type()
        ''

        """
        d = _inplace_enabled_define_and_cleanup(self)
        if d.get_compression_type():
            d._del_Array(None)

        return d

    @_inplace_enabled(default=False)
    def unique(self, inplace=False):
        """The unique elements of the data.

        Returns the sorted unique elements of the array.

        :Returns:

            `Data` or `None`
                The unique values in a 1-d array, or `None` if the
                operation was in-place.

        **Examples**

        >>> d = {{package}}.Data([[4, 2, 1], [1, 2, 3]], 'm')
        >>> print(d.array)
        [[4 2 1]
         [1 2 3]]
        >>> e = d.unique()
        >>> print(e.array)
        [1 2 3 4]
        >>> d[0, 0] = {{package}}.masked
        >>> print(d.array)
        [[-- 2 1]
         [1 2 3]]
        >>> e = d.unique()
        >>> print(e.array)
        [1 2 3 --]

        """
        import dask.array as da

        d = _inplace_enabled_define_and_cleanup(self)

        original_shape = self.shape

        dx = d.to_dask_array(_force_mask_hardness=False, _force_to_memory=True)

        u = np.unique(dx.compute())
        dx = da.from_array(u, chunks="auto")
        d._set_dask(dx, in_memory=True)

        # Update the axis names
        d._axes = generate_axis_identifiers(dx.ndim)

        # Update the dataset chunking strategy
        if (
            isinstance(d.nc_dataset_chunksizes(), tuple)
            and d.shape != original_shape
        ):
            d.nc_clear_dataset_chunksizes()

        return d

    @classmethod
    def zeros(
        cls, shape, dtype=None, units=None, calendar=None, chunks="auto"
    ):
        """Returns a new array filled with zeros of set shape and type.

        .. versionadded:: (cfdm) 1.11.2.0

        .. seealso:: `empty`, `full`, `ones`

        :Parameters:

            shape: `int` or `tuple` of `int`
                The shape of the new array.

            dtype: data-type
                The data-type of the new array. By default the
                data-type is ``float``.

            units: `str` or `Units`
                The units for the new data array.

            calendar: `str`, optional
                The calendar for reference time units.

            {{chunks: `int`, `tuple`, `dict` or `str`, optional}}

        :Returns:

            `Data`
                Array of zeros with the given shape and data type.

        **Examples**

        >>> d = {{package}}.Data.zeros((2, 3))
        >>> print(d.array)
        [[0. 0. 0.]
         [0. 0. 0.]]

        >>> d = {{package}}.Data.zeros((2,), dtype=bool)
        >>> print(d.array)
        [False False]

        """
        import dask.array as da

        dx = da.zeros(shape, dtype=dtype, chunks=chunks)
        return cls(dx, units=units, calendar=calendar)

    # ----------------------------------------------------------------
    # Aliases
    # ----------------------------------------------------------------
    @property
    def dtarray(self):
        """Alias for `datetime_array`"""
        return self.datetime_array<|MERGE_RESOLUTION|>--- conflicted
+++ resolved
@@ -520,7 +520,7 @@
             dx, units = convert_to_reftime(dx, units, first_value)
             # Reset the units
             self._Units = units
-            # Don't get elements of 'array' for the cache, because
+            # Don't get selected array elements for the cache, because
             # we've just changed the values!
             cache_elements = False
 
@@ -2095,7 +2095,6 @@
         masked
 
         """
-<<<<<<< HEAD
         _DEPRECATION_ERROR_METHOD(
             self,
             "_item",
@@ -2103,48 +2102,6 @@
             version="NEXTVERSION",
             removed_at="1.14.0.0",
         )  # pragma: no cover
-=======
-        array = self[index].array.squeeze()
-        if np.ma.is_masked(array):
-            array = np.ma.masked
-
-        return array
-
-    def _items(self, index, array=None):
-        """Return elements of the data.
-
-        .. versionadded:: (cfdm) NEXTVERSION
-
-        .. seealso:: `_item`
-
-        :Parameters:
-
-            index:
-                The index that define the elements.
-
-            array: `numpy.ndarray` or `None`, optional
-                If `None` (the default) then the elements are derived
-                from the data stored in the Dask array. Otherwise they
-                are derived from *array*.
-
-        :Returns:
-
-                The selected elements of the data.
-
-        **Examples**
-
-        >>> d = {{package}}.Data([[1, 2, 3]])
-        >>> d._items(...)
-        array([[1, 2, 3]])
-        >>> d._items((0, 2))
-        array([[3]])
-
-        """
-        if array is None:
-            return self[index].array
-        else:
-            return array[index]
->>>>>>> 30b5f250
 
     def _modify_dask_graph(
         self, method, args=(), kwargs=None, exceptions=(AttributeError,)
@@ -3882,13 +3839,13 @@
 
         :Parameters:
 
-            _array: `None` or `numpy.ndarray` or  `numpy.ma.masked` or `int` or `float` or `bool` or `str`, optional
+            _array: `None` or `numpy.ndarray` or `int` or `float` or `bool` or `str`, optional
                 If `None` (the default) then the cached elements are
                 derived from the data stored in the Dask array.
                 Otherwise they are derived from *_array*, which is
                 assumed (but never checked) to be equivalent to the
-                Dask array. (*_array* must be equivalent to the array
-                returned by `array`).
+                Dask array (i.e. *_array* must be equivalent to the
+                array returned by `array`).
 
         :Returns:
 
@@ -3912,20 +3869,20 @@
             ndim = self.ndim
             if not ndim:
                 # 0-d
-                element = self._items(Ellipsis, array=_array)
+                element = self._elements(Ellipsis, array=_array)
                 cache = {i: element for i in (0, -1)}
             elif ndim == 1:
                 # 1-d
                 if size == 1:
-                    element = self._items(Ellipsis, array=_array)
+                    element = self._elements(Ellipsis, array=_array)
                     cache = {i: element for i in (0, -1)}
                 elif size <= 3:
-                    elements = self._items(Ellipsis, array=_array)
+                    elements = self._elements(Ellipsis, array=_array)
                     cache = {i: elements[i] for i in (0, -1)}
                     if size == 3:
                         cache[1] = elements[1]
                 else:
-                    elements = self._items(
+                    elements = self._elements(
                         slice(0, size, size - 1), array=_array
                     )
                     cache = {i: elements[i] for i in (0, -1)}
@@ -3938,19 +3895,21 @@
                 else:
                     step = size0 - 1
 
-                elements = self._items(slice(0, size0, step), array=_array)
+                elements = self._elements(slice(0, size0, step), array=_array)
                 elements = elements.flatten()
                 cache = {i: elements[i] for i in (0, 1, -2, -1)}
             elif size == 3:
                 # N-d with size 3
-                elements = self._items(Ellipsis, array=_array)
+                elements = self._elements(Ellipsis, array=_array)
                 elements = elements.flatten()
                 cache = {i: elements[i] for i in (0, 1, -1)}
             else:
                 # All other N-d cases
                 cache = {}
-                cache[0] = self._items((slice(0, 1, 1),) * ndim, array=_array)
-                cache[-1] = self._items(
+                cache[0] = self._elements(
+                    (slice(0, 1, 1),) * ndim, array=_array
+                )
+                cache[-1] = self._elements(
                     (slice(-1, None, 1),) * ndim, array=_array
                 )
 
@@ -5587,98 +5546,6 @@
         """
         return self._get_cached_elements().copy()
 
-<<<<<<< HEAD
-    def set_cached_elements(self, array=None):
-        """Create the cache of selected array elements.
-
-        Any existing cached elements are overwritten.
-
-        **Performance**
-
-        Deriving the cached values from the Dask array (the default)
-        when the underlying data are stored in datasets on disk can be
-        slow, especially when the datasets are being accessed
-        remotely.
-
-        .. versionadded:: NEXTVERSION
-
-        .. seealso:: `get_cached_elements`
-
-        :Parameters:
-
-            array: `None` or `numpy.ndarray or `int` or `float` or `bool` or `str`, optional
-                If `None` (the default) then the cached elements are
-                derived from the data stored in the Dask array.
-                Otherwise they are derived from *array*, which is
-                assumed to be entirely equivalent to the Dask array.
-
-        :Returns:
-
-            `dict`
-                The newly cached elements.
-
-        """
-        size = self.size
-        if not size:
-            # No elements
-            return {}
-
-        if array is not None and isinstance(array, (int, float, bool, str)):
-            # Selected Python scalars
-            cache = {i: array for i in (0, -1)}
-        else:
-            ndim = self.ndim
-            if not ndim:
-                # 0-d
-                element = self._elements(Ellipsis, array=array)
-                cache = {i: element for i in (0, -1)}
-            elif ndim == 1:
-                # 1-d
-                if size == 1:
-                    element = self._elements(Ellipsis, array=array)
-                    cache = {i: element for i in (0, -1)}
-                elif size <= 3:
-                    elements = self._elements(Ellipsis, array=array)
-                    cache = {i: elements[i] for i in (0, -1)}
-                    if size == 3:
-                        cache[1] = elements[1]
-                else:
-                    elements = self._elements(
-                        slice(0, size, size - 1), array=array
-                    )
-                    cache = {i: elements[i] for i in (0, -1)}
-            elif ndim == 2 and self.shape[-1] == 2:
-                # 2-d with second dimension size 2 (like bounds for
-                # 1-d coordinates)
-                size0 = size // 2
-                if size0 == 1:
-                    step = 1
-                else:
-                    step = size0 - 1
-
-                elements = self._elements(slice(0, size0, step), array=array)
-                elements = elements.flatten()
-                cache = {i: elements[i] for i in (0, 1, -2, -1)}
-            elif size == 3:
-                # N-d with size 3
-                elements = self._elements(Ellipsis, array=array)
-                elements = elements.flatten()
-                cache = {i: elements[i] for i in (0, 1, -1)}
-            else:
-                # All other N-d cases
-                cache = {}
-                cache[0] = self._elements(
-                    (slice(0, 1, 1),) * ndim, array=array
-                )
-                cache[-1] = self._elements(
-                    (slice(-1, None, 1),) * ndim, array=array
-                )
-
-        self._set_cached_elements(cache)
-        return cache
-
-=======
->>>>>>> 30b5f250
     def get_filenames(self, normalise=False, per_chunk=False):
         """The names of files containing parts of the data array.
 
