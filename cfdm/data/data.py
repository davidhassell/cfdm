import logging
import math
import operator
from itertools import product, zip_longest
from math import prod
from numbers import Integral

import dask.array as da
import numpy as np
from dask.base import collections_to_dsk, is_dask_collection
from dask.optimization import cull
from netCDF4 import default_fillvals
from scipy.sparse import issparse

from .. import core
from ..constants import masked
from ..decorators import (
    _inplace_enabled,
    _inplace_enabled_define_and_cleanup,
    _manage_log_level_via_verbosity,
)
from ..functions import (
    _numpy_allclose,
    dirname,
    is_log_level_info,
    parse_indices,
)
from ..mixin.container import Container
from ..mixin.files import Files
from ..mixin.netcdf import NetCDFAggregation, NetCDFHDF5
from ..units import Units
from .abstract import Array
from .creation import to_dask
from .dask_utils import (
    cfdm_asanyarray,
    cfdm_filled,
    cfdm_harden_mask,
    cfdm_soften_mask,
    cfdm_where,
)
from .utils import (
    allclose,
    collapse,
    convert_to_datetime,
    convert_to_reftime,
    first_non_missing_value,
    generate_axis_identifiers,
    is_numeric_dtype,
    new_axis_identifier,
)

logger = logging.getLogger(__name__)


class Data(Container, NetCDFAggregation, NetCDFHDF5, Files, core.Data):
    """An N-dimensional data array with units and masked values.

    * Contains an N-dimensional, indexable and broadcastable array with
      many similarities to a `numpy` array.

    * Contains the units of the array elements.

    * Supports masked arrays, regardless of whether or not it was
      initialised with a masked array.

    * Stores and operates on data arrays which are larger than the
      available memory.

    **Indexing**

    A data array is indexable in a similar way to numpy array:

    >>> d.shape
    (12, 19, 73, 96)
    >>> d[...].shape
    (12, 19, 73, 96)
    >>> d[slice(0, 9), 10:0:-2, :, :].shape
    (9, 5, 73, 96)

    There are three extensions to the numpy indexing functionality:

    * Size 1 dimensions are never removed by indexing.

      An integer index i takes the i-th element but does not reduce the
      rank of the output array by one:

      >>> d.shape
      (12, 19, 73, 96)
      >>> d[0, ...].shape
      (1, 19, 73, 96)
      >>> d[:, 3, slice(10, 0, -2), 95].shape
      (12, 1, 5, 1)

      Size 1 dimensions may be removed with the `squeeze` method.

    * The indices for each axis work independently.

      When more than one dimension's slice is a 1-d boolean sequence or
      1-d sequence of integers, then these indices work independently
      along each dimension (similar to the way vector subscripts work in
      Fortran), rather than by their elements:

      >>> d.shape
      (12, 19, 73, 96)
      >>> d[0, :, [0, 1], [0, 13, 27]].shape
      (1, 19, 2, 3)

    * Boolean indices may be any object which exposes the numpy array
      interface.

      >>> d.shape
      (12, 19, 73, 96)
      >>> d[..., d[0, 0, 0] > d[0, 0, 0].min()]

    """

    # Constants used to specify which components should be cleared
    # when a new dask array is set. See `_clear_after_dask_update` for
    # details. These must have values 2**N (N>0) except for _NONE
    # which must be 0, and _ALL which must be the sum of other
    # constants. It is therefore convenient to define these constants
    # in binary.
    _NONE = 0b000
    _ARRAY = 0b001
    _CACHE = 0b010
    _CFA = 0b100
    _ALL = 0b111

    # The default mask hardness
    _DEFAULT_HARDMASK = True

    def __new__(cls, *args, **kwargs):
        """Store component classes."""
        instance = super().__new__(cls)
        instance._Units_class = Units
        return instance

    def __init__(
        self,
        array=None,
        units=None,
        calendar=None,
        fill_value=None,
        hardmask=True,
        chunks="auto",
        dt=False,
        source=None,
        copy=True,
        dtype=None,
        mask=None,
        mask_value=None,
        to_memory=False,
        init_options=None,
        _use_array=True,
    ):
        """**Initialisation**

        :Parameters:

            array: optional
                The array of values. May be a scalar or array-like
                object, including another `{{class}}` instance, anything
                with a `!to_dask_array` method, `numpy` array, `dask`
                array, `xarray` array, `cf.Array` subclass, `list`,
                `tuple`, scalar.

                *Parameter example:*
                  ``array=34.6``

                *Parameter example:*
                  ``array=[[1, 2], [3, 4]]``

                *Parameter example:*
                  ``array=numpy.ma.arange(10).reshape(2, 1, 5)``

            units: `str` or `Units`, optional
                The physical units of the data. if a `Units` object is
                provided then this an also set the calendar.

                The units (without the calendar) may also be set after
                initialisation with the `set_units` method.

                *Parameter example:*
                  ``units='km hr-1'``

                *Parameter example:*
                  ``units='days since 2018-12-01'``

            calendar: `str`, optional
                The calendar for reference time units.

                The calendar may also be set after initialisation with the
                `set_calendar` method.

                *Parameter example:*
                  ``calendar='360_day'``

            fill_value: optional
                The fill value of the data. By default, or if set to
                `None`, the `numpy` fill value appropriate to the array's
                data-type will be used (see
                `numpy.ma.default_fill_value`).

                The fill value may also be set after initialisation with
                the `set_fill_value` method.

                *Parameter example:*
                  ``fill_value=-999.``

            dtype: data-type, optional
                The desired data-type for the data. By default the
                data-type will be inferred form the *array*
                parameter.

                The data-type may also be set after initialisation with
                the `dtype` attribute.

                *Parameter example:*
                    ``dtype=float``

                *Parameter example:*
                    ``dtype='float32'``

                *Parameter example:*
                    ``dtype=numpy.dtype('i2')``

                .. versionadded:: 3.0.4

            mask: optional
                Apply this mask to the data given by the *array*
                parameter. By default, or if *mask* is `None`, no mask
                is applied. May be any scalar or array-like object
                (such as a `list`, `numpy` array or `{{class}}` instance)
                that is broadcastable to the shape of *array*. Masking
                will be carried out where the mask elements evaluate
                to `True`.

                This mask will applied in addition to any mask already
                defined by the *array* parameter.

            mask_value: scalar array_like
                Mask *array* where it is equal to *mask_value*, using
                numerically tolerant floating point equality.

                .. versionadded:: (cfdm) 1.11.0.0

            hardmask: `bool`, optional
                If True (the default) then the mask is hard. If False
                then the mask is soft.

            dt: `bool`, optional
                If True then strings (such as ``'1990-12-01 12:00'``)
                given by the *array* parameter are re-interpreted as
                date-time objects. By default they are not.

            {{init source: optional}}

            {{init copy: `bool`, optional}}

            {{chunks: `int`, `tuple`, `dict` or `str`, optional}}

                .. versionadded:: (cfdm) NEXTVERSION

            to_memory: `bool`, optional
                If True then ensure that the original data are in
                memory, rather than on disk.

                If the original data are on disk, then reading data
                into memory during initialisation will slow down the
                initialisation process, but can considerably improve
                downstream performance by avoiding the need for
                independent reads for every dask chunk, each time the
                data are computed.

                In general, setting *to_memory* to True is not the same
                as calling the `persist` of the newly created `{{class}}`
                object, which also decompresses data compressed by
                convention and computes any data type, mask and
                date-time modifications.

                If the input *array* is a `dask.array.Array` object
                then *to_memory* is ignored.

                .. versionadded:: (cfdm) NEXTVERSION

            init_options: `dict`, optional
                Provide optional keyword arguments to methods and
                functions called during the initialisation process. A
                dictionary key identifies a method or function. The
                corresponding value is another dictionary whose
                key/value pairs are the keyword parameter names and
                values to be applied.

                Supported keys are:

                * ``'from_array'``: Provide keyword arguments to
                  the `dask.array.from_array` function. This is used
                  when initialising data that is not already a dask
                  array and is not compressed by convention.

                * ``'first_non_missing_value'``: Provide keyword
                  arguments to the
                  `{{package}}.data.utils.first_non_missing_value`
                  function. This is used when the input array contains
                  date-time strings or objects, and may affect
                  performance.

                 *Parameter example:*
                   ``{'from_array': {'inline_array': True}}``

        **Examples**

        >>> d = {{package}}.{{class}}(5)
        >>> d = {{package}}.{{class}}([1,2,3], units='K')
        >>> import numpy
        >>> d = {{package}}.{{class}}(numpy.arange(10).reshape(2,5),
        ...             units='m/s', fill_value=-999)
        >>> d = {{package}}.{{class}}('fly')
        >>> d = {{package}}.{{class}}(tuple('fly'))

        """
        if source is None and isinstance(array, self.__class__):
            source = array

        if init_options is None:
            init_options = {}

        if source is not None:
            try:
                array = source._get_Array(None)
            except AttributeError:
                array = None

            super().__init__(
                source=source, _use_array=_use_array and array is not None
            )
            if _use_array:
                try:
                    array = source.to_dask_array(asanyarray=False)
                except (AttributeError, TypeError):
                    try:
                        array = source.to_dask_array()
                    except (AttributeError, TypeError):
                        pass
                    else:
                        self._set_dask(array, copy=copy, clear=self._NONE)
                else:
                    self._set_dask(
                        array,
                        copy=copy,
                        clear=self._NONE,
                        asanyarray=getattr(source, "__asanyarray__", None),
                    )
            else:
                self._del_dask(None, clear=self._NONE)

            # Units
            try:
                self._Units = self.Units
            except (ValueError, AttributeError):
                self._Units = self._Units_class(None)

            # Axis identifiers
            try:
                self._axes = source._axes
            except (ValueError, AttributeError):
                try:
                    self._axes = generate_axis_identifiers(source.ndim)
                except AttributeError:
                    pass

            # Cached elements
            try:
                self._set_cached_elements(source._get_cached_elements())
            except AttributeError:
                pass

            # Mask hardness
            self.hardmask = getattr(source, "hardmask", self._DEFAULT_HARDMASK)

            # Indexing flags
            self.__keepdims_indexing__ = getattr(
                source, "__keepdims_indexing__", True
            )
            self.__orothogonal_indexing__ = getattr(
                source, "__orthogonal_indexing__", True
            )

            # __asanyarray__
            try:
                self._set_component(
                    "__asanyarray__", source.__asanyarray__, copy=False
                )
            except AttributeError:
                pass

            # File components
            self._initialise_netcdf(source)
            self._initialise_original_filenames(source)

            return

        super().__init__(
            array=array,
            fill_value=fill_value,
            _use_array=False,
        )

        # Initialise file components
        self._initialise_netcdf(source)
        self._initialise_original_filenames(source)

        # Set the units
        units = self._Units_class(units, calendar=calendar)
        self._Units = units

        # Set the mask hardness
        self.hardmask = hardmask

        if array is None:
            # No data has been set
            return

        sparse_array = issparse(array)

        try:
            ndim = array.ndim
        except AttributeError:
            ndim = np.ndim(array)

        # Create the _axes attribute: an ordered sequence of unique
        # names (within this instance) for each array axis.
        self._axes = generate_axis_identifiers(ndim)

        if not _use_array:
            return

        # Still here? Then create a dask array and store it.

        # Find out if the input data is compressed by convention
        try:
            compressed = array.get_compression_type()
        except AttributeError:
            compressed = ""

        if compressed and init_options.get("from_array"):
            raise ValueError(
                "Can't define 'from_array' initialisation options "
                "for compressed input arrays"
            )

        # Bring the compressed data into memory without
        # decompressing it
        if to_memory:
            try:
                array = array.to_memory()
            except AttributeError:
                pass

        if self._is_abstract_Array_subclass(array):
            # Save the input array in case it's useful later. For
            # compressed input arrays this will contain extra
            # information, such as a count or index variable.
            self._set_Array(array)

        # Cast the input data as a dask array
        kwargs = init_options.get("from_array", {})
        if "chunks" in kwargs:
            raise TypeError(
                "Can't define 'chunks' in the 'from_array' initialisation "
                "options. Use the 'chunks' parameter instead."
            )

        # Set whether or not we're sure that the Data instance has a
        # deterministic name
        is_dask = is_dask_collection(array)

        # Set whether or not to call `np.asanyarray` on chunks to
        # convert them to numpy arrays.
        if is_dask:
            # We don't know what's in the dask array, so we should
            # assume that it might need converting to a numpy array.
            self._set_component("__asanyarray__", True, copy=False)
        else:
            # Use the array's __asanyarray__ value, if it has one.
            self._set_component(
                "__asanyarray__",
                bool(getattr(array, "__asanyarray__", False)),
                copy=False,
            )

        dx = to_dask(array, chunks, **kwargs)

        # Find out if we have an array of date-time objects
        if units.isreftime:
            dt = True

        first_value = None
        if not dt and dx.dtype.kind == "O":
            kwargs = init_options.get("first_non_missing_value", {})
            first_value = first_non_missing_value(dx, **kwargs)

            if first_value is not None:
                dt = hasattr(first_value, "timetuple")

        # Convert string or object date-times to floating point
        # reference times
        if dt and dx.dtype.kind in "USO":
            dx, units = convert_to_reftime(dx, units, first_value)
            # Reset the units
            self._Units = units

        # Store the dask array
        self._set_dask(dx, clear=self._NONE, asanyarray=None)

        # Override the data type
        if dtype is not None:
            self.dtype = dtype

        # Apply a mask
        if mask is not None:
            if sparse_array:
                raise ValueError("Can't mask a sparse array")

            self.masked_where(mask, inplace=True)

        # Apply masked values
        if mask_value is not None:
            if sparse_array:
                raise ValueError("Can't mask a sparse array")

            self.masked_values(mask_value, inplace=True)

    def __bool__(self):
        """Truth value testing and the built-in operation `bool`

        x.__bool__() <==> bool(x)

        **Performance**

        `__bool__` causes all delayed operations to be computed.

        **Examples**

        >>> bool({{package}}.{{class}}(1.5))
        True
        >>> bool({{package}}.{{class}}([[False]]))
        False

        """
        size = self.size
        if size != 1:
            raise ValueError(
                f"The truth value of a {self.__class__.__name__} with {size} "
                "elements is ambiguous. Use d.any() or d.all()"
            )

        return bool(self.to_dask_array())

    def __float__(self):
        """Called to implement the built-in function `float`

        x.__float__() <==> float(x)

        **Performance**

        `__float__` causes all delayed operations to be executed,
        unless the dask array size is already known to be greater than
        1.

        """
        if self.size != 1:
            raise TypeError(
                "only length-1 arrays can be converted to "
                f"Python scalars. Got {self}"
            )

        return float(self.array[(0,) * self.ndim])

    def __format__(self, format_spec):
        """Interpret format specifiers for size 1 arrays.

        **Examples**

        >>> d = {{package}}.{{class}}(9, 'metres')
        >>> f"{d}"
        '9 metres'
        >>> f"{d!s}"
        '9 metres'
        >>> f"{d!r}"
        '<{{repr}}{{class}}(): 9 metres>'
        >>> f"{d:.3f}"
        '9.000'

        >>> d = {{package}}.{{class}}([[9]], 'metres')
        >>> f"{d}"
        '[[9]] metres'
        >>> f"{d!s}"
        '[[9]] metres'
        >>> f"{d!r}"
        '<{{repr}}{{class}}(1, 1): [[9]] metres>'
        >>> f"{d:.3f}"
        '9.000'

        >>> d = {{package}}.{{class}}([9, 10], 'metres')
        >>> f"{d}"
        >>> '[9, 10] metres'
        >>> f"{d!s}"
        >>> '[9, 10] metres'
        >>> f"{d!r}"
        '<{{repr}}{{class}}(2): [9, 10] metres>'
        >>> f"{d:.3f}"
        Traceback (most recent call last):
            ...
        ValueError: Can't format Data array of size 2 with format code .3f

        """
        if not format_spec:
            return super().__format__("")

        n = self.size
        if n == 1:
            return "{x:{f}}".format(x=self.first_element(), f=format_spec)

        raise ValueError(
            f"Can't format Data array of size {n} (greater than 1) with "
            f"format code {format_spec}"
        )

    def __getitem__(self, indices):
        """Return a subspace of the data defined by indices.

        d.__getitem__(indices) <==> d[indices]

        Indexing follows rules that are very similar to the numpy indexing
        rules, the only differences being:

        * An integer index i takes the i-th element but does not reduce
          the rank by one.

        * When two or more dimensions' indices are sequences of integers
          then these indices work independently along each dimension
          (similar to the way vector subscripts work in Fortran). This is
          the same behaviour as indexing on a `netCDF4.Variable` object.

        **Performance**

        If the shape of the data is unknown then it is calculated
        immediately by executing all delayed operations.

        . seealso:: `__keepdims_indexing__`,
                    `__orthogonal_indexing__`, `__setitem__`

        :Returns:

            `{{class}}`
                The subspace of the data.

        **Examples**

        >>> import numpy
        >>> d = {{package}}.{{class}}(numpy.arange(100, 190).reshape(1, 10, 9))
        >>> d.shape
        (1, 10, 9)
        >>> d[:, :, 1].shape
        (1, 10, 1)
        >>> d[:, 0].shape
        (1, 1, 9)
        >>> d[..., 6:3:-1, 3:6].shape
        (1, 3, 3)
        >>> d[0, [2, 9], [4, 8]].shape
        (1, 2, 2)
        >>> d[0, :, -2].shape
        (1, 10, 1)

        """
        if indices is Ellipsis:
            return self.copy()

        original_shape = self.shape
        keepdims = self.__keepdims_indexing__

        indices = parse_indices(original_shape, indices, keepdims=keepdims)

        new = self.copy()
        dx = self.to_dask_array(asanyarray=False)

        # ------------------------------------------------------------
        # Subspace the dask array
        # ------------------------------------------------------------
        if self.__orthogonal_indexing__:
            # Apply 'orthogonal indexing': indices that are 1-d arrays
            # or lists subspace along each dimension
            # independently. This behaviour is similar to Fortran, but
            # different to dask.
            axes_with_list_indices = [
                i
                for i, x in enumerate(indices)
                if isinstance(x, list) or getattr(x, "shape", False)
            ]
            n_axes_with_list_indices = len(axes_with_list_indices)

            if n_axes_with_list_indices < 2:
                # At most one axis has a list/1-d array index so do a
                # normal dask subspace
                dx = dx[tuple(indices)]
            else:
                # At least two axes have list/1-d array indices so we
                # can't do a normal dask subspace

                # Subspace axes which have list/1-d array indices
                for axis in axes_with_list_indices:
                    dx = da.take(dx, indices[axis], axis=axis)

                if n_axes_with_list_indices < len(indices):
                    # Subspace axes which don't have list/1-d array
                    # indices. (Do this after subspacing axes which do
                    # have list/1-d array indices, in case
                    # __keepdims_indexing__ is False.)
                    slice_indices = [
                        slice(None) if i in axes_with_list_indices else x
                        for i, x in enumerate(indices)
                    ]
                    dx = dx[tuple(slice_indices)]
        else:
            raise NotImplementedError(
                "Non-orthogonal indexing has not yet been implemented"
            )

        # ------------------------------------------------------------
        # Set the subspaced dask array
        #
        # * A subpspaced chunk might not result in an array in memory,
        #   so we set asanyarray=True to ensure that, if required,
        #   they are converted at compute time.
        # ------------------------------------------------------------
        new._set_dask(dx, clear=self._ALL, asanyarray=None)

        # ------------------------------------------------------------
        # Get the axis identifiers for the subspace
        # ------------------------------------------------------------
        if not keepdims:
            new_axes = [
                axis
                for axis, x in zip(self._axes, indices)
                if not isinstance(x, Integral) and getattr(x, "shape", True)
            ]
            new._axes = new_axes

        # Update the HDF5 chunking strategy
        chunksizes = new.nc_hdf5_chunksizes()
        if (
            chunksizes
            and isinstance(chunksizes, tuple)
            and new.shape != original_shape
        ):
            if keepdims:
                new.nc_set_hdf5_chunksizes(chunksizes)
            else:
                new.nc_clear_hdf5_chunksizes()

        # CF-PYTHON: cyclic axes and ancillary masks

        return new

    def __int__(self):
        """Called to implement the built-in function `int`

        x.__int__() <==> int(x)

        **Performance**

        `__int__` causes all delayed operations to be executed, unless
        the dask array size is already known to be greater than 1.

        """
        if self.size != 1:
            raise TypeError(
                "only length-1 arrays can be converted to "
                f"Python scalars. Got {self}"
            )

        return int(self.array[(0,) * self.ndim])

    def __iter__(self):
        """Called when an iterator is required.

        x.__iter__() <==> iter(x)

        **Performance**

        If the shape of the data is unknown then it is calculated
        immediately by executing all delayed operations.

        **Examples**

        >>> d = {{package}}.{{class}}([1, 2, 3], 'metres')
        >>> for e in d:
        ...     print(repr(e))
        ...
        <{{repr}}{{class}}(1): [1] metres>
        <{{repr}}{{class}}(1): [2] metres>
        <{{repr}}{{class}}(1): [3] metres>

        >>> d = {{package}}.{{class}}([[1, 2], [3, 4]], 'metres')
        >>> for e in d:
        ...     print(repr(e))
        ...
        <{{repr}}{{class}}: [1, 2] metres>
        <{{repr}}{{class}}: [3, 4] metres>

        >>> d = {{package}}.{{class}}(99, 'metres')
        >>> for e in d:
        ...     print(repr(e))
        ...
        Traceback (most recent call last):
            ...
        TypeError: iteration over a 0-d Data

        """
        try:
            n = len(self)
        except TypeError:
            raise TypeError(f"iteration over a 0-d {self.__class__.__name__}")

        if self.__keepdims_indexing__:
            for i in range(n):
                out = self[i]
                out.reshape(out.shape[1:], inplace=True)
                yield out
        else:
            for i in range(n):
                yield self[i]

    def __len__(self):
        """Called to implement the built-in function `len`.

        x.__len__() <==> len(x)

        **Performance**

        If the shape of the data is unknown then it is calculated
        immediately by executing all delayed operations.

        **Examples**

        >>> len({{package}}.{{class}}([1, 2, 3]))
        3
        >>> len({{package}}.{{class}}([[1, 2, 3]]))
        1
        >>> len({{package}}.{{class}}([[1, 2, 3], [4, 5, 6]]))
        2
        >>> len({{package}}.{{class}}(1))
        Traceback (most recent call last):
            ...
        TypeError: len() of unsized object

        """
        # The dask graph is never going to be computed, so we can set
        # 'asanyarray=False'.
        dx = self.to_dask_array(asanyarray=False)
        if math.isnan(dx.size):
            logger.debug("Computing data len: Performance may be degraded")
            dx.compute_chunk_sizes()

        return len(dx)

    def __repr__(self):
        """Called by the `repr` built-in function.

        x.__repr__() <==> repr(x)

        """
        try:
            shape = self.shape
        except AttributeError:
            shape = ""
        else:
            shape = str(shape)
            shape = shape.replace(",)", ")")

        return f"<{self.__class__.__name__}{shape}: {self}>"

    def __setitem__(self, indices, value):
        """Implement indexed assignment.

        x.__setitem__(indices, y) <==> x[indices]=y

        Assignment to data array elements defined by indices.

        Elements of a data array may be changed by assigning values to
        a subspace. See `__getitem__` for details on how to define
        subspace of the data array.

        .. note:: Currently at most one dimension's assignment index
                  may be a 1-d array of integers or booleans. This is
                  is different to `__getitem__`, which by default
                  applies 'orthogonal indexing' when multiple indices
                  of 1-d array of integers or booleans are present.

        **Missing data**

        The treatment of missing data elements during assignment to a
        subspace depends on the value of the `hardmask` attribute. If
        it is True then masked elements will not be unmasked,
        otherwise masked elements may be set to any value.

        In either case, unmasked elements may be set, (including
        missing data).

        Unmasked elements may be set to missing data by assignment to
        the `{{package}}.masked` constant or by assignment to a value
        which contains masked elements.

        **Performance**

        If the shape of the data is unknown then it is calculated
        immediately by executing all delayed operations.

        If indices for two or more dimensions are lists or 1-d arrays
        of Booleans or integers, and any of these are dask
        collections, then these dask collections will be
        computed immediately.

        .. seealso:: `__getitem__`, `__keedims_indexing__`,
                     `__orthogonal_indexing__`, `{{package}}.masked`,
                     `hardmask`

        """
        original_shape = self.shape

        indices = parse_indices(
            original_shape,
            indices,
            keepdims=self.__keepdims_indexing__,
        )

        axes_with_list_indices = [
            i
            for i, x in enumerate(indices)
            if isinstance(x, list) or getattr(x, "shape", False)
        ]

        # When there are two or more 1-d array indices of Booleans or
        # integers, convert them to slices, if possible.
        #
        # Note: If any of these 1-d arrays is a dask collection, then
        #       this will be computed.
        if len(axes_with_list_indices) > 1:
            for i, index in enumerate(indices):
                if not (
                    isinstance(index, list) or getattr(index, "shape", False)
                ):
                    # Not a 1-d array
                    continue

                index = np.array(index)

                size = original_shape[i]
                if index.dtype == bool:
                    # Convert True values to integers
                    index = np.arange(size)[index]
                else:
                    # Make sure all integer values are non-negative
                    index = np.where(index < 0, index + size, index)

                if size == 1:
                    start = index[0]
                    index = slice(start, start + 1)
                else:
                    steps = index[1:] - index[:-1]
                    step = steps[0]
                    if step and not (steps - step).any():
                        # Array has a regular step, and so can be
                        # converted to a slice.
                        if step > 0:
                            start, stop = index[0], index[-1] + 1
                        elif step < 0:
                            start, stop = index[0], index[-1] - 1

                        if stop < 0:
                            stop = None

                        index = slice(start, stop, step)

                indices[i] = index

        # DASK: needs to be in cf-python
        # Roll axes with cyclic slices
        # if roll:
        #     # For example, if assigning to slice(-2, 3) has been
        #     # requested on a cyclic axis (and we're not using numpy
        #     # indexing), then we roll that axis by two points and
        #     # assign to slice(0, 5) instead. The axis is then unrolled
        #     # by two points afer the assignment has been made.
        #     axes = self._axes
        #     if not self._cyclic.issuperset([axes[i] for i in roll]):
        #         raise IndexError(
        #             "Can't do a cyclic assignment to a non-cyclic axis"
        #         )
        #
        #     roll_axes = tuple(roll.keys())
        #     shifts = tuple(roll.values())
        #     self.roll(shift=shifts, axis=roll_axes, inplace=True)

        # DASK: needs to be in cf-python
        # Make sure that the units of value are the same as self
        # value = conform_units(value, self.Units)

        # Missing values could be affected, so make sure that the mask
        # hardness has been applied.
        dx = self.to_dask_array(apply_mask_hardness=True)

        # Do the assignment
        self._set_subspace(dx, indices, value)
        self._set_dask(dx)

        # DASK: needs to be in cf-python
        # Unroll any axes that were rolled to enable a cyclic
        # assignment
        # if roll:
        #     shifts = [-shift for shift in shifts]
        #     self.roll(shift=shifts, axis=roll_axes, inplace=True)

        # DASK: nneds to be in cf-python
        # Reset the original array values at locations that are
        # excluded from the assignment by True values in any ancillary
        # masks
        # if ancillary_mask:
        #     indices = tuple(indices)
        #     original_self = original_self[indices]
        #     reset = self[indices]
        #     for mask in ancillary_mask:
        #         reset.where(mask, original_self, inplace=True)
        #
        #     self[indices] = reset

        return

    def __str__(self):
        """Called by the `str` built-in function.

        x.__str__() <==> str(x)

        """
        units = self.get_units(None)
        calendar = self.get_calendar(None)

        isreftime = False
        if units is not None:
            if isinstance(units, str):
                isreftime = "since" in units
            else:
                units = "??"

        try:
            first = self.first_element()
        except Exception:
            raise
            out = ""
            if units and not isreftime:
                out += f" {units}"
            if calendar:
                out += f" {calendar}"

            return out

        size = self.size
        shape = self.shape
        ndim = self.ndim
        open_brackets = "[" * ndim
        close_brackets = "]" * ndim

        mask = [False, False, False]

        if isreftime and first is np.ma.masked:
            first = 0
            mask[0] = True

        if size == 1:
            if isreftime:
                # Convert reference time to date-time
                try:
                    first = type(self)(
                        np.ma.array(first, mask=mask[0]), units, calendar
                    ).datetime_array
                except (ValueError, OverflowError):
                    first = "??"

            out = f"{open_brackets}{first}{close_brackets}"
        else:
            last = self.last_element()
            if isreftime:
                if last is np.ma.masked:
                    last = 0
                    mask[-1] = True

                # Convert reference times to date-times
                try:
                    first, last = type(self)(
                        np.ma.array([first, last], mask=(mask[0], mask[-1])),
                        units,
                        calendar,
                    ).datetime_array
                except (ValueError, OverflowError):
                    first, last = ("??", "??")

            if size > 3:
                out = f"{open_brackets}{first}, ..., {last}{close_brackets}"
            elif shape[-1:] == (3,):
                middle = self.second_element()
                if isreftime:
                    # Convert reference time to date-time
                    if middle is np.ma.masked:
                        middle = 0
                        mask[1] = True

                    try:
                        middle = type(self)(
                            np.ma.array(middle, mask=mask[1]),
                            units,
                            calendar,
                        ).datetime_array
                    except (ValueError, OverflowError):
                        middle = "??"

                out = (
                    f"{open_brackets}{first}, {middle}, {last}{close_brackets}"
                )
            elif size == 3:
                out = f"{open_brackets}{first}, ..., {last}{close_brackets}"
            else:
                out = f"{open_brackets}{first}, {last}{close_brackets}"

        if isreftime:
            if calendar:
                out += f" {calendar}"
        elif units:
            out += f" {units}"

        return out

    def __eq__(self, other):
        """The rich comparison operator ``==``

        x.__eq__(y) <==> x==y

        .. versionadded:: (cfdm) NEXTVERSION

        """
        return self._binary_operation(other, "__eq__")

    def __ne__(self, other):
        """The rich comparison operator ``!=``

        x.__ne__(y) <==> x!=y

        .. versionadded:: (cfdm) NEXTVERSION

        """
        return self._binary_operation(other, "__ne__")

    def __ge__(self, other):
        """The rich comparison operator ``>=``

        x.__ge__(y) <==> x>=y

        .. versionadded:: (cfdm) NEXTVERSION

        """
        return self._binary_operation(other, "__ge__")

    def __gt__(self, other):
        """The rich comparison operator ``>``

        x.__gt__(y) <==> x>y

        .. versionadded:: (cfdm) NEXTVERSION

        """
        return self._binary_operation(other, "__gt__")

    def __le__(self, other):
        """The rich comparison operator ``<=``

        x.__le__(y) <==> x<=y

        .. versionadded:: (cfdm) NEXTVERSION

        """
        return self._binary_operation(other, "__le__")

    def __lt__(self, other):
        """The rich comparison operator ``<``

        x.__lt__(y) <==> x<y

        .. versionadded:: (cfdm) NEXTVERSION

        """
        return self._binary_operation(other, "__lt__")

    def __and__(self, other):
        """The binary bitwise operation ``&``

        x.__and__(y) <==> x&y

        .. versionadded:: (cfdm) NEXTVERSION

        """
        return self._binary_operation(other, "__and__")

    def __iand__(self, other):
        """The augmented bitwise assignment ``&=``

        x.__iand__(y) <==> x&=y

        .. versionadded:: (cfdm) NEXTVERSION

        """
        return self._binary_operation(other, "__iand__")

    def __rand__(self, other):
        """The binary bitwise operation ``&`` with reflected operands.

        x.__rand__(y) <==> y&x

        .. versionadded:: (cfdm) NEXTVERSION

        """
        return self._binary_operation(other, "__rand__")

    def __or__(self, other):
        """The binary bitwise operation ``|``

        x.__or__(y) <==> x|y

        .. versionadded:: (cfdm) NEXTVERSION

        """
        return self._binary_operation(other, "__or__")

    def __ior__(self, other):
        """The augmented bitwise assignment ``|=``

        x.__ior__(y) <==> x|=y

        .. versionadded:: (cfdm) NEXTVERSION

        """
        return self._binary_operation(other, "__ior__")

    def __ror__(self, other):
        """The binary bitwise operation ``|`` with reflected operands.

        x.__ror__(y) <==> y|x

        .. versionadded:: (cfdm) NEXTVERSION

        """
        return self._binary_operation(other, "__ror__")

    def __xor__(self, other):
        """The binary bitwise operation ``^``

        x.__xor__(y) <==> x^y

        .. versionadded:: (cfdm) NEXTVERSION

        """
        return self._binary_operation(other, "__xor__")

    def __ixor__(self, other):
        """The augmented bitwise assignment ``^=``

        x.__ixor__(y) <==> x^=y

        .. versionadded:: (cfdm) NEXTVERSION

        """
        return self._binary_operation(other, "__ixor__")

    def __rxor__(self, other):
        """The binary bitwise operation ``^`` with reflected operands.

        x.__rxor__(y) <==> y^x

        """
        return self._binary_operation(other, "__rxor__")

    def __lshift__(self, y):
        """The binary bitwise operation ``<<``

        x.__lshift__(y) <==> x<<y

        .. versionadded:: (cfdm) NEXTVERSION

        """
        return self._binary_operation(y, "__lshift__")

    def __ilshift__(self, y):
        """The augmented bitwise assignment ``<<=``

        x.__ilshift__(y) <==> x<<=y

        """
        return self._binary_operation(y, "__ilshift__")

    def __rlshift__(self, y):
        """The binary bitwise operation ``<<`` with reflected operands.

        x.__rlshift__(y) <==> y<<x

        .. versionadded:: (cfdm) NEXTVERSION

        """
        return self._binary_operation(y, "__rlshift__")

    def __rshift__(self, y):
        """The binary bitwise operation ``>>``

        x.__lshift__(y) <==> x>>y

        """
        return self._binary_operation(y, "__rshift__")

    def __irshift__(self, y):
        """The augmented bitwise assignment ``>>=``

        x.__irshift__(y) <==> x>>=y

        .. versionadded:: (cfdm) NEXTVERSION

        """
        return self._binary_operation(y, "__irshift__")

    def __rrshift__(self, y):
        """The binary bitwise operation ``>>`` with reflected operands.

        x.__rrshift__(y) <==> y>>x

        .. versionadded:: (cfdm) NEXTVERSION

        """
        return self._binary_operation(y, "__rrshift__")

    def __abs__(self):
        """The unary arithmetic operation ``abs``

        x.__abs__() <==> abs(x)

        .. versionadded:: (cfdm) NEXTVERSION

        """
        return self._unary_operation("__abs__")

    def __neg__(self):
        """The unary arithmetic operation ``-``

        x.__neg__() <==> -x

        .. versionadded:: (cfdm) NEXTVERSION

        """
        return self._unary_operation("__neg__")

    def __invert__(self):
        """The unary bitwise operation ``~``

        x.__invert__() <==> ~x

        .. versionadded:: (cfdm) NEXTVERSION

        """
        return self._unary_operation("__invert__")

    def __pos__(self):
        """The unary arithmetic operation ``+``

        x.__pos__() <==> +x

        .. versionadded:: (cfdm) NEXTVERSION

        """
        return self._unary_operation("__pos__")

    def __array__(self, *dtype):
        """The numpy array interface.

        .. versionadded:: (cfdm) 1.7.0

        :Parameters:

            dtype: optional
                Typecode or data-type to which the array is cast.

        :Returns:

            `numpy.ndarray`
                An independent numpy array of the data.

        **Examples**


        >>> d = {{package}}.{{class}}([1, 2, 3])
        >>> a = numpy.array(d)
        >>> print(type(a))
        <class 'numpy.ndarray'>
        >>> a[0] = -99
        >>> d
        <{{repr}}{{class}}(3): [1, 2, 3]>
        >>> b = numpy.array(d, float)
        >>> print(b)
        [1. 2. 3.]

        """
        array = self.array
        if not dtype:
            return array
        else:
            return array.astype(dtype[0], copy=False)

    @property
    def __asanyarray__(self):
        """Whether the chunks need conversion to a `numpy` array.

        .. versionadded:: (cfdm) NEXTVERSION

        :Returns:

            `bool`
                If True then at compute time add a final operation
                (not in-place) to the Dask graph that converts a
                chunk's array object to a `numpy` array if the array
                object has an `__asanyarray__` attribute that is
                `True`, or else does nothing. If False then do not add
                this operation.

        """
        return self._get_component("__asanyarray__", True)

    @property
    def __keepdims_indexing__(self):
        """Flag to indicate if axes indexed with integers are kept.

        If set to True (the default) then providing a single integer
        as a single-axis index does *not* reduce the number of array
        dimensions by 1. This behaviour is different to `numpy`.

        If set to False then providing a single integer as a
        single-axis index reduces the number of array dimensions by
        1. This behaviour is the same as `numpy`.

        .. versionadded:: (cfdm) NEXTVERSION

        .. seealso:: `__orthogonal_indexing__`, `__getitem__`,
                     `__setitem__`

        **Examples**

        >>> d = {{package}}.{{class}}([[1, 2, 3], [4, 5, 6]])
        >>> d.__keepdims_indexing__
        True
        >>> e = d[0]
        >>> e.shape
        (1, 3)
        >>> print(e.array)
        [[1 2 3]]

        >>> d.__keepdims_indexing__
        True
        >>> e = d[:, 1]
        >>> e.shape
        (2, 1)
        >>> print(e.array)
        [[2]
         [5]]

        >>> d.__keepdims_indexing__
        True
        >>> e = d[0, 1]
        >>> e.shape
        (1, 1)
        >>> print(e.array)
        [[2]]

        >>> d.__keepdims_indexing__ = False
        >>> e = d[0]
        >>> e.shape
        (3,)
        >>> print(e.array)
        [1 2 3]

        >>> d.__keepdims_indexing__
        False
        >>> e = d[:, 1]
        >>> e.shape
        (2,)
        >>> print(e.array)
        [2 5]

        >>> d.__keepdims_indexing__
        False
        >>> e = d[0, 1]
        >>> e.shape
        ()
        >>> print(e.array)
        2

        """
        return self._get_component("__keepdims_indexing__", True)

    @__keepdims_indexing__.setter
    def __keepdims_indexing__(self, value):
        self._set_component("__keepdims_indexing__", bool(value), copy=False)

    @property
    def __orthogonal_indexing__(self):
        """Flag to indicate that orthogonal indexing is supported.

        Always True, indicating that 'orthogonal indexing' is
        applied. This means that when indices are 1-d arrays or lists
        then they subspace along each dimension independently. This
        behaviour is similar to Fortran, but different to `numpy`.

        .. versionadded:: (cfdm) NEXTVERSION

        .. seealso:: `__keepdims_indexing__`, `__getitem__`,
                     `__setitem__`,
                     `netCDF4.Variable.__orthogonal_indexing__`

        **Examples**

        >>> d = {{package}}.{{class}}([[1, 2, 3],
        ...              [4, 5, 6]])
        >>> e = d[[0], [0, 2]]
        >>> e.shape
        (1, 2)
        >>> print(e.array)
        [[1 3]]
        >>> e = d[[0, 1], [0, 2]]
        >>> e.shape
        (2, 2)
        >>> print(e.array)
        [[1 3]
         [4 6]]

        """
        return True

    @property
    def _Units(self):
        """Storage for the units in a `{{package}}.Units` object.

        .. versionadded:: (cfdm) NEXTVERSION

        .. seealso:: `Units`

        """
        return self._get_component("Units")

    @_Units.setter
    def _Units(self, value):
        self._set_component("Units", value, copy=False)

    @_Units.deleter
    def _Units(self):
        self._set_component("Units", self._Units_class(None), copy=False)

    @property
    def _axes(self):
        """Storage for the axis identifiers.

        Contains a `tuple` of identifiers, one for each array axis.

        .. versionadded:: (cfdm) NEXTVERSION

        """
        # CF-PYTHON: Override
        return self._get_component("axes")

    @_axes.setter
    def _axes(self, value):
        # CF-PYTHON: Override
        self._set_component("axes", tuple(value), copy=False)

    def _binary_operation(self, other, method):
        """Implement binary arithmetic and comparison operations.

        It is called by the binary arithmetic and comparison
        methods, such as `__sub__`, `__imul__`, `__rdiv__`, `__lt__`, etc.

        .. seealso:: `_unary_operation`

        :Parameters:

            other:
                The object on the right hand side of the operator.

            method: `str`
                The binary arithmetic or comparison method name (such as
                ``'__imul__'`` or ``'__ge__'``).

        :Returns:

            `Data`
                A new data object, or if the operation was in place, the
                same data object.

        **Examples**

        >>> d = {{package}}.{{class}}([0, 1, 2, 3])
        >>> e = {{package}}.{{class}}([1, 1, 3, 4])

        >>> f = d._binary_operation(e, '__add__')
        >>> print(f.array)
        [1 2 5 7]

        >>> e = d._binary_operation(e, '__lt__')
        >>> print(e.array)
        [ True False  True  True]

        >>> d._binary_operation(2, '__imul__')
        >>> print(d.array)
        [0 2 4 6]

        """
        inplace = method[2] == "i"

        # ------------------------------------------------------------
        # Ensure other is an independent Data object, for example
        # so that combination with cf.Query objects works.
        # ------------------------------------------------------------
        if not isinstance(other, self.__class__):
            if other is None:
                # Can't sensibly initialise a Data object from `None`
                other = np.array(None, dtype=object)

            other = type(self)(other)

        # Cast as dask arrays
        dx0 = self.to_dask_array()
        dx1 = other.to_dask_array()

        original_shape = self.shape
        original_ndim = self.ndim

        if inplace:
            # Find non-in-place equivalent operator (remove 'i')
            equiv_method = method[:2] + method[3:]
            # Need to add check in here to ensure that the operation is not
            # trying to cast in a way which is invalid. For example, doing
            # [an int array] ** float value = [a float array] is fine, but
            # doing this in-place would try to chance an int array into a
            # float one, which isn't valid casting. Therefore we need to
            # catch cases where __i<op>__ isn't possible even if __<op>__
            # is due to datatype consistency rules.
            result = getattr(dx0, equiv_method)(dx1)
        else:
            result = getattr(dx0, method)(dx1)

        if result is NotImplemented:
            raise TypeError(
                f"Unsupported operands for {method}: {self!r} and {other!r}"
            )

        # Set axes when other has more dimensions than self
        axes = None
        if not original_ndim:
            axes = other._axes
        else:
            diff = dx1.ndim - original_ndim
            if diff > 0:
                axes = list(self._axes)
                for _ in range(diff):
                    axes.insert(0, new_axis_identifier(tuple(axes)))

        d = self
        if not inplace:
            d = self.copy()

        d._set_dask(result)
        if axes is not None:
            d._axes = axes

        # Update the HDF5 chunking strategy
        if (
            isinstance(self.nc_hdf5_chunksizes(), tuple)
            and d.shape != original_shape
        ):
            d.nc_clear_hdf5_chunksizes()

        return d

    def _clear_after_dask_update(self, clear=None):
        """Remove components invalidated by updating the `dask` array.

        Removes or modifies components that can't be guaranteed to be
        consistent with an updated `dask` array. See the *clear*
        parameter for details.

        .. versionadded:: (cfdm) NEXTVERSION

        .. seealso:: `_del_Array`, `_del_cached_elements`,
                     `nc_del_aggregation_write_status`, `_set_dask`

        :Parameters:

            clear: `int` or `None`, optional
                Specify which components to remove, determined by
                sequentially combining an integer value of *clear*
                with the relevant class-level constants (such as
                ``{{class}}._ARRAY``), using the bitwise AND (&)
                operator. If ``clear & <class-level constant>`` is
                True then the corresponding component is cleared. The
                default value of `None` is equivalent to *clear* being
                set to ``{{class}}._ALL``.

                The bitwise OR (^) operator can be used to retain a
                component (or components) but remove all others. For
                instance, if *clear* is ``{{class}}._ALL ^
                {{class}}._CACHE`` then all components except the
                cached array values will be removed.

        :Returns:

            `None`

        """
        if clear is None:
            # Clear all components
            clear = self._ALL

        if not clear:
            return

        if clear & self._ARRAY:
            # Delete a source array
            self._del_Array(None)

        if clear & self._CACHE:
            # Delete cached element values
            self._del_cached_elements()

        if clear & self._CFA:
            # Set the aggregation write status to False
            self.nc_del_aggregation_write_status()

    @classmethod
    def _concatenate_conform_units(cls, data1, units0, relaxed_units, copy):
        """Check and conform the units of data prior to concatenation.

        This is a helper function for `concatenate` that may be easily
        overridden in sublcasses, to allow for customisation of the
        concatenation process.

        .. versionadded:: (cfdm) NEXTVERSION

        .. seealso:: `concatenate`

        :Parameters:

            data1: `{{class}}`
                Data with units.

            units0: `Units`
                The units to conform *data1* to.

            {{relaxed_units: `bool`, optional}}

            copy: `bool`
                If False then modify *data1* in-place. Otherwise a
                copy of it is modified.

        :Returns:

            `{{class}}`
                Returns *data1*, possibly modified so that it conforms
                to *units0*. If *copy* is False and *data1* is
                modified, then it is done so in-place.

        """
        # Check and conform, if necessary, the units of all inputs
        units1 = data1.Units
        if (
            relaxed_units
            and not units0.isvalid
            and not units1.isvalid
            and units0.__dict__ == units1.__dict__
        ):
            # Allow identical invalid units to be equal
            pass
        elif not units0.equals(units1):
            raise ValueError(
                "Can't concatenate: All the input arrays must have "
                f"equal units. Got {units0!r} and {units1!r}"
            )

        return data1

    @classmethod
    def _concatenate_post_process(
        cls, concatenated_data, axis, conformed_data
    ):
        """Post-process concatenated data.

        This is a helper function for `concatenate` that may be easily
        overridden in sublcasses, to allow for customisation of the
        concatenation process.

        .. versionadded:: (cfdm) NEXTVERSION

        .. seealso:: `concatenate`

        :Parameters:

            concatenated_data: `{{class}}`
                The concatenated data array.

            axis: `int`
                The axis of concatenation.

            conformed_data: sequence of `{{class}}`
                The ordered sequence of data arrays that were
                concatenated.

        :Returns:

            `{{class}}`
                Returns *concatenated_data*, possibly modified
                in-place.

        """
        return concatenated_data

    def _del_cached_elements(self):
        """Delete any cached element values.

        Updates *data* in-place to remove the cached element values.

        .. versionadded:: (cfdm) NEXTVERSION

        .. seealso:: `_get_cached_elements`, `_set_cached_elements`

        :Returns:

            `None`

        """
        self._del_component("cached_elements", None)

    def _del_dask(self, default=ValueError(), clear=None):
        """Remove the dask array.

        .. versionadded:: (cfdm) NEXTVERSION

        .. seealso:: `to_dask_array`, `_clear_after_dask_update`,
                     `_set_dask`

        :Parameters:

            default: optional
                Return the value of the *default* parameter if the
                dask array axes has not been set. If set to an
                `Exception` instance then it will be raised instead.

            clear: `int` or None`, optional
                Specify which components should be removed. The
                default value of `None` is equivalent to *clear* being
                set to ``{{class}}._ALL``, which results in all
                components being removed. See
                `_clear_after_dask_update` for details. If there is no
                Dask array then no components are removed, regardless
                of the value of *clear*.

        :Returns:

            `dask.array.Array`
                The removed dask array.

        **Examples**

        >>> d = {{package}}.{{class}}([1, 2, 3])
        >>> dx = d._del_dask()
        >>> d._del_dask("No dask array")
        'No dask array'
        >>> d._del_dask()
        Traceback (most recent call last):
            ...
        ValueError: 'Data' has no dask array
        >>> d._del_dask(RuntimeError('No dask array'))
        Traceback (most recent call last):
            ...
        RuntimeError: No dask array

        """
        out = self._del_component("dask", None)
        if out is None:
            return self._default(
                default, f"{self.__class__.__name__!r} has no dask array"
            )

        self._clear_after_dask_update(clear)
        return out

    def _get_cached_elements(self):
        """Return the cache of selected element values.

        .. warning:: Never change the returned dictionary in-place.

        .. versionadded:: (cfdm) NEXTVERSION

        .. seealso:: `_del_cached_elements`, `_set_cached_elements`

        :Returns:

            `dict`
                The cached element values, where the keys are the
                element positions within the dask array and the values
                are the cached values for each position.

        **Examples**

        >>> d._get_cached_elements()
        {}

        >>> d._get_cached_elements()
        {0: 273.15, 1: 274.56, -1: 269.95}

        """
        return self._get_component("cached_elements", {})

    def _is_abstract_Array_subclass(self, array):
        """Whether or not an array is a type of Array.

        :Parameters:

            array:

        :Returns:

            `bool`

        """
        return isinstance(array, Array)

    def _item(self, index):
        """Return an element of the data as a scalar.

        It is assumed, but not checked, that the given index selects
        exactly one element.

        :Parameters:

            index:

        :Returns:

                The selected element of the data.

        **Examples**

        >>> d = {{package}}.{{class}}([[1, 2, 3]], 'km')
        >>> x = d._item((0, -1))
        >>> print(x, type(x))
        3 <class 'int'>
        >>> x = d._item((0, 1))
        >>> print(x, type(x))
        2 <class 'int'>
        >>> d[0, 1] = {{package}}.masked
        >>> d._item((slice(None), slice(1, 2)))
        masked

        """
        array = self[index].array

        if not np.ma.isMA(array):
            return array.item()

        mask = array.mask
        if mask is np.ma.nomask or not mask.item():
            return array.item()

        return np.ma.masked

    def _parse_axes(self, axes):
        """Parses the data axes and returns valid non-duplicate axes.

        :Parameters:

            axes: (sequence of) `int`
                The axes of the data.

                {{axes int examples}}

        :Returns:

            `tuple`

        **Examples**

        >>> d._parse_axes(1)
        (1,)

        >>> e._parse_axes([0, 2])
        (0, 2)

        """
        if axes is None:
            return axes

        ndim = self.ndim

        if isinstance(axes, int):
            axes = (axes,)

        axes2 = []
        for axis in axes:
            if 0 <= axis < ndim:
                axes2.append(axis)
            elif -ndim <= axis < 0:
                axes2.append(axis + ndim)
            else:
                raise ValueError(f"Invalid axis: {axis!r}")

        # Check for duplicate axes
        n = len(axes2)
        if n > len(set(axes2)) >= 1:
            raise ValueError(f"Duplicate axis: {axes2}")

        return tuple(axes2)

    def _set_cached_elements(self, elements):
        """Cache selected element values.

        Updates the `{{class}}` instance in-place to store the given
        element values.

        .. versionadded:: (cfdm) NEXTVERSION

        .. seealso:: `_del_cached_elements`, `_get_cached_elements`

        :Parameters:

            elements: `dict`
               Zero or more element values to be cached, each keyed by
               a unique identifier to allow unambiguous retrieval.
               Existing cached elements not specified by *elements*
               will not be removed.

        :Returns:

            `None`

        **Examples**

        >>> d._set_cached_elements({0: 273.15})

        """
        if not elements:
            return

        cache = self._get_component("cached_elements", None)
        if cache:
            cache = cache.copy()
            cache.update(elements)
        else:
            cache = elements.copy()

        self._set_component("cached_elements", cache, copy=False)

    def _set_CompressedArray(self, array, copy=True):
        """Set the compressed array.

        .. versionadded:: (cfdm) 1.7.11

        .. seealso:: `_set_Array`

        :Parameters:

            array: subclass of `CompressedArray`
                The compressed array to be inserted.

        :Returns:

            `None`

        **Examples**

        >>> d._set_CompressedArray(a)

        """
        self._set_Array(array, copy=copy)

    def _set_dask(self, dx, copy=False, clear=None, asanyarray=False):
        """Set the dask array.

        .. versionadded:: (cfdm) NEXTVERSION

        .. seealso:: `to_dask_array`, `_clear_after_dask_update`,
                     `_del_dask`

        :Parameters:

            dx: `dask.array.Array`
                The array to be inserted.

            copy: `bool`, optional
                If True then copy *array* before setting it. By
                default it is not copied.

            clear: `int` or `None`, optional
                Specify which components should be removed. The
                default value of `None` is equivalent to *clear* being
                set to ``{{class}}._ALL``, which results in all
                components being removed. See
                `_clear_after_dask_update` for details.

            asanyarray: `None` or `bool`, optional
                If `None` then do not update `__asanyarray__`.
                Otherwise set `__asanyarray__` to *asanyarray*.

        :Returns:

            `None`

        """
        if dx is NotImplemented:
            logger.warning(
                "WARNING: NotImplemented has been set in the place of a "
                "dask array."
                "\n\n"
                "This could occur if any sort of exception is raised "
                "by a function that is run on chunks (via, for "
                "instance, da.map_blocks or "
                "dask.array.core.elemwise). Such a function could get "
                "run at definition time in order to ascertain "
                "suitability (such as data type casting, "
                "broadcasting, etc.). Note that the exception may be "
                "difficult to diagnose, as dask will have silently "
                "trapped it and returned NotImplemented (seeprint , for "
                "instance, dask.array.core.elemwise). Print "
                "statements in a local copy of dask are possibly the "
                "way to go if the cause of the error is not obvious."
            )

        if copy:
            dx = dx.copy()

        self._set_component("dask", dx, copy=False)
        if asanyarray is not None:
            self._set_component("__asanyarray__", bool(asanyarray), copy=False)

        self._clear_after_dask_update(clear)

    @classmethod
    def _set_subspace(cls, array, indices, value, orthogonal_indexing=True):
        """Assign to a subspace of an array.

        :Parameters:

            array: array_like
                The array to be assigned to. Must support
                `numpy`-style indexing. The array is changed in-place.

            indices: sequence
                The indices to be applied.

            value: array_like
                The value being assigned. Must support fancy indexing.

            orthogonal_indexing: `bool`, optional
                If True then apply 'orthogonal indexing', for which
                indices that are 1-d arrays or lists subspace along
                each dimension independently. This behaviour is
                similar to Fortran but different to, for instance,
                `numpy` or `dask`.

        :Returns:

            `None`

        **Examples**

        Note that ``a`` is redefined for each example, as it is
        changed in-place.

        >>> a = np.arange(40).reshape(5, 8)
        >>> {{package}}.{{class}}._set_subspace(a, [[1, 4 ,3], [7, 6, 1]],
        ...                    np.array([[-1, -2, -3]]))
        >>> print(a)
        [[ 0  1  2  3  4  5  6  7]
         [ 8 -3 10 11 12 13 -2 -1]
         [16 17 18 19 20 21 22 23]
         [24 -3 26 27 28 29 -2 -1]
         [32 -3 34 35 36 37 -2 -1]]

        >>> a = np.arange(40).reshape(5, 8)
        >>> {{package}}.{{class}}._set_subspace(a, [[1, 4 ,3], [7, 6, 1]],
        ...                    np.array([[-1, -2, -3]]),
        ...                    orthogonal_indexing=False)
        >>> print(a)
        [[ 0  1  2  3  4  5  6  7]
         [ 8  9 10 11 12 13 14 -1]
         [16 17 18 19 20 21 22 23]
         [24 -3 26 27 28 29 30 31]
         [32 33 34 35 36 37 -2 39]]

        >>> a = np.arange(40).reshape(5, 8)
        >>> value = np.linspace(-1, -9, 9).reshape(3, 3)
        >>> print(value)
        [[-1. -2. -3.]
         [-4. -5. -6.]
         [-7. -8. -9.]]
        >>> {{package}}.{{class}}._set_subspace(a, [[4, 4 ,1], [7, 6, 1]], value)
        >>> print(a)
        [[ 0  1  2  3  4  5  6  7]
         [ 8 -9 10 11 12 13 -8 -7]
         [16 17 18 19 20 21 22 23]
         [24 25 26 27 28 29 30 31]
         [32 -6 34 35 36 37 -5 -4]]

        """
        if not orthogonal_indexing:
            # --------------------------------------------------------
            # Apply non-orthogonal indexing
            # --------------------------------------------------------
            array[tuple(indices)] = value
            return

        # ------------------------------------------------------------
        # Still here? Then apply orthogonal indexing
        # ------------------------------------------------------------
        axes_with_list_indices = [
            i
            for i, x in enumerate(indices)
            if isinstance(x, list) or getattr(x, "shape", False)
        ]

        if len(axes_with_list_indices) < 2:
            # At most one axis has a list-of-integers index so we can
            # do a normal assignment
            array[tuple(indices)] = value
        else:
            # At least two axes have list-of-integers indices so we
            # can't do a normal assignment.
            #
            # The brute-force approach would be to do a separate
            # assignment to each set of elements of 'array' that are
            # defined by every possible combination of the integers
            # defined by the two index lists.
            #
            # For example, if the input 'indices' are ([1, 2, 4, 5],
            # slice(0:10), [8, 9]) then the brute-force approach would
            # be to do 4*2=8 separate assignments of 10 elements each.
            #
            # This can be reduced by a factor of ~2 per axis that has
            # list indices if we convert it to a sequence of "size 2"
            # slices (with a "size 1" slice at the end if there are an
            # odd number of list elements).
            #
            # In the above example, the input list index [1, 2, 4, 5]
            # can be mapped to two slices: slice(1,3,1), slice(4,6,1);
            # the input list index [8, 9] is mapped to slice(8,10,1)
            # and only 2 separate assignments of 40 elements each are
            # needed.
            indices1 = indices[:]
            for i, (x, size) in enumerate(zip(indices, array.shape)):
                if i in axes_with_list_indices:
                    # This index is a list (or similar) of integers
                    if not isinstance(x, list):
                        x = np.asanyarray(x).tolist()

                    y = []
                    args = [iter(x)] * 2
                    for start, stop in zip_longest(*args):
                        if start < 0:
                            start += size

                        if stop is None:
                            y.append(slice(start, start + 1))
                            break

                        if stop < 0:
                            stop += size

                        step = stop - start
                        if not step:
                            # (*) There is a repeated index in
                            #     positions 2N and 2N+1 (N>=0). Store
                            #     this as a single-element list
                            #     instead of a "size 2" slice, mainly
                            #     as an indicator that a special index
                            #     to 'value' might need to be
                            #     created. See below, where this
                            #     comment is referenced.
                            #
                            #     For example, the input list index
                            #     [1, 4, 4, 4, 6, 2, 7] will be mapped
                            #     to slice(1,5,3), [4], slice(6,1,-4),
                            #     slice(7,8,1)
                            y.append([start])
                        else:
                            if step > 0:
                                stop += 1
                            else:
                                stop -= 1

                            y.append(slice(start, stop, step))

                    indices1[i] = y
                else:
                    indices1[i] = (x,)

            if prod(np.shape(value)) == 1:
                # 'value' is logically scalar => simply assign it to
                # all index combinations.
                for i in product(*indices1):
                    try:
                        array[i] = value
                    except NotImplementedError:
                        # Assume that this error was raised because
                        # 'i' contains multiple size 1 lists, which
                        # are not implemented by Dask => Replace the
                        # size 1 lists with integers.
                        i = [
                            x[0] if isinstance(x, list) and len(x) == 1 else x
                            for x in i
                        ]
                        array[tuple(i)] = value

            else:
                # 'value' has two or more elements => for each index
                # combination for 'array' assign the corresponding
                # part of 'value'.
                indices2 = []
                ndim_difference = array.ndim - value.ndim
                for i2, size in enumerate(value.shape):
                    i1 = i2 + ndim_difference
                    if i1 not in axes_with_list_indices:
                        # The input 'indices[i1]' is a slice
                        indices2.append((slice(None),))
                        continue

                    index1 = indices1[i1]
                    if size == 1:
                        indices2.append((slice(None),) * len(index1))
                    else:
                        y = []
                        start = 0
                        for index in index1:
                            stop = start + 2
                            if isinstance(index, list):
                                # Two consecutive elements of 'value'
                                # are assigned to the same integer
                                # index of 'array'.
                                #
                                # See the (*) comment above.
                                start += 1

                            y.append(slice(start, stop))
                            start = stop

                        indices2.append(y)

                for i, j in zip(product(*indices1), product(*indices2)):
                    try:
                        array[i] = value[j]
                    except NotImplementedError:
                        # Assume that this error was raised because
                        # 'i' contains multiple size 1 lists, which
                        # are not implemented by Dask => Replace the
                        # size 1 lists with integers.
                        i = [
                            x[0] if isinstance(x, list) and len(x) == 1 else x
                            for x in i
                        ]
                        array[tuple(i)] = value[j]

    def _unary_operation(self, operation):
        """Implement unary arithmetic operations.

        It is called by the unary arithmetic methods, such as
        __abs__().

        .. seealso:: `_binary_operation`

        :Parameters:

            operation: `str`
                The unary arithmetic method name (such as "__invert__").

        :Returns:

            `{{class}}`
                A new Data array.

        **Examples**

        >>> d = {{package}}.{{class}}([[1, 2, -3, -4, -5]])

        >>> e = d._unary_operation('__abs__')
        >>> print(e.array)
        [[1 2 3 4 5]]

        >>> e = d.__abs__()
        >>> print(e.array)
        [[1 2 3 4 5]]

        >>> e = abs(d)
        >>> print(e.array)
        [[1 2 3 4 5]]

        """
        out = self.copy(array=False)

        dx = self.to_dask_array()
        dx = getattr(operator, operation)(dx)

        out._set_dask(dx)

        return out

    @property
    def array(self):
        """A numpy array copy of the data.

        In-place changes to the returned numpy array do not affect the
        underlying dask array.

        The returned numpy array has the same mask hardness and fill
        values as the data.

        Compare with `compute`.

        **Performance**

        `array` causes all delayed operations to be computed. The
        returned `numpy` array is a deep copy of that returned by
        created `compute`.

        .. seealso:: `datetime_array`, `compute`, `persist`

        **Examples**

        >>> d = {{package}}.{{class}}([1, 2, 3.0], 'km')
        >>> a = d.array
        >>> isinstance(a, numpy.ndarray)
        True
        >>> print(a)
        [ 1.  2.  3.]
        >>> d[0] = -99
        >>> print(a[0])
        1.0
        >>> a[0] = 88
        >>> print(d[0])
        -99.0 km

        >>> d = {{package}}.{{class}}('2000-12-1', units='days since 1999-12-1')
        >>> print(d.array)
        366
        >>> print(d.datetime_array)
        2000-12-01 00:00:00

        """
        a = self.compute().copy()
        if issparse(a):
            a = a.toarray()
        elif not isinstance(a, np.ndarray):
            a = np.asanyarray(a)

        size = a.size
        if not size:
            return a

        # Set cached elements
        items = [0, -1]
        if a.ndim == 2 and a.shape[-1] == 2:
            items.extend((1, -2))
        elif size == 3:
            items.append(1)

        self._set_cached_elements({i: a.item(i) for i in items})

        return a

    @property
    def chunks(self):
        """The `dask` chunk sizes for each dimension.

        .. versionadded:: (cfdm) NEXTVERSION

        .. seealso:: `npartitions`, `numblocks`, `rechunk`

        **Examples**

        >>> d = {{package}}.{{class}}.empty((6, 5), chunks=(2, 4))
        >>> d.chunks
        ((2, 2, 2), (4, 1))
        >>> d.numblocks
        (3, 2)
        >>> d.npartitions
        6

        """
        # The dask graph is never going to be computed, so we can set
        # 'asanyarray=False'.
        return self.to_dask_array(asanyarray=False).chunks

    @property
    def chunksize(self):
        """The largest `dask` chunk size for each dimension.

        .. versionadded:: (cfdm) NEXTVERSION

        .. seealso:: `chunks`, `npartitions`, `numblocks`, `rechunk`

        **Examples**

        >>> d = {{package}}.{{class}}.empty((6, 5), chunks=(2, 4))
         >>> d.chunks
        ((2, 2, 2), (4, 1))
        >>> d.chunksize
        (2, 4)
        >>> d.numblocks
        (3, 2)
        >>> d.npartitions
        6

        """
        # The dask graph is never going to be computed, so we can set
        # 'asanyarray=False'.
        return self.to_dask_array(asanyarray=False).chunksize

    @property
    def compressed_array(self):
        """Returns an independent numpy array of the compressed data.

        .. versionadded:: (cfdm) 1.7.0

        .. seealso:: `get_compressed_axes`, `get_compressed_dimension`,
                     `get_compression_type`

        :Returns:

            `numpy.ndarray`
                An independent numpy array of the compressed data.

        **Examples**

        >>> a = d.compressed_array

        """
        ca = self._get_Array(None)
        if ca is None or not ca.get_compression_type():
            raise ValueError("not compressed: can't get compressed array")

        return ca.compressed_array

    @property
    def dask_compressed_array(self):
        """Returns a dask array of the compressed data.

        .. versionadded:: (cfdm) NEXTVERSION

        :Returns:

            `dask.array.Array`
                The compressed data.

        **Examples**

        >>> a = d.dask_compressed_array

        """
        ca = self.source(None)

        if ca is None or not ca.get_compression_type():
            raise ValueError("not compressed: can't get compressed dask array")

        return ca.to_dask_array()

    @property
    def data(self):
        """The data as an object identity.

        **Examples**

        >>> d = {{package}}.{{class}}([1, 2], 'm')
        >>> d.data is d
        True

        """
        return self

    @property
    def datetime_array(self):
        """An independent numpy array of date-time objects.

        Only applicable to data arrays with reference time units.

        If the calendar has not been set then the CF default calendar will
        be used and the units will be updated accordingly.

        The data-type of the data array is unchanged.

        .. seealso:: `array`, `compute`, `persist`

        **Performance**

        `datetime_array` causes all delayed operations to be computed.

        **Examples**

        """
        units = self.Units

        if not units.isreftime:
            raise ValueError(
                f"Can't create date-time array from units {self._Units!r}"
            )

        calendar = getattr(units, "calendar", None)
        if calendar == "none":
            raise ValueError(
                f"Can't create date-time array from units {self._Units!r} "
                "because calendar is 'none'"
            )

        units1, reftime = units.units.split(" since ")

        # Convert months and years to days, because cftime won't work
        # otherwise.
        #
        # UDUNITS defines a year to be the interval between two
        # successive passages of the sun through vernal equinox, and a
        # month to be exactly 1/12 of that interval.
        year_length = 365.242198781

        dx = self.to_dask_array()
        if units1 in ("month", "months"):
            dx = dx * (year_length / 12)
            units = self._Units_class(f"days since {reftime}", calendar)
        elif units1 in ("year", "years", "yr"):
            dx = dx * year_length
            units = self._Units_class(f"days since {reftime}", calendar)

        dx = convert_to_datetime(dx, units)

        a = dx.compute()

        if np.ma.isMA(a):
            if self.hardmask:
                a.harden_mask()
            else:
                a.soften_mask()

            a.set_fill_value(self.get_fill_value(None))

        return a

    @property
    def dtype(self):
        """The `numpy` data-type of the data.

        Always returned as a `numpy` data-type instance, but may be set
        as any object that converts to a `numpy` data-type.

        **Examples**

        >>> d = {{package}}.{{class}}([1, 2.5, 3.9])
        >>> d.dtype
        dtype('float64')
        >>> print(d.array)
        [1.  2.5 3.9]
        >>> d.dtype = int
        >>> d.dtype
        dtype('int64')
        >>> print(d.array)
        [1 2 3]
        >>> d.dtype = 'float32'
        >>> print(d.array)
        [1. 2. 3.]
        >>> import numpy as np
        >>> d.dtype = np.dtype('int32')
        >>> d.dtype
        dtype('int32')
        >>> print(d.array)
        [1 2 3]

        """
        # This dask graph is never going to be computed, so we can set
        # 'asanyarray=False'.
        dx = self.to_dask_array(asanyarray=False)
        return dx.dtype

    @dtype.setter
    def dtype(self, value):
        # Only change the data type if it's different to that of the
        # dask array
        dx = self.to_dask_array()
        if dx.dtype != value:
            dx = dx.astype(value)
            self._set_dask(dx)

    @property
    def fill_value(self):
        """The data array missing data value.

        If set to `None` then the default `numpy` fill value
        appropriate to the data array's data-type will be used.

        Deleting this attribute is equivalent to setting it to `None`,
        so this attribute is guaranteed to always exist.

        .. versionadded:: (cfdm) NEXTVERSION

        **Examples**

        >>> d.fill_value = 9999.0
        >>> d.fill_value
        9999.0
        >>> del d.fill_value
        >>> d.fill_value
        None

        """
        return self.get_fill_value(None)

    @fill_value.setter
    def fill_value(self, value):
        self.set_fill_value(value)

    @fill_value.deleter
    def fill_value(self):
        self.del_fill_value(None)

    @property
    def hardmask(self):
        """Hardness of the mask.

        If the `hardmask` attribute is `True`, i.e. there is a hard
        mask, then unmasking an entry will silently not occur. This is
        the default, and prevents overwriting the mask.

        If the `hardmask` attribute is `False`, i.e. there is a soft
        mask, then masked entries may be overwritten with non-missing
        values.

        .. note:: Setting the `hardmask` attribute does not
                  immediately change the mask hardness, rather its
                  value indicates to other methods (such as `where`,
                  `transpose`, etc.) whether or not the mask needs
                  hardening or softening prior to an operation being
                  defined, and those methods will reset the mask
                  hardness if required.

                  By contrast, the `harden_mask` and `soften_mask`
                  methods immediately reset the mask hardness of the
                  underlying `dask` array, and also set the value of
                  the `hardmask` attribute.

        .. versionadded:: (cfdm) NEXTVERSION

        .. seealso:: `harden_mask`, `soften_mask`, `to_dask_array`,
                     `__setitem__`

        **Examples**

        >>> d = {{package}}.{{class}}([1, 2, 3])
        >>> d.hardmask
        True
        >>> d[0] = {{package}}.masked
        >>> print(d.array)
        [-- 2 3]
        >>> d[...] = 999
        >>> print(d.array)
        [-- 999 999]
        >>> d.hardmask = False
        >>> d.hardmask
        False
        >>> d[...] = -1
        >>> print(d.array)
        [-1 -1 -1]

        """
        return self._get_component("hardmask", self._DEFAULT_HARDMASK)

    @hardmask.setter
    def hardmask(self, value):
        self._set_component("hardmask", bool(value), copy=False)

    @property
    def mask(self):
        """The Boolean missing data mask of the data array.

        The Boolean mask has True where the data array has missing data
        and False otherwise.

        .. seealso:: `masked_values`, `masked_where`

        :Returns:

            `{{class}}`

        **Examples**

        >>> d.shape
        (12, 73, 96)
        >>> m = d.mask
        >>> m.dtype
        dtype('bool')
        >>> m.shape
        (12, 73, 96)

        """
        mask_data_obj = self.copy(array=False)

        dx = self.to_dask_array()
        mask = da.ma.getmaskarray(dx)

        mask_data_obj._set_dask(mask)
        mask_data_obj._Units = self._Units_class(None)
        mask_data_obj.hardmask = self._DEFAULT_HARDMASK

        return mask_data_obj

    @property
    def nbytes(self):
        """Total number of bytes consumed by the elements of the array.

        Does not include bytes consumed by the array mask

        **Performance**

        If the number of bytes is unknown then it is calculated
        immediately by executing all delayed operations.

        **Examples**

        >>> d = {{package}}.{{class}}([[1, 1.5, 2]])
        >>> d.dtype
        dtype('float64')
        >>> d.size, d.dtype.itemsize
        (3, 8)
        >>> d.nbytes
        24
        >>> d[0] = {{package}}.masked
        >>> print(d.array)
        [[-- 1.5 2.0]]
        >>> d.nbytes
        24

        """
        # The dask graph is never going to be computed, so we can set
        # 'asanyarray=False'.
        dx = self.to_dask_array(asanyarray=False)
        if math.isnan(dx.size):
            logger.debug("Computing data nbytes: Performance may be degraded")
            dx.compute_chunk_sizes()

        return dx.nbytes

    @property
    def ndim(self):
        """Number of dimensions in the data array.

        **Examples**

        >>> d = {{package}}.{{class}}([[1, 2, 3], [4, 5, 6]])
        >>> d.ndim
        2

        >>> d = {{package}}.{{class}}([[1, 2, 3]])
        >>> d.ndim
        2

        >>> d = {{package}}.{{class}}([[3]])
        >>> d.ndim
        2

        >>> d = {{package}}.{{class}}([3])
        >>> d.ndim
        12

        >>> d = {{package}}.{{class}}(3)
        >>> d.ndim
        0

        """
        # The dask graph is never going to be computed, so we can set
        # 'asanyarray=False'.
        dx = self.to_dask_array(asanyarray=False)
        return dx.ndim

    @property
    def npartitions(self):
        """The total number of chunks.

        .. versionadded:: (cfdm) NEXTVERSION

        .. seealso:: `chunks`, `chunksize`, `numblocks`, `rechunk`

        **Examples**

        >>> d = {{package}}.{{class}}.empty((6, 5), chunks=(2, 4))
        >>> d.chunks
        ((2, 2, 2), (4, 1))
        >>> d.chunksize
        (2, 4)
        >>> d.numblocks
        (3, 2)
        >>> d.npartitions
        6

        """
        # The dask graph is never going to be computed, so we can set
        # 'asanyarray=False'.
        dx = self.to_dask_array(asanyarray=False)
        return dx.npartitions

    @property
    def numblocks(self):
        """The number of chunks along each dimension.

        .. versionadded:: (cfdm) NEXTVERSION

        .. seealso:: `chunks`, `chunksize`, `npartitions`, `rechunk`

        **Examples**

        >>> d = {{package}}.{{class}}.empty((6, 5), chunks=(2, 4))
        >>> d.chunks
        ((2, 2, 2), (4, 1))
        >>> d.chunksize
        (2, 4)
        >>> d.numblocks
        (3, 2)
        >>> d.npartitions
        6

        """
        # The dask graph is never going to be computed, so we can set
        # 'asanyarray=False'.
        dx = self.to_dask_array(asanyarray=False)
        return dx.numblocks

    @property
    def shape(self):
        """Tuple of the data array's dimension sizes.

        **Performance**

        If the shape of the data is unknown then it is calculated
        immediately by executing all delayed operations.

        **Examples**

        >>> d = {{package}}.{{class}}([[1, 2, 3], [4, 5, 6]])
        >>> d.shape
        (2, 3)

        >>> d = {{package}}.{{class}}([[1, 2, 3]])
        >>> d.shape
        (1, 3)

        >>> d = {{package}}.{{class}}([[3]])
        >>> d.shape
        (1, 1)

        >>> d = {{package}}.{{class}}(3)
        >>> d.shape
        ()

        """
        # The dask graph is never going to be computed, so we can set
        # 'asanyarray=False'.
        dx = self.to_dask_array(asanyarray=False)
        if math.isnan(dx.size):
            logger.debug("Computing data shape: Performance may be degraded")
            dx.compute_chunk_sizes()

        return dx.shape

    @property
    def size(self):
        """Number of elements in the data array.

        **Performance**

        If the size of the data is unknown then it is calculated
        immediately by executing all delayed operations.

        **Examples**

        >>> d = {{package}}.{{class}}([[1, 2, 3], [4, 5, 6]])
        >>> d.size
        6

        >>> d = {{package}}.{{class}}([[1, 2, 3]])
        >>> d.size
        3

        >>> d = {{package}}.{{class}}([[3]])
        >>> d.size
        1

        >>> d = {{package}}.{{class}}([3])
        >>> d.size
        1

        >>> d = {{package}}.{{class}}(3)
        >>> d.size
        1

        """
        # The dask graph is never going to be computed, so we can set
        # 'asanyarray=False'.
        dx = self.to_dask_array(asanyarray=False)
        size = dx.size
        if math.isnan(size):
            logger.debug("Computing data size: Performance may be degraded")
            dx.compute_chunk_sizes()
            size = dx.size

        return size

    @property
    def sparse_array(self):
        """Return an independent `scipy` sparse array of the data.

        In-place changes to the returned sparse array do not affect
        the underlying dask array.

        An `AttributeError` is raised if a sparse array representation
        is not available.

        **Performance**

        `sparse_array` causes all delayed operations to be
        computed. The returned sparse array is a deep copy of that
        returned by created `compute`.

        .. versionadded:: (cfdm) 1.11.0.0

        .. seealso:: `array`

        :Returns:

                An independent `scipy` sparse array of the data.

        **Examples**

        >>> from scipy.sparse import issparse
        >>> issparse(d.sparse_array)
        True

        """
        array = self.compute()
        if issparse(array):
            return array.copy()

        raise AttributeError(
            f"The array is of type {type(array)}, and a sparse array "
            "representation of the data is not available."
        )

    @property
    def Units(self):
        """The `Units` object containing the units of the data array.

        .. versionadded:: (cfdm) NEXTVERSION

        **Examples**

        >>> d = {{package}}.{{class}}([1, 2, 3], units='m')
        >>> d.Units
        <Units: m>
        >>> d.Units = {{package}}.Units('kilometres')
        >>> d.Units
        <Units: kilometres>
        >>> d.Units = {{package}}.Units('km')
        >>> d.Units
        <Units: km>

        """
        return self._Units

    @Units.setter
    def Units(self, value):
        # CF-PYTHON: Override
        self._Units = value

    @Units.deleter
    def Units(self):
        # CF-PYTHON: Override
        del self._Units

    def all(self, axis=None, keepdims=True, split_every=None):
        """Test whether all data array elements evaluate to True.

        .. versionadded:: (cfdm) NEXTVERSION

        .. seealso:: `any`

        :Parameters:

            axis: (sequence of) `int`, optional
                Axis or axes along which a logical AND reduction is
                performed. The default (`None`) is to perform a
                logical AND over all the dimensions of the input
                array. *axis* may be negative, in which case it counts
                from the last to the first axis.

            {{collapse keepdims: `bool`, optional}}

            {{split_every: `int` or `dict`, optional}}

        :Returns:

            `{{class}}`
                Whether or not all data array elements evaluate to True.

        **Examples**

        >>> d = {{package}}.{{class}}([[1, 2], [3, 4]])
        >>> d.all()
        <{{repr}}Data(1, 1): [[True]]>
        >>> d.all(keepdims=False)
        <{{repr}}Data(1, 1): True>
        >>> d.all(axis=0)
        <{{repr}}Data(1, 2): [[True, True]]>
        >>> d.all(axis=1)
        <{{repr}}Data(2, 1): [[True, True]]>
        >>> d.all(axis=())
        <{{repr}}Data(2, 2): [[True, ..., True]]>

        >>> d[0] = cf.masked
        >>> d[1, 0] = 0
        >>> print(d.array)
        [[-- --]
         [0 4]]
        >>> d.all(axis=0)
        <{{repr}}Data(1, 2): [[False, True]]>
        >>> d.all(axis=1)
        <{{repr}}Data(2, 1): [[--, False]]>

        >>> d[...] = cf.masked
        >>> d.all()
        <{{repr}}Data(1, 1): [[--]]>
        >>> bool(d.all())
        True
        >>> bool(d.all(keepdims=False))
        False

        """
        d = self.copy(array=False)
        dx = self.to_dask_array()
        dx = da.all(dx, axis=axis, keepdims=keepdims, split_every=split_every)
        d._set_dask(dx)
        d.hardmask = self._DEFAULT_HARDMASK
        d._Units = self._Units_class(None)
        return d

    def add_file_directory(self, directory):
        """Add a new file directory in-place.

        Another version of every file referenced by the data is
        provided in the given directory.

        .. versionadded:: (cfdm) NEXTVERSION

        .. seealso:: `del_file_directory`, `file_directories`,
                     `replace_file_directory`

        :Parameters:

            directory: `str`
                The new directory.

        :Returns:

            `str`
                The new directory as an absolute path.

        **Examples**

        >>> d.get_filenames()
        {'/data/file1.nc', '/home/file2.nc'}
        >>> d.add_file_directory('/new/')
        '/new'
        >>> d.get_filenames()
        {'/data/file1.nc', '/new/file1.nc', '/home/file2.nc', '/new/file2.nc'}

        """
        directory = dirname(directory)

        updated = False

        # The Dask graph is never going to be computed, so we can set
        # 'asanyarray=False'.
        dsk = self.todict(asanyarray=False)
        for key, a in dsk.items():
            try:
                dsk[key] = a.add_file_directory(directory)
            except AttributeError:
                # This Dask chunk doesn't contain a file array
                continue

            # This Dask chunk contains a file array, and the Dask
            # graph has been updated.
            updated = True

        if updated:
            dx = self.to_dask_array(asanyarray=False)
            dx = da.Array(dsk, dx.name, dx.chunks, dx.dtype, dx._meta)
            self._set_dask(dx, clear=self._NONE, asanyarray=None)

        return directory

    def any(self, axis=None, keepdims=True, split_every=None):
        """Test whether any data array elements evaluate to True.

        .. seealso:: `all`

        :Parameters:

            axis: (sequence of) `int`, optional
                Axis or axes along which a logical OR reduction is
                performed. The default (`None`) is to perform a
                logical OR over all the dimensions of the input
                array. *axis* may be negative, in which case it counts
                from the last to the first axis.

            {{collapse keepdims: `bool`, optional}}

            {{split_every: `int` or `dict`, optional}}

        :Returns:

            `{{class}}`
                Whether or any data array elements evaluate to True.

        **Examples**

        >>> d = {{package}}.{{class}}([[0, 2], [0, 4]])
        >>> d.any()
        <{{repr}}{{class}}(1, 1): [[True]]>
        >>> d.any(keepdims=False)
        <{{repr}}{{class}}(1, 1): True>
        >>> d.any(axis=0)
        <{{repr}}{{class}}(1, 2): [[False, True]]>
        >>> d.any(axis=1)
        <{{repr}}{{class}}(2, 1): [[True, True]]>
        >>> d.any(axis=())
        <{{repr}}{{class}}(2, 2): [[False, ..., True]]>

        >>> d[0] = {{package}}.masked
        >>> print(d.array)
        [[-- --]
         [0 4]]
        >>> d.any(axis=0)
        <{{repr}}{{class}}(1, 2): [[False, True]]>
        >>> d.any(axis=1)
        <{{repr}}{{class}}(2, 1): [[--, True]]>

        >>> d[...] = {{package}}.masked
        >>> d.any()
        <{{repr}}{{class}}(1, 1): [[--]]>
        >>> bool(d.any())
        False
        >>> bool(d.any(keepdims=False))
        False

        """
        d = self.copy(array=False)
        dx = self.to_dask_array()
        dx = da.any(dx, axis=axis, keepdims=keepdims, split_every=split_every)
        d._set_dask(dx)
        d.hardmask = self._DEFAULT_HARDMASK
        d._Units = self._Units_class(None)
        return d

    @_inplace_enabled(default=False)
    def apply_masking(
        self,
        fill_values=None,
        valid_min=None,
        valid_max=None,
        valid_range=None,
        inplace=False,
    ):
        """Apply masking.

        Masking is applied according to the values of the keyword
        parameters.

        Elements that are already masked remain so.

        .. versionadded:: (cfdm) 1.8.2

        .. seealso:: `get_fill_value`, `hardmask`, `mask`

        :Parameters:

            fill_values: `bool` or sequence of scalars, optional
                Specify values that will be set to missing data. Data
                elements exactly equal to any of the values are set to
                missing data.

                If True then the value returned by the
                `get_fill_value` method, if such a value exists, is
                used.

                Zero or more values may be provided in a sequence of
                scalars.

                *Parameter example:*
                  Specify a fill value of 999: ``fill_values=[999]``

                *Parameter example:*
                  Specify fill values of 999 and -1.0e30:
                  ``fill_values=[999, -1.0e30]``

                *Parameter example:*
                  Use the fill value already set for the data:
                  ``fill_values=True``

                *Parameter example:*
                  Use no fill values: ``fill_values=False`` or
                  ``fill_value=[]``

            valid_min: number, optional
                A scalar specifying the minimum valid value. Data
                elements strictly less than this number will be set to
                missing data.

            valid_max: number, optional
                A scalar specifying the maximum valid value. Data
                elements strictly greater than this number will be set
                to missing data.

            valid_range: (number, number), optional
                A vector of two numbers specifying the minimum and
                maximum valid values, equivalent to specifying values
                for both *valid_min* and *valid_max* parameters. The
                *valid_range* parameter must not be set if either
                *valid_min* or *valid_max* is defined.

                *Parameter example:*
                  ``valid_range=[-999, 10000]`` is equivalent to setting
                  ``valid_min=-999, valid_max=10000``

            {{inplace: `bool`, optional}}

        :Returns:

            `{{class}}` or `None`
                The data with masked values. If the operation was in-place
                then `None` is returned.

        **Examples**

        >>> import numpy
        >>> d = {{package}}.{{class}}(numpy.arange(12).reshape(3, 4), 'm')
        >>> d[1, 1] = {{package}}.masked
        >>> print(d.array)
        [[0 1 2 3]
         [4 -- 6 7]
         [8 9 10 11]]
        >>> print(d.apply_masking().array)
        [[0 1 2 3]
         [4 -- 6 7]
         [8 9 10 11]]
        >>> print(d.apply_masking(fill_values=[0]).array)
        [[-- 1 2 3]
         [4 -- 6 7]
         [8 9 10 11]]
        >>> print(d.apply_masking(fill_values=[0, 11]).array)
        [[-- 1 2 3]
         [4 -- 6 7]
         [8 9 10 --]]
        >>> print(d.apply_masking(valid_min=3).array)
        [[-- -- -- 3]
         [4 -- 6 7]
         [8 9 10 11]]
        >>> print(d.apply_masking(valid_max=6).array)
        [[0 1 2 3]
         [4 -- 6 --]
         [-- -- -- --]]
        >>> print(d.apply_masking(valid_range=[2, 8]).array)
        [[-- -- 2 3]
         [4 -- 6 7]
         [8 -- -- --]]
        >>> d.set_fill_value(7)
        >>> print(d.apply_masking(fill_values=True).array)
        [[0 1 2 3]
         [4 -- 6 --]
         [8 9 10 11]]
        >>> print(d.apply_masking(fill_values=True,
        ...                       valid_range=[2, 8]).array)
        [[-- -- 2 3]
         [4 -- 6 --]
         [8 -- -- --]]

        """
        # Parse valid_range
        if valid_range is not None:
            if valid_min is not None or valid_max is not None:
                raise ValueError(
                    "Can't set 'valid_range' parameter with either the "
                    "'valid_min' nor 'valid_max' parameters"
                )

            try:
                if len(valid_range) != 2:
                    raise ValueError(
                        "'valid_range' parameter must be a vector of "
                        "two elements"
                    )
            except TypeError:
                raise ValueError(
                    "'valid_range' parameter must be a vector of "
                    "two elements"
                )

            valid_min, valid_max = valid_range

        # Parse fill_values
        if fill_values is None:
            fill_values = False

        if isinstance(fill_values, bool):
            if fill_values:
                fill_value = self.get_fill_value(None)
                if fill_value is not None:
                    fill_values = (fill_value,)
                else:
                    fill_values = ()
            else:
                fill_values = ()
        else:
            try:
                iter(fill_values)
            except TypeError:
                raise TypeError(
                    "'fill_values' parameter must be a sequence or "
                    f"of type bool. Got type {type(fill_values)}"
                )
            else:
                if isinstance(fill_values, str):
                    raise TypeError(
                        "'fill_values' parameter must be a sequence or "
                        f"of type bool. Got type {type(fill_values)}"
                    )

        d = _inplace_enabled_define_and_cleanup(self)

        dx = self.to_dask_array()

        mask = None
        if fill_values:
            mask = dx == fill_values[0]

            for fill_value in fill_values[1:]:
                mask |= dx == fill_value

        if valid_min is not None:
            if mask is None:
                mask = dx < valid_min
            else:
                mask |= dx < valid_min

        if valid_max is not None:
            if mask is None:
                mask = dx > valid_max
            else:
                mask |= dx > valid_max

        if mask is not None:
            dx = da.ma.masked_where(mask, dx)

        d._set_dask(dx)

        return d

    def chunk_indices(self):
        """Return indices that define each dask chunk.

        .. versionadded:: (cfdm) NEXTVERSION

        .. seealso:: `chunks`

        :Returns:

            `itertools.product`
                An iterator over tuples of indices of the data array.

        **Examples**

        >>> d = {{package}}.{{class}}(np.arange(405).reshape(3, 9, 15),
        ...     chunks=((1, 2), (9,), (4, 5, 6)))
        >>> d.npartitions
        6
        >>> for index in d.chunk_indices():
        ...     print(index)
        ...
        (slice(0, 1, None), slice(0, 9, None), slice(0, 4, None))
        (slice(0, 1, None), slice(0, 9, None), slice(4, 9, None))
        (slice(0, 1, None), slice(0, 9, None), slice(9, 15, None))
        (slice(1, 3, None), slice(0, 9, None), slice(0, 4, None))
        (slice(1, 3, None), slice(0, 9, None), slice(4, 9, None))
        (slice(1, 3, None), slice(0, 9, None), slice(9, 15, None))

        """
        from dask.utils import cached_cumsum

        chunks = self.chunks

        cumdims = [cached_cumsum(bds, initial_zero=True) for bds in chunks]
        indices = [
            [slice(s, s + dim) for s, dim in zip(starts, shapes)]
            for starts, shapes in zip(cumdims, chunks)
        ]
        return product(*indices)

    @_inplace_enabled(default=False)
    def compressed(self, inplace=False):
        """Return all non-masked values in a one dimensional data array.

        Not to be confused with compression by convention (see the
        `uncompress` method).

        .. versionadded:: (cfdm) NEXTVERSION

        .. seealso:: `flatten`

        :Parameters:

            {{inplace: `bool`, optional}}

        :Returns:

            `Data` or `None`
                The non-masked values, or `None` if the operation was
                in-place.

        **Examples**

        >>> d = {{package}}.{class}}(numpy.arange(12).reshape(3, 4), 'm')
        >>> print(d.array)
        [[ 0  1  2  3]
         [ 4  5  6  7]
         [ 8  9 10 11]]
        >>> print(d.compressed().array)
        [ 0  1  2  3  4  5  6  7  8  9 10 11]
        >>> d[1, 1] = {{package}}.masked
        >>> d[2, 3] = {{package}}.masked
        >>> print(d.array)
        [[0  1  2  3]
         [4 --  6  7]
         [8  9 10 --]]
        >>> print(d.compressed().array)
        [ 0  1  2  3  4  6  7  8  9 10]

        >>> d = {{package}}.{class}}(9)
        >>> print(d.compressed().array)
        [9]

        """
        d = _inplace_enabled_define_and_cleanup(self)

        dx = d.to_dask_array()
        dx = da.blockwise(
            np.ma.compressed,
            "i",
            dx.ravel(),
            "i",
            adjust_chunks={"i": lambda n: np.nan},
            dtype=dx.dtype,
            meta=np.array((), dtype=dx.dtype),
        )

        d._set_dask(dx)
        return d

    def compute(self):
        """A view of the computed data.

        In-place changes to the returned array *might* affect the
        underlying dask array, depending on how the dask array has
        been defined, including any delayed operations.

        The returned array has the same mask hardness and fill values
        as the data.

        Compare with `array`.

        **Performance**

        `compute` causes all delayed operations to be computed.

        .. versionadded:: (cfdm) NEXTVERSION

        .. seealso:: `persist`, `array`, `datetime_array`,
                     `sparse_array`

        :Returns:

                An in-memory view of the data

        **Examples**

        >>> d = {{package}}.{{class}}([1, 2, 3.0], 'km')
        >>> d.compute()
        array([1., 2., 3.])

        >>> from scipy.sparse import csr_array
        >>> d = {{package}}.{{class}}(csr_array((2, 3)))
        >>> d.compute()
        <2x3 sparse array of type '<class 'numpy.float64'>'
                with 0 stored elements in Compressed Sparse Row format>
        >>>: d.array
        array([[0., 0., 0.],
               [0., 0., 0.]])
        >>> d.compute().toarray()
        array([[0., 0., 0.],
               [0., 0., 0.]])

        """
        dx = self.to_dask_array()
        a = dx.compute()

        if np.ma.isMA(a) and a is not np.ma.masked:
            a.set_fill_value(999)
            if self.hardmask:
                a.harden_mask()
            else:
                a.soften_mask()

            a.set_fill_value(self.get_fill_value(None))

        return a

    @classmethod
    def concatenate(
        cls, data, axis=0, cull_graph=False, relaxed_units=False, copy=True
    ):
        """Join a sequence of data arrays together.

        .. versionadded:: (cfdm) NEXTVERSION

        .. seealso:: `cull_graph`

        :Parameters:

            data: sequence of `Data`
                The data arrays to be concatenated. Concatenation is
                carried out in the order given. Each data array must
                have equivalent units and the same shape, except in
                the concatenation axis. Note that scalar arrays are
                treated as if they were one dimensional.

            axis: `int`, optional
                The axis along which the arrays will be joined. The
                default is 0. Note that scalar arrays are treated as
                if they were one dimensional.

            {{cull_graph: `bool`, optional}}

            {{relaxed_units: `bool`, optional}}

            copy: `bool`, optional
                If True (the default) then make copies of the data, if
                required, prior to the concatenation, thereby ensuring
                that the input data arrays are not changed by the
                concatenation process. If False then some or all input
                data arrays might be changed in-place, but the
                concatenation process will be faster.

<<<<<<< HEAD
        :Returns:
=======
        """
        directory = dirname(directory, isdir=True)
>>>>>>> 219ff69f

            `Data`
                The concatenated data.

        **Examples**

        >>> d = {{package}}.{{class}}([[1, 2], [3, 4]])
        >>> e = {{package}}.{{class}}([[5.0, 6.0]])
        >>> f = {{package}}.{{class}}.concatenate((d, e))
        >>> print(f.array)
        [[ 1.     2.   ]
         [ 3.     4.   ]
         [ 5.     6.   ]]
        >>> f.equals({{package}}.{{class}}.concatenate((d, e), axis=-2))
        True

        >>> e = {{package}}.{{class}}([[5.0], [6.0]])
        >>> f = {{package}}.{{class}}.concatenate((d, e), axis=1)
        >>> print(f.array)
        [[ 1.     2.     5.]
         [ 3.     4.     6.]]

        >>> d = {{package}}.{{class}}(1)
        >>> e = {{package}}.{{class}}(50.0)
        >>> f = {{package}}.{{class}}.concatenate((d, e))
        >>> print(f.array)
        [ 1.    50.]

        """
        if isinstance(data, cls):
            raise ValueError("Must provied a sequence of Data objects")

        data = tuple(data)
        n_data = len(data)
        if not n_data:
            raise ValueError(
                "Can't concatenate: Must provide at least one Data object"
            )

        if cull_graph:
            # Remove unnecessary components from the graph, which may
            # improve performance, and because complicated task graphs
            # can sometimes confuse da.concatenate.
            for d in data:
                d.cull_graph()

        data0 = data[0]
        units0 = data0.Units
        data0_cached_elements = data0._get_cached_elements()

        if copy:
            data0 = data0.copy()

        if not data0.ndim:
            data0.insert_dimension(inplace=True)

        if n_data == 1:
            return data0

        conformed_data = [data0]
        for data1 in data[1:]:
            # Turn any scalar array into a 1-d array
            copied = False
            if not data1.ndim:
                if copy:
                    data1 = data1.copy()
                    copied = True

                data1.insert_dimension(inplace=True)

            # Check and conform the units of data1 with respect to
            # those of data0
            data1 = cls._concatenate_conform_units(
                data1, units0, relaxed_units, copy and not copied
            )

            conformed_data.append(data1)

        # Get data as dask arrays and apply concatenation
        # operation. We can set 'asanyarray=False' because at compute
        # time the concatenation operation does not need to access the
        # actual data.
        dxs = [d.to_dask_array(asanyarray=False) for d in conformed_data]
        dx = da.concatenate(dxs, axis=axis)

        # ------------------------------------------------------------
        # Set the aggregation write status
        # ------------------------------------------------------------
        #
        # Assume at first that all input data instances have True
        # status, but then ..
        CFA = cls._CFA
        for d in conformed_data:
            if not d.nc_get_aggregation_write_status():
                # 1) The status must be False when any input data
                #    object has False status.
                CFA = cls._NONE
                break

        if CFA != cls._NONE:
            non_concat_axis_chunks0 = list(data[0].chunks)
            non_concat_axis_chunks0.pop(axis)
            for d in conformed_data[1:]:
                non_concat_axis_chunks = list(d.chunks)
                non_concat_axis_chunks.pop(axis)
                if non_concat_axis_chunks != non_concat_axis_chunks0:
                    # 2) The status must be False when any two input
                    #    data objects have different Dask chunk
                    #    patterns for the non-concatenated axes.
                    CFA = cls._NONE
                    break

        if CFA != cls._NONE:
            fragment_type = data[0].nc_get_aggregation_fragment_type()
            for d in conformed_data[1:]:
                if d.nc_get_aggregation_fragment_type() != fragment_type:
                    # 3) The status must be False when any two input
                    #    Data objects have different fragment types.
                    data0._nc_del_aggregation_fragment_type()
                    CFA = cls._NONE
                    break

        # ------------------------------------------------------------
        # Set the __asanyarray__ status
        # ------------------------------------------------------------
        asanyarray = data[0].__asanyarray__
        for d in conformed_data[1:]:
            if d.__asanyarray__ != asanyarray:
                # If and only if any two input Data objects have
                # different __asanyarray__ values, then set
                # asanyarray=True for the concatenation.
                asanyarray = True
                break

        # ------------------------------------------------------------
        # Set the concatenated dask array
        # ------------------------------------------------------------
        data0._set_dask(dx, clear=cls._ALL ^ CFA, asanyarray=asanyarray)

        if data0.nc_get_aggregation_write_status():
            # Set the netCDF aggregated_data terms, giving precedence
            # to those towards the left hand side of the input
            # list. If any input Data object has no aggregated_data
            # terms, then nor will the concatenated data.
            aggregated_data = {}
            for d in conformed_data[::-1]:
                value = d.nc_get_aggregated_data()
                if not value:
                    aggregated_data = {}
                    break

                aggregated_data.update(value)

            data0.nc_set_aggregated_data(aggregated_data)

            # Set the aggregation substitutions by combining them from
            # all of the input data instances, giving precedence to
            # those towards the left hand side of the input list.
            substitutions = {}
            for d in conformed_data[:0:-1]:
                substitutions.update(d.nc_aggregation_substitutions())

            if substitutions:
                data0.nc_update_aggregation_substitutions(substitutions)

        # Set appropriate cached elements (after '_set_dask' has just
        # cleared them from data0).
        cached_elements = {}
        i = 0
        element = data0_cached_elements.get(i)
        if element is not None:
            cached_elements[i] = element

        i = -1
        element = conformed_data[i]._get_cached_elements().get(i)
        if element is not None:
            cached_elements[i] = element

        if cached_elements:
            data0._set_cached_elements(cached_elements)

        # ------------------------------------------------------------
        # Apply extra post-processing to the concatenated data
        # ------------------------------------------------------------
        data0 = cls._concatenate_post_process(data0, axis, conformed_data)

        # Return the concatenated data
        return data0

    def creation_commands(
        self, name="data", namespace=None, indent=0, string=True
    ):
        """Return the commands that would create the data object.

        .. versionadded:: (cfdm) 1.8.7.0

        :Parameters:

            name: `str` or `None`, optional
                Set the variable name of `Data` object that the commands
                create.

            {{namespace: `str`, optional}}

            {{indent: `int`, optional}}

            {{string: `bool`, optional}}

        :Returns:

            {{returns creation_commands}}

        **Examples**

        >>> d = {{package}}.{{class}}([[0.0, 45.0], [45.0, 90.0]],
        ...                           units='degrees_east')
        >>> print(d.creation_commands())
        data = {{package}}.{{class}}([[0.0, 45.0], [45.0, 90.0]], units='degrees_east', dtype='f8')

        >>> d = {{package}}.{{class}}(['alpha', 'beta', 'gamma', 'delta'],
        ...                           mask = [1, 0, 0, 0])
        >>> d.creation_commands(name='d', namespace='', string=False)
        ["d = Data(['', 'beta', 'gamma', 'delta'], dtype='U5', mask=Data([True, False, False, False], dtype='b1'))"]

        """
        namespace0 = namespace
        if namespace is None:
            namespace = self._package() + "."
        elif namespace and not namespace.endswith("."):
            namespace += "."

        mask = self.mask
        if mask.any():
            if name == "mask":
                raise ValueError(
                    "When the data is masked, the 'name' parameter "
                    "can not have the value 'mask'"
                )
            masked = True
            array = self.filled().array.tolist()
        else:
            masked = False
            array = self.array.tolist()

        units = self.get_units(None)
        if units is None:
            units = ""
        else:
            units = f", units={units!r}"

        calendar = self.get_calendar(None)
        if calendar is None:
            calendar = ""
        else:
            calendar = f", calendar={calendar!r}"

        fill_value = self.get_fill_value(None)
        if fill_value is None:
            fill_value = ""
        else:
            fill_value = f", fill_value={fill_value}"

        dtype = self.dtype.descr[0][1][1:]

        if masked:
            mask = mask.creation_commands(
                name="mask", namespace=namespace0, indent=0, string=True
            )
            mask = mask.replace("mask = ", "mask=", 1)
            mask = f", {mask}"
        else:
            mask = ""

        if name is None:
            name = ""
        else:
            name = name + " = "

        out = []
        out.append(
            f"{name}{namespace}{self.__class__.__name__}({array}{units}"
            f"{calendar}, dtype={dtype!r}{mask}{fill_value})"
        )

        if string:
            indent = " " * indent
            out[0] = indent + out[0]
            out = ("\n" + indent).join(out)

        return out

    def cull_graph(self):
        """Remove unnecessary tasks from the dask graph in-place.

        **Performance**

        An unnecessary task is one which does not contribute to the
        computed result. Such tasks are always automatically removed
        (culled) at compute time, but removing them beforehand might
        improve performance by reducing the amount of work done in
        later steps.

        .. versionadded:: (cfdm) NEXTVERSION

        .. seealso:: `dask.optimization.cull`

        :Returns:

            `None`

        **Examples**

        >>> d = {{package}}.{{class}}([1, 2, 3, 4, 5], chunks=3)
        >>> d = d[:2]
        >>> dict(d.to_dask_array().dask)
        {('array-21ea057f160746a3d3f0943bba945460', 0): array([1, 2, 3]),
         ('array-21ea057f160746a3d3f0943bba945460', 1): array([4, 5]),
         ('getitem-3e4edac0a632402f6b45923a6b9d215f',
          0): (<function dask.array.chunk.getitem(obj, index)>, ('array-21ea057f160746a3d3f0943bba945460',
           0), (slice(0, 2, 1),))}
        >>> d.cull_graph()
        >>> dict(d.to_dask_array().dask)
        {('getitem-3e4edac0a632402f6b45923a6b9d215f',
          0): (<function dask.array.chunk.getitem(obj, index)>, ('array-21ea057f160746a3d3f0943bba945460',
           0), (slice(0, 2, 1),)),
         ('array-21ea057f160746a3d3f0943bba945460', 0): array([1, 2, 3])}

        """
        dx = self.to_dask_array(asanyarray=False)
        dsk, _ = cull(dx.dask, dx.__dask_keys__())
        dx = da.Array(dsk, name=dx.name, chunks=dx.chunks, dtype=dx.dtype)
        self._set_dask(dx, clear=self._NONE, asanyarray=None)

    def del_calendar(self, default=ValueError()):
        """Delete the calendar.

        .. seealso:: `get_calendar`, `has_calendar`, `set_calendar`,
                     `del_units`, `Units`

        :Parameters:

            default: optional
                Return the value of the *default* parameter if the
                calendar has not been set. If set to an `Exception`
                instance then it will be raised instead.

        :Returns:

            `str`
                The value of the deleted calendar.

        **Examples**

        >>> d = {{package}}.{{class}}(1, "days since 2000-1-1", calendar="noleap")
        >>> d.del_calendar()
        'noleap'
        >>> print(d.del_calendar())
        None

        >>> d = {{package}}.{{class}}(1, "days since 2000-1-1")
        >>> print(d.del_calendar())
        None

        >>> d = {{package}}.{{class}}(1, "m")
        Traceback (most recent call last):
            ...
        ValueError: Units <Units: m> have no calendar

        """
        units = self.Units
        if not units.isreftime:
            return self._default(default, f"Units {units!r} have no calendar")

        calendar = getattr(units, "calendar", None)
        if calendar is None:
            return self._default(
                default, f"{self.__class__.__name__} has no calendar"
            )

        self._Units = self._Units_class(self.get_units(None), None)
        return calendar

    def del_file_directory(self, directory):
        """Remove a file directory in-place.

        Every file in *directory* that is referenced by the data is
        removed. If this results in part of the data being undefined
        then an exception is raised.

        .. versionadded:: (cfdm) NEXTVERSION

        .. seealso:: `add_file_directory`, `file_directories`,
                     `replace_file_directory`

        :Parameters:

            directory: `str`
                 The file directory to remove.

        :Returns:

            `str`
                The removed directory as an absolute path.

        **Examples**

        >>> d.get_filenames()
        {'/data/file1.nc', '/home/file2.nc'}
        >>> d.del_file_directory('/data/')
        '/data'
        >>> d.get_filenames()
        {'/home/file2.nc'}

        """
        directory = dirname(directory, isdir=True)

        updated = False

        # The dask graph is never going to be computed, so we can set
        # 'asanyarray=False'.
        dsk = self.todict(asanyarray=False)
        for key, a in dsk.items():
            try:
                dsk[key] = a.del_file_directory(directory)
            except AttributeError:
                # This chunk doesn't contain a file array
                continue

            # This chunk contains a file array and the dask graph has
            # been updated
            updated = True

        if updated:
            dx = self.to_dask_array(asanyarray=False)
            dx = da.Array(dsk, dx.name, dx.chunks, dx.dtype, dx._meta)
            self._set_dask(dx, clear=self._NONE, asanyarray=None)

        return directory

    def del_units(self, default=ValueError()):
        """Delete the units.

        .. seealso:: `get_units`, `has_units`, `set_units`,
                     `del_calendar`, `Units`

        :Parameters:

            default: optional
                Return the value of the *default* parameter if the
                units has not been set. If set to an `Exception`
                instance then it will be raised instead.

        :Returns:

            `str`
                The value of the deleted units.

        **Examples**

        >>> d = {{package}}.{{class}}(1, "m")
        >>> d.del_units()
        'm'
        >>> d.Units
        <Units: >
        >>> d.del_units()
        Traceback (most recent call last):
            ...
        ValueError: Data has no units

        >>> d = {{package}}.{{class}}(1, "days since 2000-1-1", calendar="noleap")
        >>> d.del_units()
        'days since 2000-1-1'
        >>> d.Units
        <Units: noleap>

        """
        u = self.Units
        units = getattr(u, "units", None)
        calendar = getattr(u, "calendar", None)
        self._Units = self._Units_class(None, calendar)

        if units is not None:
            return units

        return self._default(
            default, f"{self.__class__.__name__} has no units"
        )

    @classmethod
    def empty(
        cls,
        shape,
        dtype=None,
        units=None,
        calendar=None,
        chunks="auto",
    ):
        """Return a new array xwithout initialising entries.

        :Parameters:

            shape: `int` or `tuple` of `int`
                The shape of the new array. e.g. ``(2, 3)`` or ``2``.

            dtype: data-type
                The desired output data-type for the array, e.g.
                `numpy.int8`. The default is `numpy.float64`.

            units: `str` or `Units`
                The units for the new data array.

            calendar: `str`, optional
                The calendar for reference time units.

            {{chunks: `int`, `tuple`, `dict` or `str`, optional}}

                .. versionadded:: (cfdm) NEXTVERSION

        :Returns:

            `{{class}}`
                Array of uninitialised (arbitrary) data of the given
                shape and dtype.

        **Examples**

        >>> d = {{package}}.{{class}}.empty((2, 2))
        >>> print(d.array)
        [[ -9.74499359e+001  6.69583040e-309],
         [  2.13182611e-314  3.06959433e-309]]         #uninitialised

        >>> d = {{package}}.{{class}}.empty((2,), dtype=bool)
        >>> print(d.array)
        [ False  True]                                 #uninitialised

        """
        dx = da.empty(shape, dtype=dtype, chunks=chunks)
        return cls(dx, units=units, calendar=calendar)

    @_manage_log_level_via_verbosity
    def equals(
        self,
        other,
        rtol=None,
        atol=None,
        ignore_fill_value=False,
        ignore_data_type=False,
        ignore_type=False,
        verbose=None,
        traceback=False,
        ignore_compression=False,
        _check_values=True,
    ):
        """True if two data arrays are logically equal, False otherwise.

        {{equals tolerance}}

        :Parameters:

            other:
                The object to compare for equality.

            {{rtol: number, optional}}

            {{atol: number, optional}}

            ignore_fill_value: `bool`, optional
                If True then data arrays with different fill values are
                considered equal. By default they are considered unequal.

            {{ignore_data_type: `bool`, optional}}

            {{ignore_type: `bool`, optional}}

            {{verbose: `int` or `str` or `None`, optional}}

            {{ignore_compression: `bool`, optional}}

        :Returns:

            `bool`
                Whether or not the two instances are equal.

        **Examples**

        >>> d.equals(d)
        True
        >>> d.equals(d + 1)
        False

        """
        pp = super()._equals_preprocess(
            other, verbose=verbose, ignore_type=ignore_type
        )

        if pp is True or pp is False:
            return pp

        other = pp

        # Check that each instance has the same shape
        if self.shape != other.shape:
            logger.info(
                f"{self.__class__.__name__}: Different shapes: "
                f"{self.shape} != {other.shape}"
            )  # pragma: no cover
            return False

        # Check that each instance has the same fill value
        if not ignore_fill_value and self.get_fill_value(
            None
        ) != other.get_fill_value(None):
            logger.info(
                f"{self.__class__.__name__}: Different fill value: "
                f"{self.get_fill_value(None)} != {other.get_fill_value(None)}"
            )  # pragma: no cover
            return False

        self_dx = self.to_dask_array()
        other_dx = other.to_dask_array()

        # Check that each instance has the same data type
        self_is_numeric = is_numeric_dtype(self_dx)
        other_is_numeric = is_numeric_dtype(other_dx)
        if (
            not ignore_data_type
            and (self_is_numeric or other_is_numeric)
            and self.dtype != other.dtype
        ):
            logger.info(
                f"{self.__class__.__name__}: Different data types: "
                f"{self.dtype} != {other.dtype}"
            )  # pragma: no cover
            return False

        # Check that each instance has the same units.
        self_Units = self.Units
        other_Units = other.Units
        if self_Units != other_Units:
            if is_log_level_info(logger):
                logger.info(
                    f"{self.__class__.__name__}: Different Units "
                    f"({self_Units!r}, {other_Units!r})"
                )

            return False

        # Return now if we have been asked to not check the array
        # values
        if not _check_values:
            return True

        # ------------------------------------------------------------
        # Check that each instance has equal array values
        # ------------------------------------------------------------
        if rtol is None:
            rtol = self._rtol
        else:
            rtol = float(rtol)

        if atol is None:
            atol = self._atol
        else:
            atol = float(atol)

        # Return False if there are different cached elements. This
        # provides a possible short circuit for that case that two
        # arrays are not equal (but not in the case that they are).
        cache0 = self._get_cached_elements()
        if cache0:
            cache1 = other._get_cached_elements()
            if cache1 and sorted(cache0) == sorted(cache1):
                a = []
                b = []
                for key, value0 in cache0.items():
                    value1 = cache1[key]
                    if value0 is np.ma.masked or value1 is np.ma.masked:
                        # Don't test on masked values - this logic is
                        # determined elsewhere.
                        continue

                    # Make sure strings are unicode
                    try:
                        value0 = value0.decode()
                        value1 = value1.decode()
                    except AttributeError:
                        pass

                    a.append(value0)
                    b.append(value1)

                if a and not _numpy_allclose(a, b, rtol=rtol, atol=atol):
                    if is_log_level_info(logger):
                        logger.info(
                            f"{self.__class__.__name__}: Different array "
                            f"values (atol={atol}, rtol={rtol})"
                        )

                    return False

        # Now check that corresponding elements are equal within a tolerance.
        # We assume that all inputs are masked arrays. Note we compare the
        # data first as this may return False due to different dtype without
        # having to wait until the compute call.
        if self_is_numeric and other_is_numeric:
            data_comparison = allclose(
                self_dx,
                other_dx,
                masked_equal=True,
                rtol=rtol,
                atol=atol,
            )
        elif not self_is_numeric and not other_is_numeric:
            # If the array (say d) is fully masked, then the output of
            # np.all(d == d) and therefore da.all(d == d) will be a
            # np.ma.masked object which has dtype('float64'), and not
            # a Boolean, causing issues later. To ensure data_comparison
            # is Boolean, we must do an early compute to check if it is
            # a masked object and if so, force the desired result (True).
            #
            # This early compute won't degrade performance because it
            # would be performed towards result.compute() below anyway.
            data_comparison = da.all(self_dx == other_dx).compute()
            if data_comparison is np.ma.masked:
                data_comparison = True

        else:  # one is numeric and other isn't => not equal (incompat. dtype)
            if is_log_level_info(logger):
                logger.info(
                    f"{self.__class__.__name__}: Different data types:"
                    f"{self_dx.dtype} != {other_dx.dtype}"
                )

            return False

        mask_comparison = da.all(
            da.equal(da.ma.getmaskarray(self_dx), da.ma.getmaskarray(other_dx))
        )

        # Apply a (dask) logical 'and' to confirm if both the mask and the
        # data are equal for the pair of masked arrays:
        result = da.logical_and(data_comparison, mask_comparison)
        if not result.compute():
            if is_log_level_info(logger):
                logger.info(
                    f"{self.__class__.__name__}: Different array values ("
                    f"atol={atol}, rtol={rtol})"
                )

            return False
        else:
            return True

    def file_directories(self):
        """The directories of files containing parts of the data.

        Returns the locations of any files referenced by the data.

        .. versionadded:: (cfdm) NEXTVERSION

        .. seealso:: `add_file_directory`, `del_file_directory`,
                     `replace_file_directory`

        :Returns:

            `set`
                The unique set of file directories as absolute paths.

        **Examples**

        >>> d.file_directories()
        {'/home/data1', 'file:///data2'}

        """
        out = []

        # This dask graph is never going to be computed, so we can set
        # 'asanyarray=False'.
        for key, a in self.todict(asanyarray=False).items():
            try:
                out.extend(a.file_directories())
            except AttributeError:
                # This chunk doesn't contain a file array
                pass

        return set(out)

    @_inplace_enabled(default=False)
    def filled(self, fill_value=None, inplace=False):
        """Replace masked elements with a fill value.

        .. versionadded:: (cfdm) 1.8.7.0

        :Parameters:

            fill_value: scalar, optional
                The fill value. By default the fill returned by
                `get_fill_value` is used, or if this is not set then
                the netCDF default fill value for the data type is
                used, as defined by `netCDF.default_fillvals`.

            {{inplace: `bool`, optional}}

        :Returns:

            `{{class}}` or `None`
                The filled data, or `None` if the operation was in-place.

        **Examples**

        >>> d = {{package}}.{{class}}([[1, 2, 3]])
        >>> print(d.filled().array)
        [[1 2 3]]
        >>> d[0, 0] = {{package}}.masked
        >>> print(d.filled().array)
        [-9223372036854775806                    2                    3]
        >>> d.set_fill_value(-99)
        >>> print(d.filled().array)
        [[-99   2   3]]

        """
        d = _inplace_enabled_define_and_cleanup(self)

        if fill_value is None:
            fill_value = d.get_fill_value(None)
            if fill_value is None:  # still...
                fill_value = default_fillvals.get(d.dtype.str[1:])
                if fill_value is None and d.dtype.kind in ("SU"):
                    fill_value = default_fillvals.get("S1", None)

                if fill_value is None:
                    raise ValueError(
                        "Can't determine fill value for "
                        f"data type {d.dtype.str!r}"
                    )

        # 'cfdm_filled' has its own call to 'cfdm_asanyarray', so we
        # can set 'asanyarray=False'.
        dx = d.to_dask_array(asanyarray=False)
        dx = dx.map_blocks(cfdm_filled, fill_value=fill_value, dtype=d.dtype)
        d._set_dask(dx)

        return d

    def first_element(self):
        """Return the first element of the data as a scalar.

        .. versionadded:: (cfdm) 1.7.0

        .. seealso:: `last_element`, `second_element`

        **Performance**

        If possible, a cached value is returned. Otherwise the delayed
        operations needed to compute the element are executed, and
        cached for subsequent calls.

        :Returns:

                The first element of the data.

        **Examples**

        >>> d = {{package}}.{{class}}(9.0)
        >>> x = d.first_element()
        >>> print(x, type(x))
        9.0 <class 'float'>

        >>> d = {{package}}.{{class}}([[1, 2], [3, 4]])
        >>> x = d.first_element()
        >>> print(x, type(x))
        1 <class 'int'>
        >>> d[0, 0] = {{package}}.masked
        >>> y = d.first_element()
        >>> print(y, type(y))
        -- <class 'numpy.ma.core.MaskedConstant'>

        >>> d = {{package}}.{{class}}(['foo', 'bar'])
        >>> x = d.first_element()
        >>> print(x, type(x))
        foo <class 'str'>

        """
        try:
            return self._get_cached_elements()[0]
        except KeyError:
            item = self._item((slice(0, 1, 1),) * self.ndim)
            self._set_cached_elements({0: item})
            return item

    @_inplace_enabled(default=False)
    def flatten(self, axes=None, inplace=False):
        """Flatten specified axes of the data.

        Any subset of the axes may be flattened.

        The shape of the data may change, but the size will not.

        The flattening is executed in row-major (C-style) order. For
        example, the array ``[[1, 2], [3, 4]]`` would be flattened across
        both dimensions to ``[1 2 3 4]``.

        .. versionadded:: (cfdm) 1.7.11

        .. seealso:: `compressed`, `insert_dimension`, `squeeze`,
                     `transpose`

        :Parameters:

            axes: (sequence of) `int`
                Select the axes to be flattened. By default all axes
                are flattened. Each axis is identified by its positive
                or negative integer position. No axes are flattened if
                *axes* is an empty sequence.

            {{inplace: `bool`, optional}}

        :Returns:

            `{{class}}` or `None`
                The flattened data, or `None` if the operation was
                in-place.

        **Examples**

        >>> import numpy as np
        >>> d = {{package}}.{{class}}(np.arange(24).reshape(1, 2, 3, 4))
        >>> d
        <{{repr}}{{class}}(1, 2, 3, 4): [[[[0, ..., 23]]]]>
        >>> print(d.array)
        [[[[ 0  1  2  3]
           [ 4  5  6  7]
           [ 8  9 10 11]]
          [[12 13 14 15]
           [16 17 18 19]
           [20 21 22 23]]]]

        >>> e = d.flatten()
        >>> e
        <{{repr}}{{class}}(24): [0, ..., 23]>
        >>> print(e.array)
        [ 0  1  2  3  4  5  6  7  8  9 10 11 12 13 14 15 16 17 18 19 20 21 22 23]

        >>> e = d.flatten([])
        >>> e
        <{{repr}}{{class}}(1, 2, 3, 4): [[[[0, ..., 23]]]]>

        >>> e = d.flatten([1, 3])
        >>> e
        <{{repr}}{{class}}(1, 8, 3): [[[0, ..., 23]]]>
        >>> print(e.array)
        [[[ 0  4  8]
          [ 1  5  9]
          [ 2  6 10]
          [ 3  7 11]
          [12 16 20]
          [13 17 21]
          [14 18 22]
          [15 19 23]]]

        >>> d.flatten([0, -1], inplace=True)
        >>> d
        <{{repr}}{{class}}(4, 2, 3): [[[0, ..., 23]]]>
        >>> print(d.array)
        [[[ 0  4  8]
          [12 16 20]]
         [[ 1  5  9]
          [13 17 21]]
         [[ 2  6 10]
          [14 18 22]]
         [[ 3  7 11]
          [15 19 23]]]

        """
        d = _inplace_enabled_define_and_cleanup(self)

        ndim = d.ndim
        if not ndim:
            if axes or axes == 0:
                raise ValueError(
                    "Can't flatten: Can't remove axes from "
                    f"scalar {self.__class__.__name__}"
                )

            return d

        if axes is None:
            axes = list(range(ndim))
        else:
            axes = sorted(d._parse_axes(axes))

        if len(axes) <= 1:
            return d

        original_shape = self.shape

        # It is important that the first axis in the list is the
        # left-most flattened axis.
        #
        # E.g. if the shape is (10, 20, 30, 40, 50, 60) and the axes
        #      to be flattened are [2, 4], then the data must be
        #      transposed with order [0, 1, 2, 4, 3, 5]
        order = [i for i in range(ndim) if i not in axes]
        order[axes[0] : axes[0]] = axes
        d.transpose(order, inplace=True)

        # Find the flattened shape.
        #
        # E.g. if the *transposed* shape is (10, 20, 30, 50, 40, 60)
        #      and *transposed* axes [2, 3] are to be flattened then
        #      the new shape will be (10, 20, 1500, 40, 60)
        new_shape = [n for i, n in enumerate(original_shape) if i not in axes]
        new_shape.insert(axes[0], prod([original_shape[i] for i in axes]))

        dx = d.to_dask_array()
        dx = dx.reshape(new_shape)
        d._set_dask(dx)

        # Update the axis names
        data_axes0 = d._axes
        data_axes = [
            axis for i, axis in enumerate(data_axes0) if i not in axes
        ]
        data_axes.insert(axes[0], new_axis_identifier(data_axes0))
        d._axes = data_axes

        # Update the HDF5 chunking strategy
        if (
            isinstance(d.nc_hdf5_chunksizes(), tuple)
            and d.shape != original_shape
        ):
            d.nc_clear_hdf5_chunksizes()

        return d

    def get_calendar(self, default=ValueError()):
        """Return the calendar.

        .. seealso:: `del_calendar`, `set_calendar`

        :Parameters:

            default: optional
                Return the value of the *default* parameter if the
                calendar has not been set. If set to an `Exception`
                instance then it will be raised instead.

        :Returns:

                The calendar.

        **Examples**

        >>> d.set_calendar('julian')
        >>> d.get_calendar
        'metres'
        >>> d.del_calendar()
        >>> d.get_calendar()
        ValueError: Can't get non-existent calendar
        >>> print(d.get_calendar(None))
        None

        """
        try:
            return self.Units.calendar
        except (ValueError, AttributeError):
            return super().get_calendar(default=default)

    def get_count(self, default=ValueError()):
        """Return the count variable for a compressed array.

        .. versionadded:: (cfdm) 1.7.0

        .. seealso:: `get_index`, `get_list`

        :Parameters:

            default: optional
                Return the value of the *default* parameter if a count
                variable has not been set. If set to an `Exception`
                instance then it will be raised instead.

        :Returns:

                The count variable.

        **Examples**

        >>> c = d.get_count()

        """
        try:
            return self._get_Array().get_count()
        except (AttributeError, ValueError):
            return self._default(
                default, f"{self.__class__.__name__!r} has no count variable"
            )

    def get_data(self, default=ValueError(), _units=None, _fill_value=None):
        """Returns the data.

        .. versionadded:: 3.0.0

        :Returns:

            `{{class}}`

        """
        return self

    def get_compressed_axes(self):
        """Returns the dimensions that are compressed in the array.

        .. versionadded:: (cfdm) 1.7.0

        .. seealso:: `compressed_array`, `get_compressed_dimension`,
                     `get_compression_type`

        :Returns:

            `list`
                The dimensions of the data that are compressed to a single
                dimension in the underlying array. If the data are not
                compressed then an empty list is returned.

        **Examples**

        >>> d.shape
        (2, 3, 4, 5, 6)
        >>> d.compressed_array.shape
        (2, 14, 6)
        >>> d.get_compressed_axes()
        [1, 2, 3]

        >>> d.get_compression_type()
        ''
        >>> d.get_compressed_axes()
        []

        """
        ca = self._get_Array(None)

        if ca is None:
            return []

        return ca.get_compressed_axes()

    def get_compression_type(self):
        """Returns the type of compression applied to the array.

        .. versionadded:: (cfdm) 1.7.0

        .. seealso:: `compressed_array`, `compression_axes`,
                     `get_compressed_dimension`

        :Returns:

            `str`
                The compression type. An empty string means that no
                compression has been applied.

        **Examples**

        >>> d.get_compression_type()
        ''

        >>> d.get_compression_type()
        'gathered'

        >>> d.get_compression_type()
        'ragged contiguous'

        """
        ma = self._get_Array(None)
        if ma is None:
            return ""

        return ma.get_compression_type()

    def get_compressed_dimension(self, default=ValueError()):
        """Returns the compressed dimension's array position.

        That is, returns the position of the compressed dimension
        in the compressed array.

        .. versionadded:: (cfdm) 1.7.0

        .. seealso:: `compressed_array`, `get_compressed_axes`,
                     `get_compression_type`

        :Parameters:

            default: optional
                Return the value of the *default* parameter there is no
                compressed dimension. If set to an `Exception` instance
                then it will be raised instead.

        :Returns:

            `int`
                The position of the compressed dimension in the compressed
                array.

        **Examples**

        >>> d.get_compressed_dimension()
        2

        """
        try:
            return self._get_Array().get_compressed_dimension()
        except (AttributeError, ValueError):
            return self._default(
                default,
                f"{self.__class__.__name__!r} has no compressed dimension",
            )

    def get_dependent_tie_points(self, default=ValueError()):
        """Return the list variable for a compressed array.

        .. versionadded:: (cfdm) 1.10.0.1

        .. seealso:: `get_tie_point_indices`,
                     `get_interpolation_parameters`, `get_index`,
                     `get_list`

        :Parameters:

            default: optional
                Return the value of the *default* parameter if no
                dependent tie point index variables have been set. If
                set to an `Exception` instance then it will be raised
                instead.

        :Returns:

            `dict`
                The dependent tie point arrays needed by the
                interpolation method, keyed by the dependent tie point
                identities. Each key is a dependent tie point
                identity, whose value is a `Data` variable.

        **Examples**

        >>> l = d.get_dependent_tie_points()

        """
        try:
            return self._get_Array().get_dependent_tie_points()
        except (AttributeError, ValueError):
            return self._default(
                default,
                f"{self.__class__.__name__!r} has no dependent "
                "tie point index variables",
            )

    def get_filenames(self):
        """The names of files containing parts of the data array.

        Returns the names of any files that may be required to deliver
        the computed data array. This set may contain fewer names than
        the collection of file names that defined the data when it was
        first instantiated, as could be the case after the data has
        been subspaced.

        **Implementation**

        A `dask` chunk that contributes to the computed array is
        assumed to reference data within a file if that chunk's array
        object has a callable `get_filenames` method, the output of
        which is added to the returned `set`.

        :Returns:

            `set`
                The file names. If no files are required to compute
                the data then an empty `set` is returned.

        **Examples**

        >>> d = {{package}}.{{class}}.empty((5, 8), 1, chunks=4)
        >>> d.get_filenames()
        set()

        >>> f = {{package}}.example_field(0)
        >>> {{package}}.write(f, "file.nc")
        >>> d = {{package}}.read("file.nc")[0].data
        >>> d.get_filenames()
        {'file.nc'}

        """
        out = set()

        # The dask graph is never going to be computed, so we can set
        # 'asanyarray=False'.
        for a in self.todict(asanyarray=False).values():
            try:
                out.update(a.get_filenames())
            except AttributeError:
                pass

        return out

    def get_index(self, default=ValueError()):
        """Return the index variable for a compressed array.

        .. versionadded:: (cfdm) 1.7.0

        .. seealso:: `get_count`, `get_list`

        :Parameters:

            default: optional
                Return *default* if index variable has not been set.

            default: optional
                Return the value of the *default* parameter if an index
                variable has not been set. If set to an `Exception`
                instance then it will be raised instead.

        :Returns:

                The index variable.

        **Examples**

        >>> i = d.get_index()

        """
        try:
            return self._get_Array().get_index()
        except (AttributeError, ValueError):
            return self._default(
                default, f"{self.__class__.__name__!r} has no index variable"
            )

    def get_interpolation_parameters(self, default=ValueError()):
        """Return the list variable for a compressed array.

        .. versionadded:: (cfdm) 1.10.0.1

        .. seealso:: `get_dependent_tie_points`,
                     `get_tie_point_indices`, `get_index`,
                     `get_list`

        :Parameters:

            default: optional
                Return the value of the *default* parameter if no
                interpolation parameters have been set. If set to an
                `Exception` instance then it will be raised instead.

        :Returns:

            `dict`
                Interpolation parameters required by the subsampling
                interpolation method. Each key is an interpolation
                parameter term name, whose value is an
                `InterpolationParameter` variable.

                Interpolation parameter term names for the
                standardised interpolation methods are defined in CF
                Appendix J "Coordinate Interpolation Methods".

        **Examples**

        >>> l = d.get_interpolation_parameters()

        """
        try:
            return self._get_Array().get_interpolation_parameters()
        except (AttributeError, ValueError):
            return self._default(
                default,
                f"{self.__class__.__name__!r} has no subsampling "
                "interpolation parameters",
            )

    def get_list(self, default=ValueError()):
        """Return the list variable for a compressed array.

        .. versionadded:: (cfdm) 1.7.0

        .. seealso:: `get_count`, `get_index`

        :Parameters:

            default: optional
                Return the value of the *default* parameter if an index
                variable has not been set. If set to an `Exception`
                instance then it will be raised instead.

        :Returns:

                The list variable.

        **Examples**

        >>> l = d.get_list()

        """
        try:
            return self._get_Array().get_list()
        except (AttributeError, ValueError):
            return self._default(
                default, f"{self.__class__.__name__!r} has no list variable"
            )

    def get_tie_point_indices(self, default=ValueError()):
        """Return the list variable for a compressed array.

        .. versionadded:: (cfdm) 1.10.0.1

        .. seealso:: `get_dependent_tie_points`,
                     `get_interpolation_parameters`,
                     `get_index`, `get_list`

        :Parameters:

            default: optional
                Return the value of the *default* parameter if no tie
                point index variables have been set. If set to an
                `Exception` instance then it will be raised instead.

        :Returns:

            `dict`
                The tie point index variable for each subsampled
                dimension. A key identifies a subsampled dimension by
                its integer position in the compressed array, and its
                value is a `TiePointIndex` variable.

        **Examples**

        >>> l = d.get_tie_point_indices()

        """
        try:
            return self._get_Array().get_tie_point_indices()
        except (AttributeError, ValueError):
            return self._default(
                default,
                f"{self.__class__.__name__!r} has no "
                "tie point index variables",
            )

    def get_units(self, default=ValueError()):
        """Return the units.

        .. seealso:: `del_units`, `set_units`

        :Parameters:

            default: optional
                Return the value of the *default* parameter if the units
                have not been set. If set to an `Exception` instance then
                it will be raised instead.

        :Returns:

                The units.

        **Examples**

        >>> d.set_units('metres')
        >>> d.get_units()
        'metres'
        >>> d.del_units()
        >>> d.get_units()
        ValueError: Can't get non-existent units
        >>> print(d.get_units(None))
        None

        """
        try:
            return self.Units.units
        except (ValueError, AttributeError):
            return super().get_units(default=default)

    def harden_mask(self):
        """Force the mask to hard.

        Whether the mask of a masked array is hard or soft is
        determined by its `hardmask` property. `harden_mask` sets
        `hardmask` to `True`.

        .. versionadded:: (cfdm) NEXTVERSION

        .. seealso:: `hardmask`, `soften_mask`

        **Examples**

        >>> d = {{package}}.{{class}}([1, 2, 3], hardmask=False)
        >>> d.hardmask
        False
        >>> d.harden_mask()
        >>> d.hardmask
        True

        >>> d = {{package}}.{{class}}([1, 2, 3], mask=[False, True, False])
        >>> d.hardmask
        True
        >>> d[1] = 999
        >>> print(d.array)
        [1 -- 3]

        """
        # 'cfdm_harden_mask' has its own call to 'cfdm_asanyarray', so
        # we can set 'asanyarray=False'.
        dx = self.to_dask_array(asanyarray=False)
        dx = dx.map_blocks(cfdm_harden_mask, dtype=dx.dtype)
        self._set_dask(dx, clear=self._NONE)
        self.hardmask = True

    def has_calendar(self):
        """Whether a calendar has been set.

        .. seealso:: `del_calendar`, `get_calendar`, `set_calendar`,
                     `has_units`, `Units`

        :Returns:

            `bool`
                `True` if the calendar has been set, otherwise
                `False`.

        **Examples**

        >>> d = {{package}}.{{class}}(1, "days since 2000-1-1", calendar="noleap")
        >>> d.has_calendar()
        True

        >>> d = {{package}}.{{class}}(1, calendar="noleap")
        >>> d.has_calendar()
        True

        >>> d = {{package}}.{{class}}(1, "days since 2000-1-1")
        >>> d.has_calendar()
        False

        >>> d = {{package}}.{{class}}(1, "m")
        >>> d.has_calendar()
        False

        """
        return hasattr(self.Units, "calendar")

    def has_units(self):
        """Whether units have been set.

        .. seealso:: `del_units`, `get_units`, `set_units`,
                     `has_calendar`, `Units`

        :Returns:

            `bool`
                `True` if units have been set, otherwise `False`.

        **Examples**

        >>> d = {{package}}.{{class}}(1, "")
        >>> d.has_units()
        True

        >>> d = {{package}}.{{class}}(1, "m")
        >>> d.has_units()
        True

        >>> d = {{package}}.{{class}}(1)
        >>> d.has_units()
        False

        >>> d = {{package}}.{{class}}(1, calendar='noleap')
        >>> d.has_units()
        False

        """
        return hasattr(self.Units, "units")

    @_inplace_enabled(default=False)
    def insert_dimension(self, position=0, inplace=False):
        """Expand the shape of the data array in place.

        .. versionadded:: (cfdm) 1.7.0

        .. seealso:: `flatten`, `squeeze`, `transpose`

        :Parameters:

            position: `int`, optional
                Specify the position that the new axis will have in the data
                array axes. By default the new axis has position 0, the
                slowest varying position.

            {{inplace: `bool`, optional}}

        :Returns:

            `{{class}}` or `None`

        **Examples**

        >>> d.shape
        (19, 73, 96)
        >>> d.insert_dimension(0).shape
        (1, 96, 73, 19)
        >>> d.insert_dimension(3).shape
        (19, 73, 96, 1)
        >>> d.insert_dimension(-1, inplace=True)
        >>> d.shape
        (19, 73, 1, 96)

        """
        d = _inplace_enabled_define_and_cleanup(self)

        # Parse position
        if not isinstance(position, int):
            raise ValueError("Position parameter must be an integer")

        original_ndim = self.ndim

        if -original_ndim - 1 <= position < 0:
            position += original_ndim + 1
        elif not 0 <= position <= original_ndim:
            raise ValueError(
                f"Can't insert dimension: Invalid position {position!r}"
            )

        new_shape = list(d.shape)
        new_shape.insert(position, 1)

        dx = d.to_dask_array()
        dx = dx.reshape(new_shape)

<<<<<<< HEAD
        # Inserting a dimension doesn't affect the cached elements
        d._set_dask(dx, clear=self._ALL ^ self._CACHE)
=======
        # Inserting a dimension doesn't affect the cached elements or
        # the CFA write status
        d._set_dask(dx, clear=self._ALL ^ self._CACHE ^ self._CFA)
>>>>>>> 219ff69f

        # Expand _axes
        axis = new_axis_identifier(d._axes)
        data_axes = list(d._axes)
        data_axes.insert(position, axis)
        d._axes = data_axes

        # Update the HDF5 chunking strategy
        chunksizes = d.nc_hdf5_chunksizes()
        if chunksizes and isinstance(chunksizes, tuple):
            chunksizes = list(chunksizes)
            chunksizes.insert(position, 1)
            d.nc_set_hdf5_chunksizes(chunksizes)

        return d

    def last_element(self):
        """Return the last element of the data as a scalar.

        .. versionadded:: (cfdm) 1.7.0

        .. seealso:: `first_element`, `second_element`

        **Performance**

        If possible, a cached value is returned. Otherwise the delayed
        operations needed to compute the element are executed, and
        cached for subsequent calls.

        :Returns:

                The last element of the data.

        **Examples**

        >>> d = {{package}}.{{class}}(9.0)
        >>> x = d.last_element()
        >>> print(x, type(x))
        9.0 <class 'float'>

        >>> d = {{package}}.{{class}}([[1, 2], [3, 4]])
        >>> x = d.last_element()
        >>> print(x, type(x))
        4 <class 'int'>
        >>> d[-1, -1] = {{package}}.masked
        >>> y = d.last_element()
        >>> print(y, type(y))
        -- <class 'numpy.ma.core.MaskedConstant'>

        >>> d = {{package}}.{{class}}(['foo', 'bar'])
        >>> x = d.last_element()
        >>> print(x, type(x))
        bar <class 'str'>

        """
        try:
            return self._get_cached_elements()[-1]
        except KeyError:
            item = self._item((slice(-1, None, 1),) * self.ndim)
            self._set_cached_elements({-1: item})
            return item

    @_inplace_enabled(default=False)
    def masked_values(self, value, rtol=None, atol=None, inplace=False):
        """Mask using floating point equality.

        Masks the data where elements are approximately equal to the
        given value. For integer types, exact equality is used.

        .. versionadded:: (cfdm) 1.11.0.0

        .. seealso:: `mask`, `masked_where`

        :Parameters:

            value: number
                Masking value.

            {{rtol: number, optional}}

            {{atol: number, optional}}

            {{inplace: `bool`, optional}}

        :Returns:

            `{{class}}` or `None`
                The result of masking the data where approximately
                equal to *value*, or `None` if the operation was
                in-place.

        **Examples**

        >>> d = {{package}}.{{class}}([1, 1.1, 2, 1.1, 3])
        >>> e = d.masked_values(1.1)
        >>> print(e.array)
        [1.0 -- 2.0 -- 3.0]

        """
        d = _inplace_enabled_define_and_cleanup(self)

        if rtol is None:
            rtol = self._rtol
        else:
            rtol = float(rtol)

        if atol is None:
            atol = self._atol
        else:
            atol = float(atol)

        dx = d.to_dask_array()
        dx = da.ma.masked_values(dx, value, rtol=rtol, atol=atol)
        d._set_dask(dx)
        return d

    @_inplace_enabled(default=False)
    def masked_where(self, condition, inplace=False):
        """Mask the data where a condition is met.

        **Performance**

        `masked_where` causes all delayed operations to be executed.

        .. versionadded:: (cfdm) NEXTVERSION

        .. seealso:: `mask`, `masked_values`

        :Parameters:

            condition: array_like
                The masking condition. The data is masked where
                *condition* is True. Any masked values already in the
                data are also masked in the result.

            {{inplace: `bool`, optional}}

        :Returns:

            {{inplace: `bool`, optional}}

        :Returns:

            `{{class}}` or `None`
                The result of masking the data, or `None` if the
                operation was in-place.

        **Examples**

        >>> d = {{package}}.{{class}}([1, 2, 3, 4, 5])
        >>> e = d.masked_where([0, 1, 0, 1, 0])
        >>> print(e.array)
        [1 -- 3 -- 5]

        """
        d = _inplace_enabled_define_and_cleanup(self)

        array = cfdm_where(d.array, condition, masked, None, d.hardmask)
        dx = da.from_array(array, chunks=d.chunks)
        d._set_dask(dx)

        return d

    @_inplace_enabled(default=False)
    def max(
        self,
        axes=None,
        squeeze=False,
        split_every=None,
        inplace=False,
    ):
        """Calculate maximum values.

        Calculates the maximum value or the maximum values along axes.

        See
        https://ncas-cms.github.io/cf-python/analysis.html#collapse-methods
        for mathematical definitions.

        .. versionadded:: (cfdm) 1.8.0

         ..seealso:: `min`, `sum`

        :Parameters:

            {{collapse axes: (sequence of) `int`, optional}}

            {{collapse squeeze: `bool`, optional}}

            {{split_every: `int` or `dict`, optional}}

                .. versionadded:: (cfdm) NEXTVERSION

            {{inplace: `bool`, optional}}

        :Returns:

            `{{class}}` or `None`
                The collapsed data, or `None` if the operation was
                in-place.

        **Examples**

        >>> a = np.ma.arange(12).reshape(4, 3)
        >>> d = {{package}}.{{class}}(a, 'K')
        >>> d[1, 1] = {{package}}.masked
        >>> print(d.array)
        [[0 1 2]
         [3 -- 5]
         [6 7 8]
         [9 10 11]]
        >>> d.max()
        <{{repr}}{{class}}(1, 1): [[11]] K>

        """
        d = _inplace_enabled_define_and_cleanup(self)
        d = collapse(
            da.max,
            d,
            axis=axes,
            keepdims=not squeeze,
            split_every=split_every,
        )
        return d

    @_inplace_enabled(default=False)
    def min(self, axes=None, squeeze=False, split_every=None, inplace=False):
        """Calculate minimum values.

        Calculates the minimum value or the minimum values along axes.

        See
        https://ncas-cms.github.io/cf-python/analysis.html#collapse-methods
        for mathematical definitions.

        .. versionadded:: (cfdm) 1.8.0

         ..seealso:: `max`, `sum`

        :Parameters:

            {{collapse axes: (sequence of) `int`, optional}}

            {{collapse squeeze: `bool`, optional}}

            {{split_every: `int` or `dict`, optional}}

                .. versionadded:: (cfdm) NEXTVERSION

            {{inplace: `bool`, optional}}

        :Returns:

            `{{class}}` or `None`
                The collapsed data, or `None` if the operation was
                in-place.

        **Examples**

        >>> a = np.ma.arange(12).reshape(4, 3)
        >>> d = {{package}}.{{class}}(a, 'K')
        >>> d[1, 1] = {{package}}.masked
        >>> print(d.array)
        [[0 1 2]
         [3 -- 5]
         [6 7 8]
         [9 10 11]]
        >>> d.min()
        <{{repr}}{{class}}(1, 1): [[0]] K>

        """
        d = _inplace_enabled_define_and_cleanup(self)
        d = collapse(
            da.min,
            d,
            axis=axes,
            keepdims=not squeeze,
            split_every=split_every,
        )
        return d

    @_inplace_enabled(default=False)
    def pad_missing(self, axis, pad_width=None, to_size=None, inplace=False):
        """Pad an axis with missing data.

        .. versionadded:: (cfdm) NEXTVERSION

        :Parameters:

            axis: `int`
                Select the axis for which the padding is to be
                applied.

                *Parameter example:*
                  Pad second axis: ``axis=1``.

                *Parameter example:*
                  Pad the last axis: ``axis=-1``.

            {{pad_width: sequence of `int`, optional}}

            {{to_size: `int`, optional}}

            {{inplace: `bool`, optional}}

        :Returns:

            `{{class}}` or `None`
                The padded data, or `None` if the operation was
                in-place.

        **Examples**

        >>> d = {{package}}.{{class}}(np.arange(6).reshape(2, 3))
        >>> print(d.array)
        [[0 1 2]
         [3 4 5]]
        >>> e = d.pad_missing(1, (1, 2))
        >>> print(e.array)
        [[-- 0 1 2 -- --]
         [-- 3 4 5 -- --]]
        >>> f = e.pad_missing(0, (0, 1))
        >>> print(f.array)
        [[--  0  1  2 -- --]
         [--  3  4  5 -- --]
         [-- -- -- -- -- --]]

        >>> g = d.pad_missing(1, to_size=5)
        >>> print(g.array)
        [[0 1 2 -- --]
         [3 4 5 -- --]]

        """
        if not 0 <= axis < self.ndim:
            raise ValueError(
                f"'axis' must be a valid dimension position. Got {axis}"
            )

        if to_size is not None:
            # Set pad_width from to_size
            if pad_width is not None:
                raise ValueError("Can't set both 'pad_width' and 'to_size'")

            pad_width = (0, to_size - self.shape[axis])
        elif pad_width is None:
            raise ValueError("Must set either 'pad_width' or 'to_size'")

        pad_width = np.asarray(pad_width)
        if pad_width.shape != (2,) or not pad_width.dtype.kind == "i":
            raise ValueError(
                "'pad_width' must be a sequence of two integers. "
                f"Got: {pad_width}"
            )

        pad_width = tuple(pad_width)
        if any(n < 0 for n in pad_width):
            if to_size is not None:
                raise ValueError(
                    f"'to_size' ({to_size}) must not be smaller than the "
                    f"original axis size ({self.shape[axis]})"
                )

            raise ValueError(
                f"Can't set a negative number of pad values. Got: {pad_width}"
            )

        d = _inplace_enabled_define_and_cleanup(self)

        dx = d.to_dask_array()
        mask0 = da.ma.getmaskarray(dx)

        pad = [(0, 0)] * dx.ndim
        pad[axis] = pad_width

        # Pad the data with zero. This will lose the original mask.
        dx = da.pad(dx, pad, mode="constant", constant_values=0)

        # Pad the mask with True
        mask = da.pad(mask0, pad, mode="constant", constant_values=True)

        # Set the mask
        dx = da.ma.masked_where(mask, dx)

        d._set_dask(dx)
        return d

    @_inplace_enabled(default=False)
    def persist(self, inplace=False):
        """Persist the underlying dask array into memory.

        This turns an underlying lazy dask array into a equivalent
        chunked dask array, but now with the results fully computed.

        `persist` is particularly useful when using distributed
        systems, because the results will be kept in distributed
        memory, rather than returned to the local process.

        Compare with `compute` and `array`.

        **Performance**

        `persist` causes all delayed operations to be computed.

        .. versionadded:: (cfdm) NEXTVERSION

        .. seealso:: `compute`, `array`, `datetime_array`,
                     `dask.array.Array.persist`

        :Parameters:

            {{inplace: `bool`, optional}}

        :Returns:

            `{{class}}` or `None`
                The persisted data. If the operation was in-place then
                `None` is returned.

        **Examples**

        >>> e = d.persist()

        """
        d = _inplace_enabled_define_and_cleanup(self)
        dx = self.to_dask_array()
        dx = dx.persist()
        d._set_dask(dx, clear=self._ALL ^ self._ARRAY ^ self._CACHE)
        return d

    @_inplace_enabled(default=False)
    def rechunk(
        self,
        chunks="auto",
        threshold=None,
        block_size_limit=None,
        balance=False,
        inplace=False,
    ):
        """Change the chunk structure of the data.

        **Performance**

        Rechunking can sometimes be expensive and incur a lot of
        communication overheads.

        .. versionadded:: (cfdm) NEXTVERSION

        .. seealso:: `chunks`, `dask.array.rechunk`

        :Parameters:

            {{chunks: `int`, `tuple`, `dict` or `str`, optional}}

            {{threshold: `int`, optional}}

            {{block_size_limit: `int`, optional}}

            {{balance: `bool`, optional}}

        :Returns:

            `{{class}}` or `None`
                The rechunked data, or `None` if the operation was
                in-place.

        **Examples**

        >>> x = {{package}}.{{class}}.empty((1000, 1000), chunks=(100, 100))

        Specify uniform chunk sizes with a tuple

        >>> y = x.rechunk((1000, 10))

        Or chunk only specific dimensions with a dictionary

        >>> y = x.rechunk({0: 1000})

        Use the value ``-1`` to specify that you want a single chunk
        along a dimension or the value ``'auto'`` to specify that dask
        can freely rechunk a dimension to attain blocks of a uniform
        block size.

        >>> y = x.rechunk({0: -1, 1: 'auto'}, block_size_limit=1e8)

        If a chunk size does not divide the dimension then rechunk
        will leave any unevenness to the last chunk.

        >>> x.rechunk(chunks=(400, -1)).chunks
        ((400, 400, 200), (1000,))

        However if you want more balanced chunks, and don't mind
        `dask` choosing a different chunksize for you then you can use
        the ``balance=True`` option.

        >>> x.rechunk(chunks=(400, -1), balance=True).chunks
        ((500, 500), (1000,))

        """
        d = _inplace_enabled_define_and_cleanup(self)

        # Dask rechunking is essentially a wrapper for __getitem__
        # calls on the chunks, which means that we can use the same
        # 'asanyarray' and 'clear' keywords to `_set_dask` as are used
        # in `__gettem__`.
        dx = d.to_dask_array(asanyarray=False)
        dx = dx.rechunk(chunks, threshold, block_size_limit, balance)
        d._set_dask(
            dx, clear=self._ALL ^ self._ARRAY ^ self._CACHE, asanyarray=True
        )

        return d

    def replace_file_directory(self, old_directory, new_directory):
        """Replace a file directory in-place.

        Every file in *old_directory* that is referenced by the data
        is redefined to be in *new_directory*.

        .. versionadded:: (cfdm) NEXTVERSION

        .. seealso:: `add_file_directory`, `del_file_directory`,
                     `file_directories`

        :Parameters:

            old_directory: `str`
                The directory to be replaced.

            new_directory: `str`
                The new directory.

        :Returns:

            `str`
                The new directory as an absolute path.

        **Examples**

        >>> d.get_filenames()
        {'/data/file1.nc', '/home/file2.nc'}
        >>> d.replace_file_directory('/data', '/new/data/path/')
        '/new/data/path'
        >>> d.get_filenames()
        {'/new/data/path/file1.nc', '/home/file2.nc'}
        >>> d.replace_file_directory('/new/data, '/archive/location')
        '/archive/location'
        >>> d.get_filenames()
        {'/archive/location/path/file1.nc', '/home/file2.nc'}

        """
        old_directory = dirname(old_directory, isdir=True)
        new_directory = dirname(new_directory, isdir=True)
        updated = False

        # The Dask graph is never going to be computed, so we can set
        # 'asanyarray=False'.
        dsk = self.todict(asanyarray=False)
        for key, a in dsk.items():
            try:
                dsk[key] = a.replace_file_directory(
                    old_directory, new_directory
                )
            except AttributeError:
                # This Dask chunk doesn't contain a file array
                continue

            # This Dask chunk contains a file array, and the Dask
            # graph has been updated.
            updated = True

        if updated:
            dx = self.to_dask_array(asanyarray=False)
            dx = da.Array(dsk, dx.name, dx.chunks, dx.dtype, dx._meta)
            self._set_dask(dx, clear=self._NONE, asanyarray=None)

        return new_directory

    @_inplace_enabled(default=False)
    def reshape(self, *shape, merge_chunks=True, limit=None, inplace=False):
        """Change the shape of the data without changing its values.

        It assumes that the array is stored in row-major order, and
        only allows for reshapings that collapse or merge dimensions
        like ``(1, 2, 3, 4) -> (1, 6, 4)`` or ``(64,) -> (4, 4, 4)``.

        .. versionadded:: (cfdm) NEXTVERSION

        :Parameters:

            shape: `tuple` of `int`, or any number of `int`
                The new shape for the data, which should be compatible
                with the original shape. If an integer, then the
                result will be a 1-d array of that length. One shape
                dimension can be -1, in which case the value is
                inferred from the length of the array and remaining
                dimensions.

            merge_chunks: `bool`
                When True (the default) merge chunks using the logic
                in `dask.array.rechunk` when communication is
                necessary given the input array chunking and the
                output shape. When False, the input array will be
                rechunked to a chunksize of 1, which can create very
                many tasks. See `dask.array.reshape` for details.

            limit: int, optional
                The maximum block size to target in bytes. If no limit
                is provided, it defaults to a size in bytes defined by
                the `cf.chunksize` function.

            {{inplace: `bool`, optional}}

        :Returns:

            `Data` or `None`
                 The reshaped data, or `None` if the operation was
                 in-place.

        **Examples**

        >>> d = {{package}}.{{class}}(np.arange(12))
        >>> print(d.array)
        [ 0  1  2  3  4  5  6  7  8  9 10 11]
        >>> print(d.reshape(3, 4).array)
        [[ 0  1  2  3]
         [ 4  5  6  7]
         [ 8  9 10 11]]
        >>> print(d.reshape((4, 3)).array)
        [[ 0  1  2]
         [ 3  4  5]
         [ 6  7  8]
         [ 9 10 11]]
        >>> print(d.reshape(-1, 6).array)
        [[ 0  1  2  3  4  5]
         [ 6  7  8  9 10 11]]
        >>>  print(d.reshape(1, 1, 2, 6).array)
        [[[[ 0  1  2  3  4  5]
           [ 6  7  8  9 10 11]]]]
        >>> print(d.reshape(1, 1, -1).array)
        [[[[ 0  1  2  3  4  5  6  7  8  9 10 11]]]]

        """
        d = _inplace_enabled_define_and_cleanup(self)

        original_shape = self.shape
        original_ndim = len(original_shape)

        dx = d.to_dask_array()
        dx = dx.reshape(*shape, merge_chunks=merge_chunks, limit=limit)
        d._set_dask(dx)

        # Set axis names for the reshaped data
        if dx.ndim != original_ndim:
            d._axes = generate_axis_identifiers(dx.ndim)

        # Update the HDF5 chunking strategy
        if (
            isinstance(d.nc_hdf5_chunksizes(), tuple)
            and d.shape != original_shape
        ):
            d.nc_clear_hdf5_chunksizes()

        # CF-PYTHON: Need to clear cyclic axes, as we can't help but
        #            lose them in this operation

        return d

    def second_element(self):
        """Return the second element of the data as a scalar.

        .. versionadded:: (cfdm) 1.7.0

        .. seealso:: `first_element`, `last_element`

        **Performance**

        If possible, a cached value is returned. Otherwise the delayed
        operations needed to compute the element are executed, and
        cached for subsequent calls.

        :Returns:

                The second element of the data.

        **Examples**

        >>> d = {{package}}.{{class}}([[1, 2], [3, 4]])
        >>> x = d.second_element()
        >>> print(x, type(x))
        2 <class 'int'>
        >>> d[0, 1] = {{package}}.masked
        >>> y = d.second_element()
        >>> print(y, type(y))
        -- <class 'numpy.ma.core.MaskedConstant'>

        >>> d = {{package}}.{{class}}(['foo', 'bar'])
        >>> x = d.second_element()
        >>> print(x, type(x))
        bar <class 'str'>

        """
        try:
            return self._get_cached_elements()[1]
        except KeyError:
            item = self._item(np.unravel_index(1, self.shape))
            self._set_cached_elements({1: item})
            return item

    def set_calendar(self, calendar):
        """Set the calendar.

        .. seealso:: `override_calendar`, `override_units`,
                     `del_calendar`, `get_calendar`

        :Parameters:

            value: `str`
                The new calendar.

        :Returns:

            `None`

        **Examples**

        >>> d.set_calendar('none')
        >>> d.get_calendar
        'none'
        >>> d.del_calendar()
        >>> d.get_calendar()
        ValueError: Can't get non-existent calendar
        >>> print(d.get_calendar(None))
        None

        """
        self.Units = self._Units_class(self.get_units(default=None), calendar)

    def set_units(self, value):
        """Set the units.

        .. seealso:: `override_units`, `del_units`, `get_units`,
                     `has_units`, `Units`

        :Parameters:

            value: `str`
                The new units.

        :Returns:

            `None`

        **Examples**

        >>> d.set_units('watt')
        >>> d.get_units()
        'watt'
        >>> d.del_units()
        >>> d.get_units()
        ValueError: Can't get non-existent units
        >>> print(d.get_units(None))
        None

        """
        self.Units = self._Units_class(value, self.get_calendar(default=None))

    def soften_mask(self):
        """Force the mask to soft.

        Whether the mask of a masked array is hard or soft is
        determined by its `hardmask` property. `soften_mask` sets
        `hardmask` to `False`.

        .. versionadded:: (cfdm) NEXTVERSION

        .. seealso:: `hardmask`, `harden_mask`

        **Examples**

        >>> d = {{package}}.{{class}}([1, 2, 3])
        >>> d.hardmask
        True
        >>> d.soften_mask()
        >>> d.hardmask
        False

        >>> d = {{package}}.{{class}}([1, 2, 3], mask=[False, True, False], hardmask=False)
        >>> d.hardmask
        False
        >>> d[1] = 999
        >>> print(d.array)
        [  1 999   3]

        """
        # 'cfdm_soften_mask' has its own call to 'cfdm_asanyarray', so
        # we can set 'asanyarray=False'.
        dx = self.to_dask_array(asanyarray=False)
        dx = dx.map_blocks(cfdm_soften_mask, dtype=dx.dtype)
        self._set_dask(dx, clear=self._NONE)
        self.hardmask = False

    @_inplace_enabled(default=False)
    def squeeze(self, axes=None, inplace=False):
        """Remove size 1 axes from the data array.

        By default all size 1 axes are removed, but particular axes
        may be selected with the keyword arguments.

        .. versionadded:: (cfdm) 1.7.0

        .. seealso:: `flatten`, `insert_dimension`, `transpose`

        :Parameters:

            axes: (sequence of) `int`, optional
                Select the axes. By default all size 1 axes are
                removed. Each axis is identified by its positive or
                negative integer position. No axes are removed if
                *axes* is an empty sequence.

            {{inplace: `bool`, optional}}

        :Returns:

            `{{class}}` or `None`
                The squeezed data array.

        **Examples**

        >>> v.shape
        (1,)
        >>> v.squeeze()
        >>> v.shape
        ()

        >>> v.shape
        (1, 2, 1, 3, 1, 4, 1, 5, 1, 6, 1)
        >>> v.squeeze((0,))
        >>> v.shape
        (2, 1, 3, 1, 4, 1, 5, 1, 6, 1)
        >>> v.squeeze(1)
        >>> v.shape
        (2, 3, 1, 4, 1, 5, 1, 6, 1)
        >>> v.squeeze([2, 4])
        >>> v.shape
        (2, 3, 4, 5, 1, 6, 1)
        >>> v.squeeze([])
        >>> v.shape
        (2, 3, 4, 5, 1, 6, 1)
        >>> v.squeeze()
        >>> v.shape
        (2, 3, 4, 5, 6)

        """
        d = _inplace_enabled_define_and_cleanup(self)

        if not d.ndim:
            if axes or axes == 0:
                raise ValueError("Can't squeeze axes from scalar data")

            if inplace:
                d = None

            return d

        original_shape = self.shape

        if axes is None:
            iaxes = tuple([i for i, n in enumerate(original_shape) if n == 1])
        else:
            iaxes = d._parse_axes(axes)
            for i in iaxes:
                if original_shape[i] > 1:
                    raise ValueError(
                        f"Can't squeeze axis in position {i} from data with "
                        f"shape {original_shape}: Axis size is greater than 1"
                    )

        if not iaxes:
            # Short circuit for a null operation (to avoid adding a
            # null layer to the Dask graph).
            return d

        # Still here? Then the data array is not scalar and at least
        # one size 1 axis needs squeezing.
        dx = d.to_dask_array()
        dx = dx.squeeze(axis=iaxes)

        # Squeezing a dimension doesn't affect the cached elements
        d._set_dask(dx, clear=self._ALL ^ self._CACHE)

        # Remove the squeezed axis names
        d._axes = [axis for i, axis in enumerate(d._axes) if i not in iaxes]

        # Update the HDF5 chunking strategy
        chunksizes = d.nc_hdf5_chunksizes()
        if chunksizes and isinstance(chunksizes, tuple):
            chunksizes = [
                size for i, size in enumerate(chunksizes) if i not in iaxes
            ]
            d.nc_set_hdf5_chunksizes(chunksizes)

        return d

    @_inplace_enabled(default=False)
    def sum(self, axes=None, squeeze=False, split_every=None, inplace=False):
        """Calculate sum values.

        Calculates the sum value or the sum values along axes.

        See
        https://ncas-cms.github.io/cf-python/analysis.html#collapse-methods
        for mathematical definitions.

         ..seealso:: `max`, `min`

        :Parameters:

            {{collapse axes: (sequence of) `int`, optional}}

            {{collapse squeeze: `bool`, optional}}

            {{split_every: `int` or `dict`, optional}}

                .. versionadded:: (cfdm) NEXTVERSION

            {{inplace: `bool`, optional}}

        :Returns:

            `{{class}}` or `None`
                The collapsed data, or `None` if the operation was
                in-place.

        **Examples**

        >>> a = np.ma.arange(12).reshape(4, 3)
        >>> d = {{package}}.{{class}}(a, 'K')
        >>> d[1, 1] = {{package}}.masked
        >>> print(d.array)
        [[0 1 2]
         [3 -- 5]
         [6 7 8]
         [9 10 11]]
        >>> d.sum()
        <{{repr}}{{class}}(1, 1): [[62]] K>

        >>> w = np.linspace(1, 2, 3)
        >>> print(w)
        [1.  1.5 2. ]
        >>> d.sum(weights={{package}}.{{class}}(w, 'm'))
        <{{repr}}{{class}}(1, 1): [[97.0]] K>

        """
        d = _inplace_enabled_define_and_cleanup(self)
        d = collapse(
            da.sum,
            d,
            axis=axes,
            keepdims=not squeeze,
            split_every=split_every,
        )
        return d

    def to_dask_array(self, apply_mask_hardness=False, asanyarray=None):
        """Convert the data to a `dask` array.

        .. warning:: By default, the mask hardness of the returned
                     dask array might not be the same as that
                     specified by the `hardmask` attribute.

                     This could cause problems if a subsequent
                     operation on the returned dask array involves the
                     un-masking of masked values (such as by indexed
                     assignment).

                     To guarantee that the mask hardness of the
                     returned dask array is correct, set the
                     *apply_mask_hardness* parameter to True.

        .. versionadded:: (cfdm) NEXTVERSION

        :Parameters:

            apply_mask_hardness: `bool`, optional
                If True then force the mask hardness of the returned
                array to be that given by the `hardmask` attribute.

            {{asanyarray: `bool` or `None`, optional}}

        :Returns:

            `dask.array.Array`
                The dask array contained within the `{{class}}` instance.

        **Examples**

        >>> d = {{package}}.{{class}}([1, 2, 3, 4], 'm')
        >>> dx = d.to_dask_array()
        >>> dx
        >>> dask.array<array, shape=(4,), dtype=int64, chunksize=(4,), chunktype=numpy.ndarray>
        >>> dask.array.asanyarray(d) is dx
        True

        >>> d.to_dask_array(apply_mask_hardness=True)
        dask.array<cfdm_harden_mask, shape=(4,), dtype=int64, chunksize=(4,), chunktype=numpy.ndarray>

        >>> d = {{package}}.{{class}}([1, 2, 3, 4], 'm', hardmask=False)
        >>> d.to_dask_array(apply_mask_hardness=True)
        dask.array<cfdm_soften_mask, shape=(4,), dtype=int64, chunksize=(4,), chunktype=numpy.ndarray>

        """
        dx = self._get_component("dask", None)
        if dx is None:
            raise ValueError(f"{self.__class__.__name__} object has no data")

        if apply_mask_hardness:
            if self.hardmask:
                self.harden_mask()
            else:
                self.soften_mask()

            dx = self._get_component("dask")
            # Note: The mask hardness functions have their own calls
            #       to 'asanyarray', so we can don't need worry about
            #       setting another one.
        else:
            if asanyarray is None:
                asanyarray = self.__asanyarray__

            if asanyarray:
                # Add a new asanyarray layer to the output graph
                dx = dx.map_blocks(cfdm_asanyarray, dtype=dx.dtype)

        return dx

    def todict(
        self, optimize_graph=True, apply_mask_hardness=False, asanyarray=None
    ):
        """Return a dictionary of the dask graph key/value pairs.

        .. versionadded:: (cfdm) NEXTVERSION

        .. seealso:: `tolist`, `to_dask_array`

        :Parameters:

            optimize_graph: `bool`
                If True, the default, then prior to being converted to
                a dictionary, the graph is optimised to remove unused
                chunks. Note that optimising the graph can add a
                considerable performance overhead.

            apply_mask_hardness: `bool`, optional
                If True then force the mask hardness of the returned
                array to be that given by the `hardmask` attribute.

            asanyarray: `bool` or `None`, optional
                If True then add a final operation to the Dask graph
                that converts chunks to `numpy` arrays, but only if
                chunk's array object has an `__asanyarray__` attribute
                that is also `True`. If False then do not do this. If
                `None`, the default, then the final operation is added
                if the `{{class}}` object's `__asanyarray__` attribute is
                `True`.

        :Returns:

            `dict`
                The dictionary of the dask graph key/value pairs.

        **Examples**

        >>> d = {{package}}.{{class}}([1, 2, 3, 4], chunks=2)
        >>> d.todict()
        {('array-1bd38aa2a7096af2b1db281a4309854a', 0): array([1, 2]),
         ('array-1bd38aa2a7096af2b1db281a4309854a', 1): array([3, 4])}
        >>> e = d[0]
        >>> e.todict()
        {('getitem-bb4a18fba86eac0dd2c489748b2b3e2d', 0): (<function dask.array.chunk.getitem(obj, index)>, ('array-1bd38aa2a7096af2b1db281a4309854a', 0), (slice(0, 1, 1),)),
         ('array-1bd38aa2a7096af2b1db281a4309854a', 0): array([1, 2])}
        >>> e.todict(optimize_graph=False)
        {('array-1bd38aa2a7096af2b1db281a4309854a', 0): array([1, 2]),
         ('array-1bd38aa2a7096af2b1db281a4309854a', 1): array([3, 4]),
         ('getitem-bb4a18fba86eac0dd2c489748b2b3e2d', 0): (<function dask.array.chunk.getitem(obj, index)>, ('array-1bd38aa2a7096af2b1db281a4309854a', 0), (slice(0, 1, 1),))}

        """
        dx = self.to_dask_array(
            apply_mask_hardness=apply_mask_hardness, asanyarray=asanyarray
        )

        if optimize_graph:
            return collections_to_dsk((dx,), optimize_graph=True)

        return dict(collections_to_dsk((dx,), optimize_graph=False))

    def tolist(self):
        """Return the data as a scalar or (nested) list.

        Returns the data as an ``N``-levels deep nested list of Python
        scalars, where ``N`` is the number of data dimensions.

        If ``N`` is 0 then, since the depth of the nested list is 0,
        it will not be a list at all, but a simple Python scalar.

        .. versionadded:: (cfdm) NEXTVERSION

        .. sealso:: `todict`, `to_dask_array`

        :Returns:

            `list` or scalar
                The (nested) list of array elements, or a scalar if
                the data has 0 dimensions.

        **Examples**

        >>> d = {{package}}.{{class}}(9)
        >>> d.tolist()
        9

        >>> d = {{package}}.{{class}}([1, 2])
        >>> d.tolist()
        [1, 2]

        >>> d = {{package}}.{{class}}(([[1, 2], [3, 4]]))
        >>> d.tolist()
        [[1, 2], [3, 4]]

        >>> d.equals({{package}}.{{class}}(d.tolist()))
        True

        """
        return self.array.tolist()

    @_inplace_enabled(default=False)
    def transpose(self, axes=None, inplace=False):
        """Permute the axes of the data array.

        .. versionadded:: (cfdm) 1.7.0

        .. seealso:: `flatten', `insert_dimension`, `squeeze`

        :Parameters:

            axes: (sequence of) `int`
                The new axis order of the data array. By default the
                order is reversed. Each axis of the new order is
                identified by its original positive or negative
                integer position.

            {{inplace: `bool`, optional}}

        :Returns:

            `{{class}}` or `None`

        **Examples**

        >>> d.shape
        (19, 73, 96)
        >>> d.transpose()
        >>> d.shape
        (96, 73, 19)
        >>> d.transpose([1, 0, 2])
        >>> d.shape
        (73, 96, 19)
        >>> d.transpose((-1, 0, 1))
        >>> d.shape
        (19, 73, 96)

        """
        d = _inplace_enabled_define_and_cleanup(self)

        ndim = d.ndim
        if axes is None:
            iaxes = tuple(range(ndim - 1, -1, -1))
        else:
            iaxes = d._parse_axes(axes)

        if iaxes == tuple(range(ndim)):
            # Short circuit for a null operation (to avoid adding a
            # null layer to the Dask graph).
            return d

        data_axes = d._axes
        d._axes = [data_axes[i] for i in iaxes]

        dx = d.to_dask_array()
        try:
            dx = da.transpose(dx, axes=iaxes)
        except ValueError:
            raise ValueError(
                f"Can't transpose: Axes don't match array: {axes}"
            )

        d._set_dask(dx)

        # Update the HDF5 chunking strategy
        chunksizes = d.nc_hdf5_chunksizes()
        if chunksizes and isinstance(chunksizes, tuple):
            chunksizes = [chunksizes[i] for i in iaxes]
            d.nc_set_hdf5_chunksizes(chunksizes)

        return d

    @_inplace_enabled(default=False)
    def uncompress(self, inplace=False):
        """Uncompress the data.

        Only affects data that is compressed by convention, i.e.

          * Ragged arrays for discrete sampling geometries (DSG) and
            simple geometry cell definitions.

          * Compression by gathering.

          * Compression by coordinate subsampling.

        Data that is already uncompressed is returned
        unchanged. Whether the data is compressed or not does not
        alter its functionality nor external appearance, but may
        affect how the data are written to a dataset on disk.

        .. versionadded:: (cfdm) 1.7.3

        .. seealso:: `array`, `compressed_array`, `source`

        :Parameters:

            {{inplace: `bool`, optional}}

        :Returns:

            `{{class}}` or `None`
                The uncompressed data, or `None` if the operation was
                in-place.

        **Examples**

        >>> d.get_compression_type()
        'ragged contiguous'
        >>> d.uncompress()
        >>> d.get_compression_type()
        ''

        """
        d = _inplace_enabled_define_and_cleanup(self)
        if d.get_compression_type():
            d._del_Array(None)

        return d

    @_inplace_enabled(default=False)
    def unique(self, inplace=False):
        """The unique elements of the data.

        Returns the sorted unique elements of the array.

        :Returns:

            `{{class}}` or `None`
                The unique values in a 1-d array, or `None` if the
                operation was in-place.

        **Examples**

        >>> d = {{package}}.{{class}}([[4, 2, 1], [1, 2, 3]], 'm')
        >>> print(d.array)
        [[4 2 1]
         [1 2 3]]
        >>> e = d.unique()
        >>> print(e.array)
        [1 2 3 4]
        >>> d[0, 0] = {{package}}.masked
        >>> print(d.array)
        [[-- 2 1]
         [1 2 3]]
        >>> e = d.unique()
        >>> print(e.array)
        [1 2 3 --]

        """
        d = _inplace_enabled_define_and_cleanup(self)

        original_shape = self.shape

        dx = d.to_dask_array()
        u = np.unique(dx.compute())
        dx = da.from_array(u, chunks="auto")
        d._set_dask(dx)

        # Update the axis names
        d._axes = generate_axis_identifiers(dx.ndim)

        # Update the HDF5 chunking strategy
        if (
            isinstance(d.nc_hdf5_chunksizes(), tuple)
            and d.shape != original_shape
        ):
            d.nc_clear_hdf5_chunksizes()

        return d

    # ----------------------------------------------------------------
    # Aliases
    # ----------------------------------------------------------------
    @property
    def dtarray(self):
        """Alias for `datetime_array`"""
        return self.datetime_array<|MERGE_RESOLUTION|>--- conflicted
+++ resolved
@@ -3193,7 +3193,7 @@
         {'/data/file1.nc', '/new/file1.nc', '/home/file2.nc', '/new/file2.nc'}
 
         """
-        directory = dirname(directory)
+        directory = dirname(directory, isdir=True)
 
         updated = False
 
@@ -3678,12 +3678,7 @@
                 data arrays might be changed in-place, but the
                 concatenation process will be faster.
 
-<<<<<<< HEAD
-        :Returns:
-=======
-        """
-        directory = dirname(directory, isdir=True)
->>>>>>> 219ff69f
+        :Returns:
 
             `Data`
                 The concatenated data.
@@ -5318,14 +5313,9 @@
         dx = d.to_dask_array()
         dx = dx.reshape(new_shape)
 
-<<<<<<< HEAD
-        # Inserting a dimension doesn't affect the cached elements
-        d._set_dask(dx, clear=self._ALL ^ self._CACHE)
-=======
         # Inserting a dimension doesn't affect the cached elements or
         # the CFA write status
         d._set_dask(dx, clear=self._ALL ^ self._CACHE ^ self._CFA)
->>>>>>> 219ff69f
 
         # Expand _axes
         axis = new_axis_identifier(d._axes)
