--- conflicted
+++ resolved
@@ -4977,11 +4977,7 @@
     def get_data(self, default=ValueError(), _units=None, _fill_value=None):
         """Returns the data.
 
-<<<<<<< HEAD
         .. versionadded:: (cfdm) NEXTVERSION
-=======
-        .. versionadded:: 3.0.0
->>>>>>> 83ac2a7c
 
         :Returns:
 
@@ -5099,11 +5095,7 @@
             units._canonical_calendar,
         )
 
-<<<<<<< HEAD
     def get_filenames(self, normalise=False, per_chunk=False):
-=======
-    def get_filenames(self):
->>>>>>> 83ac2a7c
         """The names of files containing parts of the data array.
 
         Returns the names of any files that may be required to deliver
@@ -5534,11 +5526,8 @@
         :Returns:
 
             `Data` or `None`
-<<<<<<< HEAD
                 The new data with expanded data axes, or `None` if
                 the operation was in-place.
-=======
->>>>>>> 83ac2a7c
 
         **Examples**
 
