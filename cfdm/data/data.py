--- conflicted
+++ resolved
@@ -19,16 +19,12 @@
     _inplace_enabled_define_and_cleanup,
     _manage_log_level_via_verbosity,
 )
-<<<<<<< HEAD
 from ..functions import (
     _numpy_allclose,
     dirname,
     is_log_level_info,
     parse_indices,
 )
-=======
-from ..functions import _numpy_allclose, is_log_level_info, parse_indices
->>>>>>> 5e6e1412
 from ..mixin.container import Container
 from ..mixin.files import Files
 from ..mixin.netcdf import NetCDFAggregation, NetCDFHDF5
@@ -54,10 +50,6 @@
     is_numeric_dtype,
     new_axis_identifier,
 )
-
-# from .utils import chunk_indices as utils_chunk_indices
-# rom .utils import chunk_positions as utils_chunk_positions#
-
 
 logger = logging.getLogger(__name__)
 
@@ -1460,11 +1452,7 @@
 
     @property
     def __keepdims_indexing__(self):
-<<<<<<< HEAD
         """Flag to indicate if axes indexed with integers are kept.
-=======
-        """Flag indicating if dimensions indexed with integers are kept.
->>>>>>> 5e6e1412
 
         If set to True (the default) then providing a single integer
         as a single-axis index does *not* reduce the number of array
@@ -1609,11 +1597,7 @@
 
     @classmethod
     def _binary_operation(cls, data, other, method):
-<<<<<<< HEAD
-        """Implement binary arithmetic and comparison operations.
-=======
         """Binary arithmetic and comparison operations.
->>>>>>> 5e6e1412
 
         It is called by the binary (i.e. two operands) arithmetic and
         comparison methods, such as `__sub__`, `__imul__`, `__rdiv__`,
@@ -1773,10 +1757,11 @@
             # Delete cached element values
             self._del_cached_elements()
 
-<<<<<<< HEAD
         if clear & self._CFA:
             # Set the aggregation write status to False
             self.nc_del_aggregation_write_status()
+
+        return clear
 
     @classmethod
     def _concatenate_conform_units(cls, data1, units0, relaxed_units, copy):
@@ -1864,9 +1849,6 @@
 
         """
         return concatenated_data
-=======
-        return clear
->>>>>>> 5e6e1412
 
     def _del_cached_elements(self):
         """Delete any cached element values.
@@ -3585,17 +3567,6 @@
         """
         return chunk_indices(self.chunks)
 
-    #        from dask.utils import cached_cumsum
-    #
-    #        chunks = self.chunks
-    #
-    #        cumdims = [cached_cumsum(bds, initial_zero=True) for bds in chunks]
-    #        indices = [
-    #            [slice(s, s + dim) for s, dim in zip(starts, shapes)]
-    #            for starts, shapes in zip(cumdims, chunks)
-    #        ]
-    #        return product(*indices)
-
     def chunk_positions(self):
         """Find the position of each chunk.
 
@@ -5019,7 +4990,9 @@
                 "tie point index variables",
             )
 
-    def get_filenames(self, normalise=True, per_chunk=False, min_file_versions=1, extra=0):
+    def get_filenames(
+        self, normalise=True, per_chunk=False, min_file_versions=1, extra=0
+    ):
         """The names of files containing parts of the data array.
 
         Returns the names of any files that may be required to deliver
@@ -5113,7 +5086,7 @@
         >>> print(filenames)
         [[['file.nc' -- -- -- --]
           ['file.nc' -- -- -- --]]
-                                 
+
          [['file.nc' -- -- -- --]
           ['file.nc' -- -- -- --]]]
 
