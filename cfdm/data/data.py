--- conflicted
+++ resolved
@@ -1694,11 +1694,7 @@
         :Returns:
 
             `int`
-<<<<<<< HEAD
                 The integer value of *clear*.
-=======
-                 The integer value of *clear*.
->>>>>>> 25d53dcf
 
         """
         if clear is None:
