--- conflicted
+++ resolved
@@ -1926,13 +1926,8 @@
 
         '''        
         return self._item((slice(-1, None),)*self.ndim)
-<<<<<<< HEAD
-    #--- End: def
-
-=======
-
- 
->>>>>>> c2672001
+
+
     def second_element(self):
         '''Return the second element of the data as a scalar.
 
