import netCDF4

from . import abstract
from .locks import netcdf_lock
from .mixin import IndexMixin
from .netcdfindexer import netcdf_indexer


class NetCDF4Array(IndexMixin, abstract.FileArray):
    """A netCDF array accessed with `netCDF4`.

    .. versionadded:: (cfdm) 1.7.0

    """

    @property
    def _lock(self):
        """Return the lock used for netCDF file access.

        Returns a lock object that prevents concurrent reads of netCDF
        files, which are not currently supported by `netCDF4`.

        .. versionadded:: (cfdm) NEXTVERSION

        """
        return netcdf_lock

    def _get_array(self, index=None):
        """Returns a subspace of the dataset variable.

        The subspace is defined by the `index` attributes, and is
        applied with `cfdm.netcdf_indexer`.

<<<<<<< HEAD
        The indices that define the subspace must be a sequence that
        contains an index for each dimension.

        Indexing is similar to numpy indexing. The only difference to
        numpy indexing (given the restrictions on the type of indices
        allowed) is:

          * When two or more dimension's indices are sequences of integers
            then these indices work independently along each dimension
            (similar to the way vector subscripts work in Fortran).

=======
>>>>>>> 5e6e1412
        .. versionadded:: (cfdm) NEXTVERSION

        .. seealso:: `__array__`, `index`

        :Parameters:

            {{index: `tuple` or `None`, optional}}

        :Returns:

            `numpy.ndarray`
                The subspace.

        """
        if index is None:
            index = self.index()

<<<<<<< HEAD
        # Note: We need to lock because the netCDF file is about to be
        #       accessed.
        with self._lock:
            netcdf, address = self.open()
            dataset = netcdf

            groups, address = self.get_groups(address)
            if groups:
                # Traverse the group structure, if there is one (CF>=1.8).
                netcdf = self._group(netcdf, groups)

            if isinstance(address, str):
                # Get the variable by netCDF name
                variable = netcdf.variables[address]
            else:
                # Get the variable by netCDF integer ID
                for variable in netcdf.variables.values():
                    if variable._varid == address:
                        break

            # Get the data, applying masking and scaling as required.
            array = netcdf_indexer(
                variable,
                mask=self.get_mask(),
                unpack=self.get_unpack(),
                always_masked_array=False,
                orthogonal_indexing=True,
                copy=False,
            )
            array = array[index]

            # Set the attributes, if they haven't been set already.
            self._set_attributes(variable)

            self.close(dataset)
            del netcdf, dataset
=======
        # Note: We need to lock because netCDF-C is about to access
        #       the file.
        self._lock.acquire()

        netcdf, address = self.open()
        dataset = netcdf

        groups, address = self.get_groups(address)
        if groups:
            # Traverse the group structure, if there is one (CF>=1.8).
            netcdf = self._group(netcdf, groups)

        if isinstance(address, str):
            # Get the variable by netCDF name
            variable = netcdf.variables[address]
        else:
            # Get the variable by netCDF integer ID
            for variable in netcdf.variables.values():
                if variable._varid == address:
                    break

        # Get the data, applying masking and scaling as required.
        array = netcdf_indexer(
            variable,
            mask=self.get_mask(),
            unpack=self.get_unpack(),
            always_masked_array=False,
            orthogonal_indexing=True,
            copy=False,
        )
        array = array[index]

        # Set the attributes, if they haven't been set already.
        self._set_attributes(variable)

        self.close(dataset)
        del netcdf, dataset
>>>>>>> 5e6e1412

        if not self.ndim:
            # Hmm netCDF4 has a thing for making scalar size 1, 1d
            array = array.squeeze()

        return array

    def _group(self, dataset, groups):
        """Return the group object containing a variable.

        .. versionadded:: (cfdm) NEXTVERSION

        :Parameters:

            dataset: `netCDF4.Dataset
                The dataset containing the variable.

            groups: sequence of `str`
                The definition of which group the variable is in. For
                instance, of the variable is in group
                ``/forecast/model`` then *groups* would be
                ``['forecast', 'model']``.

        :Returns:

            `netCDF4.Dataset` or `netCDF4.Group`
                The group object, which might be the root group.

        """
        for g in groups:
            dataset = dataset.groups[g]

        return dataset

    def _set_attributes(self, var):
        """Set the netCDF variable attributes.

        These are set from the netCDF variable attributes, but only if
        they have not already been defined, either during `{{class}}`
        instantiation or by a previous call to `_set_attributes`.

        .. versionadded:: (cfdm) NEXTVERSION

        :Parameters:

            var: `netCDF4.Variable`
                The netCDF variable.

        :Returns:

            `dict`
                The attributes.

        """
        attributes = self._get_component("attributes", None)
        if attributes is not None:
            return

        attributes = {attr: var.getncattr(attr) for attr in var.ncattrs()}
        self._set_component("attributes", attributes, copy=False)

    def close(self, dataset):
        """Close the dataset containing the data.

        .. versionadded:: (cfdm) 1.7.0

        :Parameters:

            dataset:
                The dataset to be closed.

        :Returns:

            `None`

        """
        if self._get_component("close"):
            dataset.close()

    def get_groups(self, address):
        """The netCDF4 group structure of a netCDF variable.

        .. versionadded:: (cfdm) 1.8.6.0

        :Parameters:

            address: `str` or `int`
                The netCDF variable name, or integer varid, from which
                to get the groups.

                .. versionadded:: (cfdm) 1.10.1.0

        :Returns:

            (`list`, `str`) or (`list`, `int`)
                The group structure and the name within the group. If
                *address* is a varid then an empty list and the varid
                are returned.

        **Examples**

        >>> n.get_groups('tas')
        ([], 'tas')

        >>> n.get_groups('/tas')
        ([], 'tas')

        >>> n.get_groups('/data/model/tas')
        (['data', 'model'], 'tas')

        >>> n.get_groups(9)
        ([], 9)

        """
        try:
            if "/" not in address:
                return [], address
        except TypeError:
            return [], address

        out = address.split("/")[1:]
        return out[:-1], out[-1]

    def open(self):
        """Return a dataset file object and address.

        When multiple files have been provided an attempt is made to
        open each one, in the order stored, and a file object is
        returned from the first file that exists.

        :Returns:

            (`netCDF4.Dataset`, `str`)
                The file object open in read-only mode, and the
                address of the data within the file.

        """
        return super().open(netCDF4.Dataset, mode="r")<|MERGE_RESOLUTION|>--- conflicted
+++ resolved
@@ -31,20 +31,6 @@
         The subspace is defined by the `index` attributes, and is
         applied with `cfdm.netcdf_indexer`.
 
-<<<<<<< HEAD
-        The indices that define the subspace must be a sequence that
-        contains an index for each dimension.
-
-        Indexing is similar to numpy indexing. The only difference to
-        numpy indexing (given the restrictions on the type of indices
-        allowed) is:
-
-          * When two or more dimension's indices are sequences of integers
-            then these indices work independently along each dimension
-            (similar to the way vector subscripts work in Fortran).
-
-=======
->>>>>>> 5e6e1412
         .. versionadded:: (cfdm) NEXTVERSION
 
         .. seealso:: `__array__`, `index`
@@ -62,7 +48,6 @@
         if index is None:
             index = self.index()
 
-<<<<<<< HEAD
         # Note: We need to lock because the netCDF file is about to be
         #       accessed.
         with self._lock:
@@ -99,45 +84,6 @@
 
             self.close(dataset)
             del netcdf, dataset
-=======
-        # Note: We need to lock because netCDF-C is about to access
-        #       the file.
-        self._lock.acquire()
-
-        netcdf, address = self.open()
-        dataset = netcdf
-
-        groups, address = self.get_groups(address)
-        if groups:
-            # Traverse the group structure, if there is one (CF>=1.8).
-            netcdf = self._group(netcdf, groups)
-
-        if isinstance(address, str):
-            # Get the variable by netCDF name
-            variable = netcdf.variables[address]
-        else:
-            # Get the variable by netCDF integer ID
-            for variable in netcdf.variables.values():
-                if variable._varid == address:
-                    break
-
-        # Get the data, applying masking and scaling as required.
-        array = netcdf_indexer(
-            variable,
-            mask=self.get_mask(),
-            unpack=self.get_unpack(),
-            always_masked_array=False,
-            orthogonal_indexing=True,
-            copy=False,
-        )
-        array = array[index]
-
-        # Set the attributes, if they haven't been set already.
-        self._set_attributes(variable)
-
-        self.close(dataset)
-        del netcdf, dataset
->>>>>>> 5e6e1412
 
         if not self.ndim:
             # Hmm netCDF4 has a thing for making scalar size 1, 1d
