import netCDF4

from . import abstract
from .locks import netcdf_lock
from .mixin import IndexMixin
from .netcdfindexer import netcdf_indexer


class NetCDF4Array(IndexMixin, abstract.FileArray):
    """A netCDF array accessed with `netCDF4`.

    .. versionadded:: (cfdm) 1.7.0

    """

    @property
    def _lock(self):
        """Return the lock used for netCDF file access.

        Returns a lock object that prevents concurrent reads of netCDF
        files, which are not currently supported by `netCDF4`.

        .. versionadded:: (cfdm) 1.11.2.0

        """
        return netcdf_lock

    def _attributes(self, var):
        """Get the netCDF variable attributes.

        If the attributes have not been set, then they are retrieved
        from the netCDF variable *var* and stored in `{{class}}`
        instance for fast future access.

        .. versionadded:: (cfdm) NEXTVERSION

        :Parameters:

            var: `netCDF4.Variable`
                The netCDF variable.

        :Returns:

            `dict`
                The attributes. The returned attributes are not a copy
                of the cached dictionary.

        """
        attributes = self._get_component("attributes", None)
        if attributes is None:
            attributes = {attr: var.getncattr(attr) for attr in var.ncattrs()}
            self._set_component("attributes", attributes, copy=False)

        return attributes

    def _get_array(self, index=None):
        """Returns a subspace of the dataset variable.

        The subspace is defined by the `index` attributes, and is
        applied with `cfdm.netcdf_indexer`.

        .. versionadded:: (cfdm) 1.11.2.0

        .. seealso:: `__array__`, `index`

        :Parameters:

            {{index: `tuple` or `None`, optional}}

        :Returns:

            `numpy.ndarray`
                The subspace.

        """
        if index is None:
            index = self.index()

        # Note: We need to lock because netCDF-C is about to access
        #       the file.
        with self._lock:
            netcdf, address = self.open()
            dataset = netcdf

            groups, address = self.get_groups(address)
            if groups:
                # Traverse the group structure, if there is one (CF>=1.8).
                netcdf = self._group(netcdf, groups)

            if isinstance(address, str):
                # Get the variable by netCDF name
                variable = netcdf.variables[address]
            else:
                # Get the variable by netCDF integer ID
                for variable in netcdf.variables.values():
                    if variable._varid == address:
                        break

            # Get the data, applying masking and scaling as required.
            array = netcdf_indexer(
                variable,
                mask=self.get_mask(),
                unpack=self.get_unpack(),
                always_masked_array=False,
                orthogonal_indexing=True,
                attributes=self._attributes(variable),
                copy=False,
            )
            array = array[index]

            self.close(dataset)
            del netcdf, dataset

        if not self.ndim:
            # Hmm netCDF4 has a thing for making scalar size 1, 1d
            array = array.squeeze()

        return array

    def _group(self, dataset, groups):
        """Return the group object containing a variable.

        .. versionadded:: (cfdm) 1.12.0.0

        :Parameters:

            dataset: `netCDF4.Dataset
                The dataset containing the variable.

            groups: sequence of `str`
                The definition of which group the variable is in. For
                instance, if the variable is in group
                ``/forecast/model`` then *groups* would be
                ``['forecast', 'model']``.

        :Returns:

            `netCDF4.Dataset` or `netCDF4.Group`
                The group object, which might be the root group.

        """
        for g in groups:
            dataset = dataset.groups[g]

        return dataset

<<<<<<< HEAD
=======
    def _set_attributes(self, var):
        """Set the netCDF variable attributes.

        These are set from the netCDF variable attributes, but only if
        they have not already been defined, either during `{{class}}`
        instantiation or by a previous call to `_set_attributes`.

        .. versionadded:: (cfdm) 1.11.2.0

        :Parameters:

            var: `netCDF4.Variable`
                The netCDF variable.

        :Returns:

            `dict`
                The attributes.

        """
        attributes = self._get_component("attributes", None)
        if attributes is not None:
            return

        attributes = {attr: var.getncattr(attr) for attr in var.ncattrs()}
        self._set_component("attributes", attributes, copy=False)

>>>>>>> ddca1a0c
    def close(self, dataset):
        """Close the dataset containing the data.

        .. versionadded:: (cfdm) 1.7.0

        :Parameters:

            dataset:
                The dataset to be closed.

        :Returns:

            `None`

        """
        if self._get_component("close"):
            dataset.close()

    def get_groups(self, address):
        """The netCDF4 group structure of a netCDF variable.

        .. versionadded:: (cfdm) 1.8.6.0

        :Parameters:

            address: `str` or `int`
                The netCDF variable name, or integer varid, from which
                to get the groups.

                .. versionadded:: (cfdm) 1.10.1.0

        :Returns:

            (`list`, `str`) or (`list`, `int`)
                The group structure and the name within the group. If
                *address* is a varid then an empty list and the varid
                are returned.

        **Examples**

        >>> n.get_groups('tas')
        ([], 'tas')

        >>> n.get_groups('/tas')
        ([], 'tas')

        >>> n.get_groups('/data/model/tas')
        (['data', 'model'], 'tas')

        >>> n.get_groups(9)
        ([], 9)

        """
        try:
            if "/" not in address:
                return [], address
        except TypeError:
            return [], address

        out = address.split("/")[1:]
        return out[:-1], out[-1]

    def open(self):
        """Return a dataset file object and address.

        When multiple files have been provided an attempt is made to
        open each one, in the order stored, and a file object is
        returned from the first file that exists.

        :Returns:

            (`netCDF4.Dataset`, `str`)
                The file object open in read-only mode, and the
                address of the data within the file.

        """
        return super().open(netCDF4.Dataset, mode="r")<|MERGE_RESOLUTION|>--- conflicted
+++ resolved
@@ -144,36 +144,33 @@
 
         return dataset
 
-<<<<<<< HEAD
-=======
-    def _set_attributes(self, var):
-        """Set the netCDF variable attributes.
-
-        These are set from the netCDF variable attributes, but only if
-        they have not already been defined, either during `{{class}}`
-        instantiation or by a previous call to `_set_attributes`.
-
-        .. versionadded:: (cfdm) 1.11.2.0
-
-        :Parameters:
-
-            var: `netCDF4.Variable`
-                The netCDF variable.
-
-        :Returns:
-
-            `dict`
-                The attributes.
-
-        """
-        attributes = self._get_component("attributes", None)
-        if attributes is not None:
-            return
-
-        attributes = {attr: var.getncattr(attr) for attr in var.ncattrs()}
-        self._set_component("attributes", attributes, copy=False)
-
->>>>>>> ddca1a0c
+#    def _set_attributes(self, var):
+#        """Set the netCDF variable attributes.
+#
+#        These are set from the netCDF variable attributes, but only if
+#        they have not already been defined, either during `{{class}}`
+#        instantiation or by a previous call to `_set_attributes`.
+#
+#        .. versionadded:: (cfdm) 1.11.2.0
+#
+#        :Parameters:
+#
+#            var: `netCDF4.Variable`
+#                The netCDF variable.
+#
+#        :Returns:
+#
+#            `dict`
+#                The attributes.
+#
+#        """
+#        attributes = self._get_component("attributes", None)
+#        if attributes is not None:
+#            return
+#
+#        attributes = {attr: var.getncattr(attr) for attr in var.ncattrs()}
+#        self._set_component("attributes", attributes, copy=False)
+
     def close(self, dataset):
         """Close the dataset containing the data.
 
