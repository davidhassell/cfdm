import netCDF4

from . import abstract
from .locks import netcdf_lock
from .mixin import IndexMixin
from .netcdfindexer import netcdf_indexer


class NetCDF4Array(IndexMixin, abstract.FileArray):
    """A netCDF array accessed with `netCDF4`.

    .. versionadded:: (cfdm) 1.7.0

    """

    @property
    def _lock(self):
        """Return the lock used for netCDF file access.

        Returns a lock object that prevents concurrent reads of netCDF
        files, which are not currently supported by `netCDF4`.

        .. versionadded:: (cfdm) NEXTVERSION

        """
        return netcdf_lock

    def _attributes(self, var):
        """Get the netCDF variable attributes.

<<<<<<< HEAD
        If the attributes have not been set, then they are retrieved
        from the netCDF variable *var* and stored in `{{class}}`
        instance for fast future access.

        .. versionadded:: (cfdm) NEXTVERSION

        :Parameters:

            var: `netCDF4.Variable`
=======
        If the attributes haven't been set then they are retrived from
        *variable* and stored for future use. This differs from
        `get_attributes`, which will return an empty dictionary if the
        attributes haven't been set.

        .. versionadded:: (cfdm) NEXTVERSION

        .. seealso:: `get_attributes`

        :Parameters:

            var: `h5netcdf.Variable`
>>>>>>> dcb7fb53
                The netCDF variable.

        :Returns:

            `dict`
<<<<<<< HEAD
                The attributes. The returned attributes are not a copy
                of the cached dictionary.
=======
                The attributes.
>>>>>>> dcb7fb53

        """
        attributes = self._get_component("attributes", None)
        if attributes is None:
            attributes = {attr: var.getncattr(attr) for attr in var.ncattrs()}
            self._set_component("attributes", attributes, copy=False)

        return attributes

    def _get_array(self, index=None):
        """Returns a subspace of the dataset variable.

        The subspace is defined by the `index` attributes, and is
        applied with `cfdm.netcdf_indexer`.

        .. versionadded:: (cfdm) NEXTVERSION

        .. seealso:: `__array__`, `index`

        :Parameters:

            {{index: `tuple` or `None`, optional}}

        :Returns:

            `numpy.ndarray`
                The subspace.

        """
        if index is None:
            index = self.index()

        # Note: We need to lock because netCDF-C is about to access
        #       the file.
        with self._lock:
            netcdf, address = self.open()
            dataset = netcdf

            groups, address = self.get_groups(address)
            if groups:
                # Traverse the group structure, if there is one (CF>=1.8).
                netcdf = self._group(netcdf, groups)

            if isinstance(address, str):
                # Get the variable by netCDF name
                variable = netcdf.variables[address]
            else:
                # Get the variable by netCDF integer ID
                for variable in netcdf.variables.values():
                    if variable._varid == address:
                        break

            # Get the data, applying masking and scaling as required.
            array = netcdf_indexer(
                variable,
                mask=self.get_mask(),
                unpack=self.get_unpack(),
                always_masked_array=False,
                orthogonal_indexing=True,
<<<<<<< HEAD
                attributes=self._attributes(variable)
=======
                attributes=self._attributes(variable),
>>>>>>> dcb7fb53
                copy=False,
            )
            array = array[index]

            self.close(dataset)
            del netcdf, dataset

        if not self.ndim:
            # Hmm netCDF4 has a thing for making scalar size 1, 1d
            array = array.squeeze()

        return array

    def _group(self, dataset, groups):
        """Return the group object containing a variable.

        .. versionadded:: (cfdm) NEXTVERSION

        :Parameters:

            dataset: `netCDF4.Dataset
                The dataset containing the variable.

            groups: sequence of `str`
                The definition of which group the variable is in. For
                instance, of the variable is in group
                ``/forecast/model`` then *groups* would be
                ``['forecast', 'model']``.

        :Returns:

            `netCDF4.Dataset` or `netCDF4.Group`
                The group object, which might be the root group.

        """
        for g in groups:
            dataset = dataset.groups[g]

        return dataset

    def close(self, dataset):
        """Close the dataset containing the data.

        .. versionadded:: (cfdm) 1.7.0

        :Parameters:

            dataset:
                The dataset to be closed.

        :Returns:

            `None`

        """
        if self._get_component("close"):
            dataset.close()

    def get_groups(self, address):
        """The netCDF4 group structure of a netCDF variable.

        .. versionadded:: (cfdm) 1.8.6.0

        :Parameters:

            address: `str` or `int`
                The netCDF variable name, or integer varid, from which
                to get the groups.

                .. versionadded:: (cfdm) 1.10.1.0

        :Returns:

            (`list`, `str`) or (`list`, `int`)
                The group structure and the name within the group. If
                *address* is a varid then an empty list and the varid
                are returned.

        **Examples**

        >>> n.get_groups('tas')
        ([], 'tas')

        >>> n.get_groups('/tas')
        ([], 'tas')

        >>> n.get_groups('/data/model/tas')
        (['data', 'model'], 'tas')

        >>> n.get_groups(9)
        ([], 9)

        """
        try:
            if "/" not in address:
                return [], address
        except TypeError:
            return [], address

        out = address.split("/")[1:]
        return out[:-1], out[-1]

    def open(self):
        """Return a dataset file object and address.

        When multiple files have been provided an attempt is made to
        open each one, in the order stored, and a file object is
        returned from the first file that exists.

        :Returns:

            (`netCDF4.Dataset`, `str`)
                The file object open in read-only mode, and the
                address of the data within the file.

        """
        return super().open(netCDF4.Dataset, mode="r")<|MERGE_RESOLUTION|>--- conflicted
+++ resolved
@@ -28,7 +28,6 @@
     def _attributes(self, var):
         """Get the netCDF variable attributes.
 
-<<<<<<< HEAD
         If the attributes have not been set, then they are retrieved
         from the netCDF variable *var* and stored in `{{class}}`
         instance for fast future access.
@@ -38,31 +37,13 @@
         :Parameters:
 
             var: `netCDF4.Variable`
-=======
-        If the attributes haven't been set then they are retrived from
-        *variable* and stored for future use. This differs from
-        `get_attributes`, which will return an empty dictionary if the
-        attributes haven't been set.
-
-        .. versionadded:: (cfdm) NEXTVERSION
-
-        .. seealso:: `get_attributes`
-
-        :Parameters:
-
-            var: `h5netcdf.Variable`
->>>>>>> dcb7fb53
                 The netCDF variable.
 
         :Returns:
 
             `dict`
-<<<<<<< HEAD
                 The attributes. The returned attributes are not a copy
                 of the cached dictionary.
-=======
-                The attributes.
->>>>>>> dcb7fb53
 
         """
         attributes = self._get_component("attributes", None)
@@ -122,11 +103,7 @@
                 unpack=self.get_unpack(),
                 always_masked_array=False,
                 orthogonal_indexing=True,
-<<<<<<< HEAD
-                attributes=self._attributes(variable)
-=======
                 attributes=self._attributes(variable),
->>>>>>> dcb7fb53
                 copy=False,
             )
             array = array[index]
