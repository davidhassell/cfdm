import logging

from . import mixin
from . import core

from .decorators import _manage_log_level_via_verbosity


logger = logging.getLogger(__name__)


class DomainAxis(
    mixin.NetCDFDimension,
    mixin.NetCDFUnlimitedDimension,
    mixin.Container,
    core.DomainAxis,
):
    """A domain axis construct of the CF data model.

    A domain axis construct specifies the number of points along an
    independent axis of the domain. It comprises a positive integer
    representing the size of the axis. In CF-netCDF it is usually
    defined either by a netCDF dimension or by a scalar coordinate
    variable, which implies a domain axis of size one. The field
    construct's data array spans the domain axis constructs of the
    domain, with the optional exception of size one axes, because
    their presence makes no difference to the order of the elements.

    **NetCDF interface**

    The netCDF dimension name of the construct may be accessed with
    the `nc_set_dimension`, `nc_get_dimension`, `nc_del_dimension` and

    Whether or not the netCDF is unlimited may be accessed with the
    `nc_is_unlimited` and `nc_set_unlimited` methods.
    `nc_has_dimension` methods.

    The netCDF dimension group structure may be accessed with the
    `nc_set_dimension`, `nc_get_dimension`, `nc_dimension_groups`,
    `nc_clear_dimension_groups` and `nc_set_dimension_groups` methods.

    .. versionadded:: (cfdm) 1.7.0

    """

    def __init__(self, size=None, source=None, copy=True):
<<<<<<< HEAD
        """**Initialization**
=======
        """Initialises the `{{class}}` instance.
>>>>>>> 9e2d99cd

        :Parameters:

            size: `int`, optional
                The size of the domain axis.

                The size may also be set after initialisation with the
                `set_size` method.

                *Parameter example:*
                  ``size=192``

            source: optional
                Initialize the size from that of *source*.

                {{init source}}

            {{init copy: `bool`, optional}}

        """
        super().__init__(size=size, source=source, copy=copy)

        self._initialise_netcdf(source)

    def __str__(self):
        """Called by the `str` built-in function.

        x.__str__() <==> str(x)

        .. versionadded:: (cfdm) 1.7.0

        """
        return "size({0})".format(self.get_size(""))

    def creation_commands(
        self, namespace=None, indent=0, string=True, name="c", header=True
    ):
<<<<<<< HEAD
        """Return the commands that would create the domain axis construct.
=======
        """Returns the commands to create the domain axis construct.
>>>>>>> 9e2d99cd

        .. versionadded:: (cfdm) 1.8.7.0

        .. seealso:: `{{package}}.Field.creation_commands`

        :Parameters:

            {{namespace: `str`, optional}}

            {{indent: `int`, optional}}

            {{string: `bool`, optional}}

            {{name: `str`, optional}}

            {{header: `bool`, optional}}

        :Returns:

            {{returns creation_commands}}

        **Examples:**

        >>> x = {{package}}.DomainAxis(size=12)
        >>> x.nc_set_dimension('time')
        >>> print(x.creation_commands(header=False))
        c = {{package}}.DomainAxis()
        c.set_size(12)
        c.nc_set_dimension('time')

        """
<<<<<<< HEAD
        namespace0 = namespace
=======
>>>>>>> 9e2d99cd
        if namespace is None:
            namespace = self._package() + "."
        elif namespace and not namespace.endswith("."):
            namespace += "."

        out = []

        if header:
            out.append("#")
            out.append("# {}:".format(self.construct_type))
            identity = self.identity()
            if identity:
                out[-1] += " {}".format(identity)
        # --- End: if

        out.append(
            "{} = {}{}()".format(name, namespace, self.__class__.__name__)
        )

        size = self.get_size(None)
        if size is not None:
            out.append("{}.set_size({})".format(name, size))

        nc = self.nc_get_dimension(None)
        if nc is not None:
            out.append("{}.nc_set_dimension({!r})".format(name, nc))

        if self.nc_is_unlimited():
            out.append("c.nc_set_unlimited({})".format(True))

        if string:
            indent = " " * indent
            out[0] = indent + out[0]
            out = ("\n" + indent).join(out)

        return out

    @_manage_log_level_via_verbosity
    def equals(self, other, verbose=None, ignore_type=False):
        """Whether two domain axis constructs are the same.

        Equality is strict by default. This means that:

        * the axis sizes must be the same.

        Any type of object may be tested but, in general, equality is only
        possible with another domain axis construct, or a subclass of
        one. See the *ignore_type* parameter.

        NetCDF elements, such as netCDF variable and dimension names, do
        not constitute part of the CF data model and so are not checked.

        .. versionadded:: (cfdm) 1.7.0

        :Parameters:

            other:
                The object to compare for equality.

            {{verbose: `int` or `str` or `None`, optional}}

            {{ignore_type: `bool`, optional}}

        :Returns:

            `bool`
                Whether the two domain axis constructs are equal.

        **Examples:**

        >>> d.equals(d)
        True
        >>> d.equals(d.copy())
        True
        >>> d.equals('not a domain axis')
        False

        >>> d = {{package}}.DomainAxis(1)
        >>> e = {{package}}.DomainAxis(99)
        >>> d.equals(e, verbose=3)
        DomainAxis: Different axis sizes: 1 != 99
        False

        """
        pp = super()._equals_preprocess(
            other, verbose=verbose, ignore_type=ignore_type
        )
        if pp is True or pp is False:
            return pp

        other = pp

        # Check that each axis has the same size
        self_size = self.get_size(None)
        other_size = other.get_size(None)
        if not self_size == other_size:
            logger.info(
                "{0}: Different axis sizes: {1} != {2}".format(
                    self.__class__.__name__, self_size, other_size
                )
            )
            return False

        return True

    def identity(self, default=""):
        """Return the canonical identity.

        The identity is the first found of the following:

        1. The netCDF dimension name, preceded by 'ncdim%'.
        2. The value of the default parameter.

        .. versionadded:: (cfdm) 1.7.0

        .. seealso:: `identities`

        :Parameters:

            default: optional
                If no identity can be found then return the value of the
                default parameter.

        :Returns:

                The identity.

        **Examples:**

        >>> d.nc_get_dimension()
        'time'
        >>> d.identity()
        'ncdim%time'
        >>> d.identity(default='no identity')
        'ncdim%time'
        >>> d.nc_del_dimension()
        'time'
        >>> d.identity()
        ''
        >>> d.identity(default='no identity')
        'no identity'

        """
        n = self.nc_get_dimension(None)
        if n is not None:
            return "ncdim%{0}".format(n)

        return default

    def identities(self):
        """Return all possible identities.

        The identities comprise:

        * The netCDF dimension name, preceded by 'ncdim%'.

        .. versionadded:: (cfdm) 1.7.0

        .. seealso:: `identity`

        :Returns:

            `list`
                The identities.

        **Examples:**

        >>> d.nc_get_dimension()
        'time'
        >>> d.identities()
        ['ncdim%time']
        >>> d.nc_del_dimension()
        'time'
        >>> d.identities()
        []

        """
        out = []

        n = self.nc_get_dimension(None)
        if n is not None:
            out.append("ncdim%{0}".format(n))

        return out


# --- End: class<|MERGE_RESOLUTION|>--- conflicted
+++ resolved
@@ -44,11 +44,7 @@
     """
 
     def __init__(self, size=None, source=None, copy=True):
-<<<<<<< HEAD
-        """**Initialization**
-=======
-        """Initialises the `{{class}}` instance.
->>>>>>> 9e2d99cd
+        """Initialisation.
 
         :Parameters:
 
@@ -86,11 +82,7 @@
     def creation_commands(
         self, namespace=None, indent=0, string=True, name="c", header=True
     ):
-<<<<<<< HEAD
-        """Return the commands that would create the domain axis construct.
-=======
         """Returns the commands to create the domain axis construct.
->>>>>>> 9e2d99cd
 
         .. versionadded:: (cfdm) 1.8.7.0
 
@@ -122,10 +114,6 @@
         c.nc_set_dimension('time')
 
         """
-<<<<<<< HEAD
-        namespace0 = namespace
-=======
->>>>>>> 9e2d99cd
         if namespace is None:
             namespace = self._package() + "."
         elif namespace and not namespace.endswith("."):
