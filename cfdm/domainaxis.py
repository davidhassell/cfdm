import logging

from . import mixin
from . import core

from .decorators import _manage_log_level_via_verbosity


logger = logging.getLogger(__name__)


class DomainAxis(
    mixin.NetCDFDimension,
    mixin.NetCDFUnlimitedDimension,
    mixin.Container,
    core.DomainAxis,
):
    """A domain axis construct of the CF data model.

    A domain axis construct specifies the number of points along an
    independent axis of the domain. It comprises a positive integer
    representing the size of the axis. In CF-netCDF it is usually
    defined either by a netCDF dimension or by a scalar coordinate
    variable, which implies a domain axis of size one. The field
    construct's data array spans the domain axis constructs of the
    domain, with the optional exception of size one axes, because
    their presence makes no difference to the order of the elements.

    **NetCDF interface**

    The netCDF dimension name of the construct may be accessed with
    the `nc_set_dimension`, `nc_get_dimension`, `nc_del_dimension` and

    Whether or not the netCDF is unlimited may be accessed with the
    `nc_is_unlimited` and `nc_set_unlimited` methods.
    `nc_has_dimension` methods.

    The netCDF dimension group structure may be accessed with the
    `nc_set_dimension`, `nc_get_dimension`, `nc_dimension_groups`,
    `nc_clear_dimension_groups` and `nc_set_dimension_groups` methods.

    .. versionadded:: (cfdm) 1.7.0

    """

    def __init__(self, size=None, source=None, copy=True):
        """**Initialisation**

        :Parameters:

            size: `int`, optional
                The size of the domain axis.

                The size may also be set after initialisation with the
                `set_size` method.

                *Parameter example:*
                  ``size=192``

            source: optional
                Initialise the size from that of *source*.

                {{init source}}

            {{init copy: `bool`, optional}}

        """
        super().__init__(size=size, source=source, copy=copy)

        self._initialise_netcdf(source)

    def __str__(self):
        """Called by the `str` built-in function.

        x.__str__() <==> str(x)

        .. versionadded:: (cfdm) 1.7.0

        """
        return f"size({self.get_size('')})"

    def _identities_iter(self):
        """Return all possible identities.

        See `identities` for details and examples.

        :Returns:

            generator
                The identities.

        """
        n = self.nc_get_dimension(None)
        if n is not None:
            yield f"ncdim%{n}"

    def creation_commands(
        self, namespace=None, indent=0, string=True, name="c", header=True
    ):
        """Returns the commands to create the domain axis construct.

        .. versionadded:: (cfdm) 1.8.7.0

        .. seealso:: `{{package}}.Field.creation_commands`

        :Parameters:

            {{namespace: `str`, optional}}

            {{indent: `int`, optional}}

            {{string: `bool`, optional}}

            {{name: `str`, optional}}

            {{header: `bool`, optional}}

        :Returns:

            {{returns creation_commands}}

        **Examples:**

        >>> x = {{package}}.DomainAxis(size=12)
        >>> x.nc_set_dimension('time')
        >>> print(x.creation_commands(header=False))
        c = {{package}}.DomainAxis()
        c.set_size(12)
        c.nc_set_dimension('time')

        """
        if namespace is None:
            namespace = self._package() + "."
        elif namespace and not namespace.endswith("."):
            namespace += "."

        out = []

        if header:
            out.append("#")
            out.append(f"# {self.construct_type}:")
            identity = self.identity()
            if identity:
                out[-1] += f" {identity}"

        out.append(f"{name} = {namespace}{self.__class__.__name__}()")

        size = self.get_size(None)
        if size is not None:
            out.append(f"{name}.set_size({size})")

        nc = self.nc_get_dimension(None)
        if nc is not None:
            out.append(f"{name}.nc_set_dimension({nc!r})")

        if self.nc_is_unlimited():
            out.append("fc.nc_set_unlimited({True})")

        if string:
            indent = " " * indent
            out[0] = indent + out[0]
            out = (f"\n{indent}").join(out)

        return out

    @_manage_log_level_via_verbosity
    def equals(self, other, verbose=None, ignore_type=False):
        """Whether two domain axis constructs are the same.

        Equality is strict by default. This means that:

        * the axis sizes must be the same.

        Any type of object may be tested but, in general, equality is
        only possible with another domain axis construct, or a
        subclass of one. See the *ignore_type* parameter.

        NetCDF elements, such as netCDF variable and dimension names,
        do not constitute part of the CF data model and so are not
        checked.

        .. versionadded:: (cfdm) 1.7.0

        :Parameters:

            other:
                The object to compare for equality.

            {{verbose: `int` or `str` or `None`, optional}}

            {{ignore_type: `bool`, optional}}

        :Returns:

            `bool`
                Whether the two domain axis constructs are equal.

        **Examples:**

        >>> d.equals(d)
        True
        >>> d.equals(d.copy())
        True
        >>> d.equals('not a domain axis')
        False

        >>> d = {{package}}.DomainAxis(1)
        >>> e = {{package}}.DomainAxis(99)
        >>> d.equals(e, verbose=3)
        DomainAxis: Different axis sizes: 1 != 99
        False

        """
        pp = super()._equals_preprocess(
            other, verbose=verbose, ignore_type=ignore_type
        )
        if pp is True or pp is False:
            return pp

        other = pp

        # Check that each axis has the same size
        self_size = self.get_size(None)
        other_size = other.get_size(None)
        if not self_size == other_size:
            logger.info(
                f"{self.__class__.__name__}: Different axis sizes: "
                f"{self_size} != {other_size}"
            )
            return False

        return True

    def identity(self, default=""):
        """Return the canonical identity.

        The identity is the first found of the following:

        1. The netCDF dimension name, preceded by 'ncdim%'.
        2. The value of the default parameter.

        .. versionadded:: (cfdm) 1.7.0

        .. seealso:: `identities`

        :Parameters:

            default: optional
                If no identity can be found then return the value of
                the default parameter.

        :Returns:

                The identity.

        **Examples:**

        >>> d = {{package}}.DomainAxis(size=9)
        >>> d.nc_set_dimension('time')
        >>> d.identity()
        'ncdim%time'
        >>> d.identity(default='no identity')
        'ncdim%time'
        >>> d.nc_del_dimension()
        'time'
        >>> d.identity()
        ''
        >>> d.identity(default='no identity')
        'no identity'

        """
        n = self.nc_get_dimension(None)
        if n is not None:
            return f"ncdim%{n}"

        return default

    def identities(self, generator=False, **kwargs):
        """Return all possible identities.

        The identities comprise:

        * The netCDF dimension name, preceded by 'ncdim%'.

        .. versionadded:: (cfdm) 1.7.0

        .. seealso:: `identity`

        :Parameters:

            generator: `bool`, optional
                If True then return a generator for the identities,
                rather than a list.

                .. versionadded:: (cfdm) 1.8.9.0

            kwargs: optional
                Additional configuration parameters. Currently
                none. Unrecognised parameters are ignored.

                .. versionadded:: (cfdm) 1.8.9.0

        :Returns:

<<<<<<< HEAD
            `list` of `str`
=======
            `list` or generator
>>>>>>> 49ca103a
                The identities.

        **Examples:**

        >>> d = {{package}}.DomainAxis(size=9)
        >>> d.nc_set_dimension('time')
        >>> d.identities()
        ['ncdim%time']
        >>> d.nc_del_dimension()
        'time'
        >>> d.identities()
        []
        >>> for i in d.identities(generator=True):
        ...     print(i)
        ...

        """
        g = self._iter(body=self._identities_iter(), **kwargs)
        if generator:
            return g

        return list(g)<|MERGE_RESOLUTION|>--- conflicted
+++ resolved
@@ -302,11 +302,7 @@
 
         :Returns:
 
-<<<<<<< HEAD
-            `list` of `str`
-=======
             `list` or generator
->>>>>>> 49ca103a
                 The identities.
 
         **Examples:**
