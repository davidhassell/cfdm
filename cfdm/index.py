from . import mixin
from . import core


class Index(
    mixin.NetCDFVariable,
    mixin.NetCDFDimension,
    mixin.NetCDFSampleDimension,
    mixin.PropertiesData,
    core.abstract.PropertiesData,
):
    """An index variable required to uncompress a ragged array.

    A collection of features stored using an indexed ragged array
    combines all features along a single dimension (the sample
    dimension) such that the values of each feature in the collection
    are interleaved.

    The information needed to uncompress the data is stored in an
    index variable that specifies the feature that each element of the
    sample dimension belongs to.

    **NetCDF interface**

    The netCDF variable name of the index variable may be accessed
    with the `nc_set_variable`, `nc_get_variable`, `nc_del_variable`
    and `nc_has_variable` methods.

    The name of the netCDF dimension spanned by the index variable's
    data (which does not correspond to a domain axis construct) may be
    accessed with the `nc_set_dimension`, `nc_get_dimension`,
    `nc_del_dimension` and `nc_has_dimension` methods.

    The name of the netCDF sample dimension spanned by the compressed
    data (which does not correspond to a domain axis contract) may be
    accessed with the `nc_set_sample_dimension`,
    `nc_get_sample_dimension`, `nc_del_sample_dimension` and
    `nc_has_sample_dimension` methods.

       .. note:: The netCDF sample dimension and the netCDF dimension
                 spanned by the index variable's data are should be
                 the same, unless the compressed data is an indexed
                 contiguous ragged array, in which case they must be
                 different.

    The name of the netCDF instance dimension (that is stored in the
    "instance_dimension" netCDF attribute) is accessed via the
    corresponding domain axis construct.

    The netCDF variable group structure may be accessed with the
    `nc_set_variable`, `nc_get_variable`, `nc_variable_groups`,
    `nc_clear_variable_groups` and `nc_set_variable_groups` methods.

    .. versionadded:: (cfdm) 1.7.0

    """

    def __init__(
        self,
        properties=None,
        data=None,
        source=None,
        copy=True,
        _use_data=True,
    ):
<<<<<<< HEAD
        """**Initialization**
=======
        """Initialises the `{{class}}` instance.
>>>>>>> 9e2d99cd

        :Parameters:

            {{init properties: `dict`, optional}}

                *Parameter example:*
                  ``properties={'long_name': 'which station this obs is for'}``

            {{init data: data_like, optional}}

            source: optional
                Initialize the properties and data from those of *source*.

                {{init source}}

            {{init copy: `bool`, optional}}

        """
        super().__init__(
            properties=properties,
            data=data,
            source=source,
            copy=copy,
            _use_data=_use_data,
        )

        self._initialise_netcdf(source)

    def dump(
        self,
        display=True,
        _key=None,
        _title=None,
        _create_title=True,
        _prefix="",
        _level=0,
        _omit_properties=None,
        _axes=None,
        _axis_names=None,
    ):
        """A full description of the index variable.

        Returns a description of all properties, including those of
        components, and provides selected values of all data arrays.

        .. versionadded:: (cfdm) 1.7.0

        :Parameters:

            display: `bool`, optional
                If False then return the description as a string. By
                default the description is printed.

        :Returns:

            {{returns dump}}

        """
        if _create_title and _title is None:
            _title = "Index: " + self.identity(default="")

        return super().dump(
            display=display,
            _key=_key,
            _omit_properties=_omit_properties,
            _prefix=_prefix,
            _level=_level,
            _title=_title,
            _create_title=_create_title,
            _axes=_axes,
            _axis_names=_axis_names,
        )


# --- End: class<|MERGE_RESOLUTION|>--- conflicted
+++ resolved
@@ -63,11 +63,7 @@
         copy=True,
         _use_data=True,
     ):
-<<<<<<< HEAD
-        """**Initialization**
-=======
-        """Initialises the `{{class}}` instance.
->>>>>>> 9e2d99cd
+        """Initialisation.
 
         :Parameters:
 
@@ -139,7 +135,4 @@
             _create_title=_create_title,
             _axes=_axes,
             _axis_names=_axis_names,
-        )
-
-
-# --- End: class+        )