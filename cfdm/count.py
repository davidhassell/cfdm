from . import mixin
from . import core


class Count(
    mixin.NetCDFVariable,
    mixin.NetCDFDimension,
    mixin.NetCDFSampleDimension,
    mixin.PropertiesData,
    core.abstract.PropertiesData,
):
    """A count variable required to uncompress a ragged array.

    A collection of features stored using a contiguous ragged array
    combines all features along a single dimension (the sample
    dimension) such that each feature in the collection occupies a
    contiguous block.

    The information needed to uncompress the data is stored in a count
    variable that gives the size of each block.

    **NetCDF interface**

    The netCDF variable name of the count variable may be accessed
    with the `nc_set_variable`, `nc_get_variable`, `nc_del_variable`
    and `nc_has_variable` methods.

    The name of the netCDF dimension spanned by the count variable's
    data may be accessed with the `nc_set_dimension`,
    `nc_get_dimension`, `nc_del_dimension` and `nc_has_dimension`
    methods.

    The name of the netCDF sample dimension spanned by the compressed
    data (that is stored in the "sample_dimension" netCDF attribute
    and which does not correspond to a domain axis construct) may be
    accessed with the `nc_set_sample_dimension`,
    `nc_get_sample_dimension`, `nc_del_sample_dimension` and
    `nc_has_sample_dimension` methods.

    The netCDF variable group structure may be accessed with the
    `nc_set_variable`, `nc_get_variable`, `nc_variable_groups`,
    `nc_clear_variable_groups` and `nc_set_variable_groups` methods.

    .. versionadded:: (cfdm) 1.7.0

    """

    def __init__(
        self,
        properties=None,
        data=None,
        source=None,
        copy=True,
        _use_data=True,
    ):
<<<<<<< HEAD
        """**Initialization**
=======
        """Initialises the `{{class}}` instance.
>>>>>>> 9e2d99cd

        :Parameters:

            {{init properties: `dict`, optional}}

                *Parameter example:*
                  ``properties={'long_name': 'number of obs for this station'}``

            {{init data: data_like, optional}}

                {{data_like}}

            source: optional
                Initialize the properties and data from those of *source*.

                {{init source}}

            {{init copy: `bool`, optional}}

        """
        super().__init__(
            properties=properties,
            data=data,
            source=source,
            copy=copy,
            _use_data=_use_data,
        )

        self._initialise_netcdf(source)

    def dump(
        self,
        display=True,
        _key=None,
        _title=None,
        _create_title=True,
        _prefix="",
        _level=0,
        _omit_properties=None,
        _axes=None,
        _axis_names=None,
    ):
        """A full description of the count variable.

        Returns a description of all properties, including those of
        components, and provides selected values of all data arrays.

        .. versionadded:: (cfdm) 1.7.0

        :Parameters:

            display: `bool`, optional
                If False then return the description as a string. By
                default the description is printed.

        :Returns:

            {{returns dump}}

        """
        if _create_title and _title is None:
            _title = "Count: " + self.identity(default="")

        return super().dump(
            display=display,
            _key=_key,
            _omit_properties=_omit_properties,
            _prefix=_prefix,
            _level=_level,
            _title=_title,
            _create_title=_create_title,
            _axes=_axes,
            _axis_names=_axis_names,
        )


# --- End: class<|MERGE_RESOLUTION|>--- conflicted
+++ resolved
@@ -53,11 +53,7 @@
         copy=True,
         _use_data=True,
     ):
-<<<<<<< HEAD
-        """**Initialization**
-=======
-        """Initialises the `{{class}}` instance.
->>>>>>> 9e2d99cd
+        """Initialisation.
 
         :Parameters:
 
