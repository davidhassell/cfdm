import logging

from . import mixin
from . import core

from .decorators import _manage_log_level_via_verbosity


logger = logging.getLogger(__name__)


class CellMeasure(
    mixin.NetCDFVariable,
    mixin.NetCDFExternal,
    mixin.PropertiesData,
    core.CellMeasure,
):
    """A cell measure construct of the CF data model.

    A cell measure construct provides information that is needed about
    the size or shape of the cells and that depends on a subset of the
    domain axis constructs. Cell measure constructs have to be used
    when the size or shape of the cells cannot be deduced from the
    dimension or auxiliary coordinate constructs without special
    knowledge that a generic application cannot be expected to have.

    The cell measure construct consists of a numeric array of the
    metric data which spans a subset of the domain axis constructs,
    and properties to describe the data. The cell measure construct
    specifies a "measure" to indicate which metric of the space it
    supplies, e.g. cell horizontal areas, and must have a units
    property consistent with the measure, e.g. square metres. It is
    assumed that the metric does not depend on axes of the domain
    which are not spanned by the array, along which the values are
    implicitly propagated. CF-netCDF cell measure variables correspond
    to cell measure constructs.

    **NetCDF interface**

    {{netCDF variable}}
<<<<<<< HEAD

    {{netCDF global attributes}}
=======
>>>>>>> 49ca103a

    .. versionadded:: (cfdm) 1.7.0

    """

    def __init__(
        self,
        measure=None,
        properties=None,
        data=None,
        source=None,
        copy=True,
        _use_data=True,
    ):
        """**Initialisation**

        :Parameters:

            measure: `str`, optional
                Set the measure that indicates which metric given by
                the data array. Ignored if the *source* parameter is
                set.

                The measure may also be set after initialisation with
                the `set_measure` method.

                *Parameter example:*
                  ``measure='area'``

            {{init properties: `dict`, optional}}

               *Parameter example:*
                 ``properties={'standard_name': 'cell_area'}``

            {{init data: data_like, optional}}

            source: optional
                Initialise the measure, properties and data from those
                of *source*.

                {{init source}}

            {{init copy: `bool`, optional}}

        """
        super().__init__(
            measure=measure,
            properties=properties,
            data=data,
            source=source,
            copy=copy,
            _use_data=_use_data,
        )

        self._initialise_netcdf(source)

    def creation_commands(
        self,
        representative_data=False,
        namespace=None,
        indent=0,
        string=True,
        name="c",
        data_name="data",
        header=True,
    ):
        """Returns the commands to create the cell measure construct.

        .. versionadded:: (cfdm) 1.8.7.0

        .. seealso:: `{{package}}.Data.creation_commands`,
                     `{{package}}.Field.creation_commands`

        :Parameters:

            {{representative_data: `bool`, optional}}

            {{namespace: `str`, optional}}

            {{indent: `int`, optional}}

            {{string: `bool`, optional}}

            {{name: `str`, optional}}

            {{data_name: `str`, optional}}

            {{header: `bool`, optional}}

        :Returns:

            {{returns creation_commands}}

        **Examples:**

        >>> x = {{package}}.CellMeasure(
        ...     measure='area',
        ...     properties={'units': 'm2'}
        ... )
        >>> x.set_data([100345.5, 123432.3, 101556.8])
        >>> print(x.creation_commands(header=False))
        c = {{package}}.CellMeasure()
        c.set_properties({'units': 'm2'})
        data = {{package}}.Data([100345.5, 123432.3, 101556.8], units='m2', dtype='f8')
        c.set_data(data)
        c.set_measure('area')

        """
        out = super().creation_commands(
            representative_data=representative_data,
            indent=0,
            namespace=namespace,
            string=False,
            name=name,
            data_name=data_name,
            header=header,
        )

        measure = self.get_measure(None)
        if measure is not None:
            out.append(f"{name}.set_measure({measure!r})")

        if string:
            indent = " " * indent
            out[0] = indent + out[0]
            out = ("\n" + indent).join(out)

        return out

    def dump(
        self,
        display=True,
        _omit_properties=None,
        _key=None,
        _level=0,
        _title=None,
        _axes=None,
        _axis_names=None,
    ):
        """A full description of the cell measure construct.

        Returns a description of all properties, including those of
        components, and provides selected values of all data arrays.

        .. versionadded:: (cfdm) 1.7.0

        :Parameters:

            display: `bool`, optional
                If False then return the description as a string. By
                default the description is printed.

        :Returns:

            {{returns dump}}

        """
        if _title is None:
            name = self.identity(default=self.get_property("units", ""))
            _title = f"Cell Measure: {name}"

        if self.nc_get_external():
            if not (self.has_data() or self.properties()):
                ncvar = self.nc_get_variable(None)
                if ncvar is not None:
                    ncvar = f"ncvar%{ncvar}"
                else:
                    ncvar = ""

                _title += f" (external variable: {ncvar})"

        return super().dump(
            display=display,
            _key=_key,
            _omit_properties=_omit_properties,
            _level=_level,
            _title=_title,
            _axes=_axes,
            _axis_names=_axis_names,
        )

    @_manage_log_level_via_verbosity
    def equals(
        self,
        other,
        rtol=None,
        atol=None,
        verbose=None,
        ignore_data_type=False,
        ignore_fill_value=False,
        ignore_properties=(),
        ignore_compression=True,
        ignore_type=False,
    ):
        """Whether two cell measure constructs are the same.

        Equality is strict by default. This means that:

        * the same descriptive properties must be present, with the same
          values and data types, and vector-valued properties must also have
          same the size and be element-wise equal (see the *ignore_properties*
          and *ignore_data_type* parameters), and

        ..

        * if there are data arrays then they must have same shape and data
          type, the same missing data mask, and be element-wise equal (see the
          *ignore_data_type* parameter).

        {{equals tolerance}}

        {{equals compression}}

        Any type of object may be tested but, in general, equality is only
        possible with another cell measure construct, or a subclass of
        one. See the *ignore_type* parameter.

        {{equals netCDF}}

        .. versionadded:: (cfdm) 1.7.0

        :Parameters:

            other:
                The object to compare for equality.

            {{atol: number, optional}}

            {{rtol: number, optional}}

            {{ignore_fill_value: `bool`, optional}}

            {{verbose: `int` or `str` or `None`, optional}}

            ignore_properties: sequence of `str`, optional
                The names of properties to omit from the comparison.

            {{ignore_data_type: `bool`, optional}}

            {{ignore_compression: `bool`, optional}}

            {{ignore_type: `bool`, optional}}

        :Returns:

            `bool`
                Whether the two cell measure constructs are equal.

        **Examples:**

        >>> c = {{package}}.CellMeasure()
        >>> c.set_properties({'units': 'm2'})
        >>> c.equals(c)
        True
        >>> c.equals(c.copy())
        True
        >>> c.equals('not a cell measure')
        False

        >>> m = c.copy()
        >>> m.set_property('units', 'km2')
        >>> c.equals(m)
        False
        >>> c.equals(m, verbose=3)
        False
        >>> # Logs: CellMeasure: Different 'units' property values: 'm2', 'km2'

        """
        if not super().equals(
            other,
            rtol=rtol,
            atol=atol,
            verbose=verbose,
            ignore_data_type=ignore_data_type,
            ignore_fill_value=ignore_fill_value,
            ignore_properties=ignore_properties,
            ignore_compression=ignore_compression,
            ignore_type=ignore_type,
        ):
            return False

        measure0 = self.get_measure(None)
        measure1 = other.get_measure(None)
        if measure0 != measure1:
            logger.info(
                f"{self.__class__.__name__}: Different measure "
                f"({measure0} != {measure1})"
            )
            return False

        return True

    def identity(self, default=""):
        """Return the canonical identity.

        By default the identity is the first found of the following:

        * The measure, preceded by ``'measure:'``.
        * The ``standard_name`` property.
        * The ``cf_role`` property, preceded by 'cf_role='.
        * The ``long_name`` property, preceded by 'long_name='.
        * The netCDF variable name, preceded by 'ncvar%'.
        * The value of the default parameter.

        .. versionadded:: (cfdm) 1.7.0

        .. seealso:: `identities`

        :Parameters:

            default: optional
                If no identity can be found then return the value of the
                default parameter.

        :Returns:

                The identity.

        **Examples:**

        >>> f = {{package}}.example_field(1)
        >>> c = f.get_construct('cellmeasure0')
        >>> c.get_measure()
        'area'

        >>> c.properties()
        {'units': 'km2'}
        >>> c.nc_get_variable()
        'cell_measure'
        >>> c.identity(default='no identity')
        'measure:area'

        >>> c.del_measure()
        'area'
        >>> c.identity()
        'ncvar%cell_measure'
        >>> c.nc_del_variable()
        'cell_measure'
        >>> c.identity()
        ''
        >>> c.identity(default='no identity')
        'no identity'

        """
        n = self.get_measure(None)
        if n is not None:
            return f"measure:{n}"

        n = self.get_property("standard_name", None)
        if n is not None:
            return n

        for prop in ("cf_role", "long_name"):
            n = self.get_property(prop, None)
            if n is not None:
                return f"{prop}={n}"

        n = self.nc_get_variable(None)
        if n is not None:
            return f"ncvar%{n}"

        return default

    def identities(self, generator=False, **kwargs):
        """Return all possible identities.

        The identities comprise:

        * The measure property, preceded by ``'measure:'``.
        * The ``standard_name`` property.
        * All properties, preceded by the property name and a colon,
          e.g. ``'long_name:Air temperature'``.
        * The netCDF variable name, preceded by ``'ncvar%'``.

        .. versionadded:: (cfdm) 1.7.0

        .. seealso:: `identity`

        :Parameters:

            generator: `bool`, optional
                If True then return a generator for the identities,
                rather than a list.

                .. versionadded:: (cfdm) 1.8.9.0

            kwargs: optional
                Additional configuration parameters. Currently
                none. Unrecognised parameters are ignored.

                .. versionadded:: (cfdm) 1.8.9.0

        :Returns:

            `list` or generator
                The identities.

        **Examples:**

        >>> f = {{package}}.example_field(1)
        >>> c = f.get_construct('cellmeasure0')
        >>> c.get_measure()
        'area'

        >>> c.properties()
        {'units': 'km2'}
        >>> c.nc_get_variable()
        'cell_measure'
        >>> c.identities()
        ['measure:area', 'units=km2', 'ncvar%cell_measure']
        >>> for i in c.identities(generator=True):
        ...     print(i)
        ...
        measure:area
        units=km2
        ncvar%cell_measure

        """
        measure = self.get_measure(None)
        if measure is not None:
            pre = ((f"measure:{measure}",),)
            pre0 = kwargs.pop("pre", None)
            if pre0:
                pre = tuple(pre0) + pre

            kwargs["pre"] = pre

        return super().identities(generator=generator, **kwargs)<|MERGE_RESOLUTION|>--- conflicted
+++ resolved
@@ -38,11 +38,8 @@
     **NetCDF interface**
 
     {{netCDF variable}}
-<<<<<<< HEAD
 
     {{netCDF global attributes}}
-=======
->>>>>>> 49ca103a
 
     .. versionadded:: (cfdm) 1.7.0
 
