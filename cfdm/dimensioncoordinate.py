--- conflicted
+++ resolved
@@ -57,11 +57,7 @@
         copy=True,
         _use_data=True,
     ):
-<<<<<<< HEAD
-        """**Initialisation**
-=======
-        """Initialises the `{{class}}` instance.
->>>>>>> 9e2d99cd
+        """Initialisation.
 
         :Parameters:
 
