from . import mixin
from . import core


class FieldAncillary(
    mixin.NetCDFVariable, mixin.PropertiesData, core.FieldAncillary
):
    """A field ancillary construct of the CF data model.

    The field ancillary construct provides metadata which are
    distributed over the same sampling domain as the field itself. For
    example, if a data variable holds a variable retrieved from a
    satellite instrument, a related ancillary data variable might
    provide the uncertainty estimates for those retrievals (varying
    over the same spatiotemporal domain).

    The field ancillary construct consists of an array of the
    ancillary data, which is zero-dimensional or which depends on one
    or more of the domain axes, and properties to describe the
    data. It is assumed that the data do not depend on axes of the
    domain which are not spanned by the array, along which the values
    are implicitly propagated. CF-netCDF ancillary data variables
    correspond to field ancillary constructs. Note that a field
    ancillary construct is constrained by the domain definition of the
    parent field construct but does not contribute to the domain's
    definition, unlike, for instance, an auxiliary coordinate
    construct or domain ancillary construct.

    **NetCDF interface**

    The netCDF variable name of the construct may be accessed with the
    `nc_set_variable`, `nc_get_variable`, `nc_del_variable` and
    `nc_has_variable` methods.

    The netCDF variable group structure may be accessed with the
    `nc_set_variable`, `nc_get_variable`, `nc_variable_groups`,
    `nc_clear_variable_groups` and `nc_set_variable_groups` methods.

    .. versionadded:: (cfdm) 1.7.0

    """

    def __init__(
        self,
        properties=None,
        data=None,
        source=None,
        copy=True,
        _use_data=True,
    ):
<<<<<<< HEAD

        """**Initialization**

        :Parameters:

            {{init properties: `dict`, optional}}

               *Parameter example:*
                  ``properties={'standard_name': 'altitude'}``

            {{init data: data_like, optional}}

            source: optional
                Initialize the properties and data from those of *source*.

                {{init source}}

            {{init copy: `bool`, optional}}
                If False then do not deep copy input parameters prior to
                initialization. By default arguments are deep copied.

=======
        """Initialises the `{{class}}` instance.

        :Parameters:

            {{init properties: `dict`, optional}}

               *Parameter example:*
                  ``properties={'standard_name': 'altitude'}``

            {{init data: data_like, optional}}

            source: optional
                Initialize the properties and data from those of *source*.

                {{init source}}

            {{init copy: `bool`, optional}}
                If False then do not deep copy input parameters prior to
                initialization. By default arguments are deep copied.

>>>>>>> 9e2d99cd
        """
        super().__init__(
            properties=properties,
            data=data,
            source=source,
            copy=copy,
            _use_data=_use_data,
        )

        self._initialise_netcdf(source)

    def dump(
        self,
        display=True,
        _omit_properties=None,
        _key=None,
        _level=0,
        _title=None,
        _axes=None,
        _axis_names=None,
    ):
        """A full description of the field ancillary construct.

        Returns a description of all properties, including those of
        components, and provides selected values of all data arrays.

        .. versionadded:: (cfdm) 1.7.0

        :Parameters:

            display: `bool`, optional
                If False then return the description as a string. By
                default the description is printed.

        :Returns:

            {{returns dump}}

        """
        if _title is None:
            _title = "Field Ancillary: " + self.identity(default="")

        return super().dump(
            display=display,
            _key=_key,
            _omit_properties=_omit_properties,
            _level=_level,
            _title=_title,
            _axes=_axes,
            _axis_names=_axis_names,
        )


# --- End: class<|MERGE_RESOLUTION|>--- conflicted
+++ resolved
@@ -48,9 +48,7 @@
         copy=True,
         _use_data=True,
     ):
-<<<<<<< HEAD
-
-        """**Initialization**
+        """Initialisation.
 
         :Parameters:
 
@@ -70,28 +68,6 @@
                 If False then do not deep copy input parameters prior to
                 initialization. By default arguments are deep copied.
 
-=======
-        """Initialises the `{{class}}` instance.
-
-        :Parameters:
-
-            {{init properties: `dict`, optional}}
-
-               *Parameter example:*
-                  ``properties={'standard_name': 'altitude'}``
-
-            {{init data: data_like, optional}}
-
-            source: optional
-                Initialize the properties and data from those of *source*.
-
-                {{init source}}
-
-            {{init copy: `bool`, optional}}
-                If False then do not deep copy input parameters prior to
-                initialization. By default arguments are deep copied.
-
->>>>>>> 9e2d99cd
         """
         super().__init__(
             properties=properties,
@@ -142,7 +118,4 @@
             _title=_title,
             _axes=_axes,
             _axis_names=_axis_names,
-        )
-
-
-# --- End: class+        )