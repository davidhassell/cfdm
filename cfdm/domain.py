import logging

from . import mixin
from . import core

from . import Constructs

from .decorators import _manage_log_level_via_verbosity, _display_or_return


logger = logging.getLogger(__name__)


class Domain(mixin.ConstructAccess, mixin.Container, core.Domain):
    """A domain of the CF data model.

    The domain represents a set of discrete "locations" in what
    generally would be a multi-dimensional space, either in the real
    world or in a model's simulated world. These locations correspond
    to individual data array elements of a field construct

    The domain is defined collectively by the following constructs of
    the CF data model: domain axis, dimension coordinate, auxiliary
    coordinate, cell measure, coordinate reference and domain
    ancillary constructs.

    .. versionadded:: (cfdm) 1.7.0

    """

    def __new__(cls, *args, **kwargs):
        """This must be overridden in subclasses.

        .. versionadded:: (cfdm) 1.7.0

        """
        instance = super().__new__(cls)
        instance._Constructs = Constructs
        return instance

    def __repr__(self):
        """Called by the `repr` built-in function.

        x.__repr__() <==> repr(x)

        """
        shape = sorted(
            [
                domain_axis.get_size()
                for domain_axis in list(self.domain_axes.values())
            ]
        )
        shape = str(shape)
        shape = shape[1:-1]

        return "<{0}: {{{1}}}>".format(self.__class__.__name__, shape)

    def __str__(self):
        """Called by the `str` built-in function.

        x.__str__() <==> str(x)

        """

        def _print_item(self, cid, variable, axes):
<<<<<<< HEAD
            """Private function called by __str__"""
=======
            """Private function called by __str__."""
>>>>>>> 9e2d99cd
            x = [variable.identity(default="key%{0}".format(cid))]

            if variable.has_data():
                shape = [axis_names[axis] for axis in axes]
                shape = str(tuple(shape)).replace("'", "")
                shape = shape.replace(",)", ")")
                x.append(shape)
            elif (
                variable.construct_type
                in ("auxiliary_coordinate", "domain_ancillary")
                and variable.has_bounds()
                and variable.bounds.has_data()
            ):
                # Construct has no data but it does have bounds
                shape = [axis_names[axis] for axis in axes]
                shape.extend(
                    [str(n) for n in variable.bounds.data.shape[len(axes) :]]
                )
                shape = str(tuple(shape)).replace("'", "")
                shape = shape.replace(",)", ")")
                x.append(shape)
            elif (
                hasattr(variable, "nc_get_external")
                and variable.nc_get_external()
            ):
                ncvar = variable.nc_get_variable(None)
                if ncvar is not None:
                    x.append(" (external variable: ncvar%{})".format(ncvar))
                else:
                    x.append(" (external variable)")
            # --- End: if

            if variable.has_data():
                x.append(" = {0}".format(variable.data))
            elif (
                variable.construct_type
                in ("auxiliary_coordinate", "domain_ancillary")
                and variable.has_bounds()
                and variable.bounds.has_data()
            ):
                # Construct has no data but it does have bounds data
                x.append(" = {0}".format(variable.bounds.data))

            return "".join(x)

        # --- End: def

        string = []

        axis_names = self._unique_domain_axis_identities()

        constructs_data_axes = self.constructs.data_axes()

        x = []
        for axis_cid in sorted(self.domain_axes):
            for cid, dim in list(self.dimension_coordinates.items()):
                if constructs_data_axes[cid] == (axis_cid,):
                    name = dim.identity(default="key%{0}".format(cid))
                    y = "{0}({1})".format(name, dim.get_data().size)
                    if y != axis_names[axis_cid]:
                        y = "{0}({1})".format(name, axis_names[axis_cid])
                    if dim.has_data():
                        y += " = {0}".format(dim.get_data())

                    x.append(y)
        # --- End: for
        if x:
            string.append(
                "Dimension coords: {}".format("\n                : ".join(x))
            )

        # Auxiliary coordinates
        x = [
            _print_item(self, cid, v, constructs_data_axes[cid])
            for cid, v in sorted(self.auxiliary_coordinates.items())
        ]
        if x:
            string.append(
                "Auxiliary coords: {}".format("\n                : ".join(x))
            )

        # Cell measures
        x = [
            _print_item(self, cid, v, constructs_data_axes[cid])
            for cid, v in sorted(self.cell_measures.items())
        ]
        if x:
            string.append(
                "Cell measures   : {}".format("\n                : ".join(x))
            )

        # Coordinate references
        x = sorted(
            [str(ref) for ref in list(self.coordinate_references.values())]
        )
        if x:
            string.append(
                "Coord references: {}".format("\n                : ".join(x))
            )

        # Domain ancillary variables
        x = [
            _print_item(self, cid, anc, constructs_data_axes[cid])
            for cid, anc in sorted(self.domain_ancillaries.items())
        ]
        if x:
            string.append(
                "Domain ancils   : {}".format("\n                : ".join(x))
            )

        return "\n".join(string)

    @_display_or_return
    def _dump_axes(self, axis_names, display=True, _level=0):
<<<<<<< HEAD
        """Return a string containing a description of the domain axes of the
        field.
=======
        """Returns a string description of the field's domain axes.
>>>>>>> 9e2d99cd

        :Parameters:

            display: `bool`, optional
                If False then return the description as a string. By
                default the description is printed.

            _level: `int`, optional

        :Returns:

            `str`
                A string containing the description.

        **Examples:**

        """
        indent1 = "    " * _level

        axes = self.domain_axes

        w = sorted(
            [
                "{0}Domain Axis: {1}".format(indent1, axis_names[axis])
                for axis in axes
            ]
        )

<<<<<<< HEAD
        string = "\n".join(w)

        if display:
            print(string)
        else:
            return string
=======
        return "\n".join(w)
>>>>>>> 9e2d99cd

    @_display_or_return
    def dump(self, display=True, _level=0, _title=None):
        """A full description of the domain.
<<<<<<< HEAD

        The domain components are described without abbreviation with the
        exception of data arrays, which are abbreviated to their first and
        last values.

        .. versionadded:: (cfdm) 1.7.0

        :Parameters:

            display: `bool`, optional
                If False then return the description as a string. By
                default the description is printed.

                *Parameter example:*
                  ``f.dump()`` is equivalent to ``print
                  f.dump(display=False)``.

        :Returns:

            `str` or `None`
                If *display* is True then the description is printed and
                `None` is returned. Otherwise the description is returned
                as a string.

        """
        indent = "    "
        indent0 = indent * _level
        indent1 = indent0 + indent
=======

        The domain components are described without abbreviation with the
        exception of data arrays, which are abbreviated to their first and
        last values.

        .. versionadded:: (cfdm) 1.7.0

        :Parameters:

            display: `bool`, optional
                If False then return the description as a string. By
                default the description is printed.

                *Parameter example:*
                  ``f.dump()`` is equivalent to ``print
                  f.dump(display=False)``.

        :Returns:

            `str` or `None`
                If *display* is True then the description is printed and
                `None` is returned. Otherwise the description is returned
                as a string.
>>>>>>> 9e2d99cd

        """
        axis_to_name = self._unique_domain_axis_identities()

        construct_name = self._unique_construct_names()

        constructs_data_axes = self.constructs.data_axes()

        string = []

        # Domain axes
        axes = self._dump_axes(axis_to_name, display=False, _level=_level)
        if axes:
            string.append(axes)

        # Dimension coordinates
        for cid, value in sorted(self.dimension_coordinates.items()):
            string.append("")
            string.append(
                value.dump(
                    display=False,
                    _level=_level,
                    _title="Dimension coordinate: {0}".format(
                        construct_name[cid]
                    ),
                    _axes=constructs_data_axes[cid],
                    _axis_names=axis_to_name,
                )
            )

        # Auxiliary coordinates
        for cid, value in sorted(self.auxiliary_coordinates.items()):
            string.append("")
            string.append(
                value.dump(
                    display=False,
                    _level=_level,
                    _title="Auxiliary coordinate: {0}".format(
                        construct_name[cid]
                    ),
                    _axes=constructs_data_axes[cid],
                    _axis_names=axis_to_name,
                )
            )

        # Domain ancillaries
        for cid, value in sorted(self.domain_ancillaries.items()):
            string.append("")
            string.append(
                value.dump(
                    display=False,
                    _level=_level,
                    _title="Domain ancillary: {0}".format(construct_name[cid]),
                    _axes=constructs_data_axes[cid],
                    _axis_names=axis_to_name,
                )
            )

        # Coordinate references
        for cid, value in sorted(self.coordinate_references.items()):
            string.append("")
            string.append(
                value.dump(
                    display=False,
                    _level=_level,
                    _title="Coordinate reference: {0}".format(
                        construct_name[cid]
                    ),
                    _construct_names=construct_name,
                    _auxiliary_coordinates=tuple(self.auxiliary_coordinates),
                    _dimension_coordinates=tuple(self.dimension_coordinates),
                )
            )

        # Cell measures
        for cid, value in sorted(self.cell_measures.items()):
            string.append("")
            string.append(
                value.dump(
                    display=False,
                    _key=cid,
                    _level=_level,
                    _title="Cell measure: {0}".format(construct_name[cid]),
                    _axes=constructs_data_axes[cid],
                    _axis_names=axis_to_name,
                )
            )
<<<<<<< HEAD

        string.append("")

        string = "\n".join(string)
=======

        string.append("")
>>>>>>> 9e2d99cd

        return "\n".join(string)

    @_manage_log_level_via_verbosity
    def equals(
        self,
        other,
        rtol=None,
        atol=None,
        verbose=None,
        ignore_data_type=False,
        ignore_fill_value=False,
        ignore_compression=True,
        ignore_type=False,
    ):
        """Whether two domains are the same.

        .. versionadded:: (cfdm) 1.7.0

        :Returns:

            `bool`

        **Examples:**

        >>> d.equals(d)
        True
        >>> d.equals(d.copy())
        True
        >>> d.equals('not a domain')
        False

        """
        pp = super()._equals_preprocess(
            other, verbose=verbose, ignore_type=ignore_type
        )
        if pp is True or pp is False:
            return pp

        other = pp

        # ------------------------------------------------------------
        # Check the constructs
        # ------------------------------------------------------------
        if not self._equals(
            self.constructs,
            other.constructs,
            rtol=rtol,
            atol=atol,
            verbose=verbose,
            ignore_data_type=ignore_data_type,
            ignore_fill_value=ignore_fill_value,
            ignore_compression=ignore_compression,
        ):
            logger.info(
                "{0}: Different metadata constructs".format(
                    self.__class__.__name__
                )
            )
            return False

        return True


# --- End: class<|MERGE_RESOLUTION|>--- conflicted
+++ resolved
@@ -63,11 +63,7 @@
         """
 
         def _print_item(self, cid, variable, axes):
-<<<<<<< HEAD
-            """Private function called by __str__"""
-=======
             """Private function called by __str__."""
->>>>>>> 9e2d99cd
             x = [variable.identity(default="key%{0}".format(cid))]
 
             if variable.has_data():
@@ -182,12 +178,7 @@
 
     @_display_or_return
     def _dump_axes(self, axis_names, display=True, _level=0):
-<<<<<<< HEAD
-        """Return a string containing a description of the domain axes of the
-        field.
-=======
         """Returns a string description of the field's domain axes.
->>>>>>> 9e2d99cd
 
         :Parameters:
 
@@ -216,21 +207,16 @@
             ]
         )
 
-<<<<<<< HEAD
         string = "\n".join(w)
 
         if display:
             print(string)
         else:
             return string
-=======
-        return "\n".join(w)
->>>>>>> 9e2d99cd
 
     @_display_or_return
     def dump(self, display=True, _level=0, _title=None):
         """A full description of the domain.
-<<<<<<< HEAD
 
         The domain components are described without abbreviation with the
         exception of data arrays, which are abbreviated to their first and
@@ -254,36 +240,6 @@
                 If *display* is True then the description is printed and
                 `None` is returned. Otherwise the description is returned
                 as a string.
-
-        """
-        indent = "    "
-        indent0 = indent * _level
-        indent1 = indent0 + indent
-=======
-
-        The domain components are described without abbreviation with the
-        exception of data arrays, which are abbreviated to their first and
-        last values.
-
-        .. versionadded:: (cfdm) 1.7.0
-
-        :Parameters:
-
-            display: `bool`, optional
-                If False then return the description as a string. By
-                default the description is printed.
-
-                *Parameter example:*
-                  ``f.dump()`` is equivalent to ``print
-                  f.dump(display=False)``.
-
-        :Returns:
-
-            `str` or `None`
-                If *display* is True then the description is printed and
-                `None` is returned. Otherwise the description is returned
-                as a string.
->>>>>>> 9e2d99cd
 
         """
         axis_to_name = self._unique_domain_axis_identities()
@@ -371,16 +327,8 @@
                     _axis_names=axis_to_name,
                 )
             )
-<<<<<<< HEAD
 
         string.append("")
-
-        string = "\n".join(string)
-=======
-
-        string.append("")
->>>>>>> 9e2d99cd
-
         return "\n".join(string)
 
     @_manage_log_level_via_verbosity
