import logging

from . import mixin
from . import core

from . import Constructs

from .decorators import (
    _inplace_enabled,
    _inplace_enabled_define_and_cleanup,
    _manage_log_level_via_verbosity,
    _display_or_return,
)


logger = logging.getLogger(__name__)


class Domain(
    mixin.FieldDomain,
    mixin.NetCDFVariable,
    mixin.NetCDFGeometry,
    mixin.NetCDFGlobalAttributes,
    mixin.NetCDFGroupAttributes,
    mixin.NetCDFComponents,
    mixin.NetCDFUnreferenced,
    mixin.Properties,
    core.Domain,
):
    """A domain construct of the CF data model.

    The domain represents a set of discrete "locations" in what
    generally would be a multi-dimensional space, either in the real
    world or in a model's simulated world. The data array elements of
    a field construct correspond to individual location of a domain.

    The domain construct is defined collectively by the following
    constructs of the CF data model: domain axis, dimension
    coordinate, auxiliary coordinate, cell measure, coordinate
    reference, and domain ancillary constructs; as well as properties
    to describe the domain.

    **NetCDF interface**

    The netCDF variable name of the construct may be accessed with the
    `nc_set_variable`, `nc_get_variable`, `nc_del_variable` and
    `nc_has_variable` methods.

    The selection of properties to be written as netCDF global
    attributes may be accessed with the `nc_global_attributes`,
    `nc_clear_global_attributes` and `nc_set_global_attribute`
    methods.

    The netCDF variable group structure may be accessed with the
    `nc_set_variable`, `nc_get_variable`, `nc_variable_groups`,
    `nc_clear_variable_groups` and `nc_set_variable_groups` methods.

    The netCDF group attributes may be accessed with the
    `nc_group_attributes`, `nc_clear_group_attributes`,
    `nc_set_group_attribute` and `nc_set_group_attributes` methods.

    The netCDF geometry variable group structure may be accessed with
    the `nc_set_geometry_variable`, `nc_get_geometry_variable`,
    `nc_geometry_variable_groups`, `nc_clear_variable_groups` and
    `nc_set_geometry_variable_groups` methods.

    Some components exist within multiple constructs, but when written
    to a netCDF dataset the netCDF names associated with such
    components will be arbitrarily taken from one of them. The netCDF
    variable, dimension and sample dimension names and group
    structures for such components may be set or removed consistently
    across all such components with the `nc_del_component_variable`,
    `nc_set_component_variable`, `nc_set_component_variable_groups`,
    `nc_clear_component_variable_groups`,
    `nc_del_component_dimension`, `nc_set_component_dimension`,
    `nc_set_component_dimension_groups`,
    `nc_clear_component_dimension_groups`,
    `nc_del_component_sample_dimension`,
    `nc_set_component_sample_dimension`,
    `nc_set_component_sample_dimension_groups`,
    `nc_clear_component_sample_dimension_groups` methods.

    .. versionadded:: (cfdm) 1.7.0

    """

    def __new__(cls, *args, **kwargs):
        """This must be overridden in subclasses.

        .. versionadded:: (cfdm) 1.7.0

        """
        instance = super().__new__(cls)
        instance._Constructs = Constructs
        return instance

    def __init__(
        self, properties=None, source=None, copy=True, _use_data=True
    ):
        """Initialisation.

        :Parameters:

            {{init properties: `dict`, optional}}

                *Parameter example:*
                   ``properties={'long_name': 'Domain for model'}``

            source: optional
                Initialise the metadata constructs from those of
                *source*.

                {{init source}}

                A new domain may also be instantiated with the
                `fromconstructs` class method.

            {{init copy: `bool`, optional}}

        """
        super().__init__(
            properties=properties,
            source=source,
            copy=copy,
            _use_data=_use_data,
        )

        self._initialise_netcdf(source)

        self._set_dataset_compliance(self.dataset_compliance())

    def __repr__(self):
        """Called by the `repr` built-in function.

        x.__repr__() <==> repr(x)

        """
        shape = sorted(
            [
                domain_axis.get_size()
                for domain_axis in list(self.domain_axes.values())
            ]
        )
        shape = str(shape)
        shape = shape[1:-1]

<<<<<<< HEAD
        return f"<{self.__class__.__name__}: {self._one_line_description()}>"
=======
        return f"<{self.__class__.__name__}: {{{shape}}}>"
>>>>>>> cac972c9

    def __str__(self):
        """Called by the `str` built-in function.

        x.__str__() <==> str(x)

        """

        def _print_item(self, cid, variable, axes):
            """Private function called by __str__."""
            x = [variable.identity(default=f"key%{cid}")]

            if variable.has_data():
                shape = [axis_names[axis] for axis in axes]
                shape = str(tuple(shape)).replace("'", "")
                shape = shape.replace(",)", ")")
                x.append(shape)
            elif (
                variable.construct_type
                in ("auxiliary_coordinate", "domain_ancillary")
                and variable.has_bounds()
                and variable.bounds.has_data()
            ):
                # Construct has no data but it does have bounds
                shape = [axis_names[axis] for axis in axes]
                shape.extend(
                    [str(n) for n in variable.bounds.data.shape[len(axes) :]]
                )
                shape = str(tuple(shape)).replace("'", "")
                shape = shape.replace(",)", ")")
                x.append(shape)
            elif (
                hasattr(variable, "nc_get_external")
                and variable.nc_get_external()
            ):
                ncvar = variable.nc_get_variable(None)
                if ncvar is not None:
                    x.append(f" (external variable: ncvar%{ncvar})")
                else:
                    x.append(" (external variable)")
            # --- End: if

            if variable.has_data():
                x.append(f" = {variable.data}")
            elif (
                variable.construct_type
                in ("auxiliary_coordinate", "domain_ancillary")
                and variable.has_bounds()
                and variable.bounds.has_data()
            ):
                # Construct has no data but it does have bounds data
                x.append(f" = {variable.bounds.data}")

            return "".join(x)

        # --- End: def

        string = []

        axis_names = self._unique_domain_axis_identities()

        constructs_data_axes = self.constructs.data_axes()

        x = []
        for axis_cid in sorted(self.domain_axes):
            for cid, dim in list(self.dimension_coordinates.items()):
                if constructs_data_axes[cid] == (axis_cid,):
                    name = dim.identity(default=f"key%{cid}")
                    y = f"{name}({dim.get_data().size})"
                    if y != axis_names[axis_cid]:
                        y = f"{name}({axis_names[axis_cid]})"
                    if dim.has_data():
                        y += f" = {dim.get_data()}"

                    x.append(y)
        # --- End: for
        if x:
            x = "\n                : ".join(x)
            string.append(f"Dimension coords: {x}")

        # Auxiliary coordinates
        x = [
            _print_item(self, cid, v, constructs_data_axes[cid])
            for cid, v in sorted(self.auxiliary_coordinates.items())
        ]
        if x:
            x = "\n                : ".join(x)
            string.append(f"Auxiliary coords: {x}")

        # Cell measures
        x = [
            _print_item(self, cid, v, constructs_data_axes[cid])
            for cid, v in sorted(self.cell_measures.items())
        ]
        if x:
            x = "\n                : ".join(x)
            string.append(f"Cell measures   : {x}")

        # Coordinate references
        x = sorted(
            [str(ref) for ref in list(self.coordinate_references.values())]
        )
        if x:
            x = "\n                : ".join(x)
            string.append(f"Coord references: {x}")

        # Domain ancillary variables
        x = [
            _print_item(self, cid, anc, constructs_data_axes[cid])
            for cid, anc in sorted(self.domain_ancillaries.items())
        ]
        if x:
            x = "\n                : ".join(x)
            string.append(f"Domain ancils   : {x}")

        return "\n".join(string)

    # ----------------------------------------------------------------
    # Private methods
    # ----------------------------------------------------------------
    @_display_or_return
    def _dump_axes(self, axis_names, display=True, _level=0):
        """Returns a string description of the field's domain axes.

        :Parameters:

            display: `bool`, optional
                If False then return the description as a string. By
                default the description is printed.

            _level: `int`, optional

        :Returns:

            `str`
                A string containing the description.

        """
        indent1 = "    " * _level

        axes = self.domain_axes

        w = sorted(
            [f"{indent1}Domain Axis: {axis_names[axis]}" for axis in axes]
        )

        return "\n".join(w)

    def _one_line_description(self, axis_names_sizes=None):
        """Return a one-line description of the domain.

        :Returns:

            `str`
                The description.

        """
        if axis_names_sizes is None:
            axis_names_sizes = self._unique_domain_axis_identities()

        axis_names = ", ".join(sorted(axis_names_sizes.values()))

        return f"{self.identity('')}{{{axis_names}}}"

    # ----------------------------------------------------------------
    # Methods
    # ----------------------------------------------------------------
    @_inplace_enabled(default=False)
    def apply_masking(self, inplace=False):
        """Apply masking as defined by the CF conventions.

        Masking is applied to all metadata constructs with data.

        Masking is applied according to any of the following criteria
        that are applicable:

        * where data elements are equal to the value of the
          ``missing_value`` property;

        * where data elements are equal to the value of the
          ``_FillValue`` property;

        * where data elements are strictly less than the value of the
          ``valid_min`` property;

        * where data elements are strictly greater than the value of
          the ``valid_max`` property;

        * where data elements are within the inclusive range specified by
          the two values of ``valid_range`` property.

        If any of the above properties have not been set the no
        masking is applied for that method.

        Elements that are already masked remain so.

        .. note:: If using the `apply_masking` method on a construct
                  that has been read from a dataset with the
                  ``mask=False`` parameter to the `read` function,
                  then the mask defined in the dataset can only be
                  recreated if the ``missing_value``, ``_FillValue``,
                  ``valid_min``, ``valid_max``, and ``valid_range``
                  properties have not been updated.

        .. versionadded:: (cfdm) 1.9.0.0

        .. seealso:: `{{package}}.Data.apply_masking`, `read`, `write`

        :Parameters:

            {{inplace: `bool`, optional}}

        :Returns:

            `Domain` or `None`
                A new domain construct with masked values, or `None`
                if the operation was in-place.

        **Examples:**

        >>> d = cfdm.example_field(0).domain
        >>> x = d.construct('longitude')
        >>> x.data[[0, -1]] = cfdm.masked
        >>> print(x.data.array)
        [-- 67.5 112.5 157.5 202.5 247.5 292.5 --]
        >>> cfdm.write(d, 'masked.nc')
        >>> no_mask = {{package}}.read('masked.nc', domain=True, mask=False)[0]
        >>> no_mask_x = no_mask.construct('longitude')
        >>> print(no_mask_x.data.array)
        [9.96920997e+36 6.75000000e+01 1.12500000e+02 1.57500000e+02
         2.02500000e+02 2.47500000e+02 2.92500000e+02 9.96920997e+36]
        >>> masked = no_mask.apply_masking()
        >>> masked_x = masked.construct('longitude')
        >>> print(masked_x.data.array)
        [-- 67.5 112.5 157.5 202.5 247.5

        """
        f = _inplace_enabled_define_and_cleanup(self)

        # Apply masking to the metadata constructs
        f._apply_masking_constructs()

        return f

    def climatological_time_axes(self):
        """Return all axes which are climatological time axes.

        This is ascertained by inspecting the values returned by each
        coordinate construct's `is_climatology` method.

        .. versionadded:: (cfdm) 1.9.0.0

        :Returns:

            `set`
                The keys of the domain axeis constructs that are
                climatological time axes.

        **Examples:**

        >>> d = cfdm.example_field(0)
        >>> d.climatological_time_axes()
        set()

        """
        data_axes = self.constructs.data_axes()

        out = []

        for ckey, c in self.coordinates.items():
            if not c.is_climatology():
                continue

            out.extend(data_axes.get(ckey, ()))

        return set(out)

    def creation_commands(
        self,
        representative_data=False,
        namespace=None,
        indent=0,
        string=True,
        name="domain",
        data_name="data",
        header=True,
        _domain=True,
    ):
        """Return the commands that would create the domain construct.

        **Construct keys**

        The *key* parameter of the output `set_construct` commands is
        utilised in order minimise the number of commands needed to
        implement cross-referencing between constructs (e.g. between a
        coordinate reference construct and coordinate
        constructs). This is usually not necessary when building
        domain constructs, as by default the `set_construct` method
        returns a unique construct key for the construct being set.

        .. versionadded:: (cfdm) 1.9.0.0

        .. seealso:: `set_construct`,
                     `{{package}}.Data.creation_commands`,
                     `{{package}}.example_field`

        :Parameters:

            {{representative_data: `bool`, optional}}

            {{namespace: `str`, optional}}

            {{indent: `int`, optional}}

            {{string: `bool`, optional}}

            {{header: `bool`, optional}}

        :Returns:

            {{returns creation_commands}}

        **Examples:**

        >>> f = {{package}}.example_field(0)
        >>> d = f.domain
        >>> print(d.creation_commands())
        #
        # domain:
        domain = {{package}}.Domain()
        #
        # domain_axis: ncdim%lat
        c = {{package}}.DomainAxis()
        c.set_size(5)
        c.nc_set_dimension('lat')
        domain.set_construct(c, key='domainaxis0', copy=False)
        #
        # domain_axis: ncdim%lon
        c = {{package}}.DomainAxis()
        c.set_size(8)
        c.nc_set_dimension('lon')
        domain.set_construct(c, key='domainaxis1', copy=False)
        #
        # domain_axis:
        c = {{package}}.DomainAxis()
        c.set_size(1)
        domain.set_construct(c, key='domainaxis2', copy=False)
        #
        # dimension_coordinate: latitude
        c = {{package}}.DimensionCoordinate()
        c.set_properties({'units': 'degrees_north', 'standard_name': 'latitude'})
        c.nc_set_variable('lat')
        data = {{package}}.Data([-75.0, -45.0, 0.0, 45.0, 75.0], units='degrees_north', dtype='f8')
        c.set_data(data)
        b = {{package}}.Bounds()
        b.nc_set_variable('lat_bnds')
        data = {{package}}.Data([[-90.0, -60.0], [-60.0, -30.0], [-30.0, 30.0], [30.0, 60.0], [60.0, 90.0]], units='degrees_north', dtype='f8')
        b.set_data(data)
        c.set_bounds(b)
        domain.set_construct(c, axes=('domainaxis0',), key='dimensioncoordinate0', copy=False)
        #
        # dimension_coordinate: longitude
        c = {{package}}.DimensionCoordinate()
        c.set_properties({'units': 'degrees_east', 'standard_name': 'longitude'})
        c.nc_set_variable('lon')
        data = {{package}}.Data([22.5, 67.5, 112.5, 157.5, 202.5, 247.5, 292.5, 337.5], units='degrees_east', dtype='f8')
        c.set_data(data)
        b = {{package}}.Bounds()
        b.nc_set_variable('lon_bnds')
        data = {{package}}.Data([[0.0, 45.0], [45.0, 90.0], [90.0, 135.0], [135.0, 180.0], [180.0, 225.0], [225.0, 270.0], [270.0, 315.0], [315.0, 360.0]], units='degrees_east', dtype='f8')
        b.set_data(data)
        c.set_bounds(b)
        domain.set_construct(c, axes=('domainaxis1',), key='dimensioncoordinate1', copy=False)
        #
        # dimension_coordinate: time
        c = {{package}}.DimensionCoordinate()
        c.set_properties({'units': 'days since 2018-12-01', 'standard_name': 'time'})
        c.nc_set_variable('time')
        data = {{package}}.Data([31.0], units='days since 2018-12-01', dtype='f8')
        c.set_data(data)
        domain.set_construct(c, axes=('domainaxis2',), key='dimensioncoordinate2', copy=False)
        >>> print(d.creation_commands(representative_data=True, namespace='',
        ...                           indent=4, header=False))
            domain = Domain()
            c = DomainAxis()
            c.set_size(5)
            c.nc_set_dimension('lat')
            domain.set_construct(c, key='domainaxis0', copy=False)
            c = DomainAxis()
            c.set_size(8)
            c.nc_set_dimension('lon')
            domain.set_construct(c, key='domainaxis1', copy=False)
            c = DomainAxis()
            c.set_size(1)
            domain.set_construct(c, key='domainaxis2', copy=False)
            c = DimensionCoordinate()
            c.set_properties({'units': 'degrees_north', 'standard_name': 'latitude'})
            c.nc_set_variable('lat')
            data = <{{repr}}Data(5): [-75.0, ..., 75.0] degrees_north>  # Representative data
            c.set_data(data)
            b = Bounds()
            b.nc_set_variable('lat_bnds')
            data = <{{repr}}Data(5, 2): [[-90.0, ..., 90.0]] degrees_north>  # Representative data
            b.set_data(data)
            c.set_bounds(b)
            domain.set_construct(c, axes=('domainaxis0',), key='dimensioncoordinate0', copy=False)
            c = DimensionCoordinate()
            c.set_properties({'units': 'degrees_east', 'standard_name': 'longitude'})
            c.nc_set_variable('lon')
            data = <{{repr}}Data(8): [22.5, ..., 337.5] degrees_east>  # Representative data
            c.set_data(data)
            b = Bounds()
            b.nc_set_variable('lon_bnds')
            data = <{{repr}}Data(8, 2): [[0.0, ..., 360.0]] degrees_east>  # Representative data
            b.set_data(data)
            c.set_bounds(b)
            domain.set_construct(c, axes=('domainaxis1',), key='dimensioncoordinate1', copy=False)
            c = DimensionCoordinate()
            c.set_properties({'units': 'days since 2018-12-01', 'standard_name': 'time'})
            c.nc_set_variable('time')
            data = <{{repr}}Data(1): [2019-01-01 00:00:00]>  # Representative data
            c.set_data(data)
            domain.set_construct(c, axes=('domainaxis2',), key='dimensioncoordinate2', copy=False)

        """
        if name in ("b", "c", "mask", "i"):
            raise ValueError(
                f"The 'name' parameter can not have the value {name!r}"
            )

        if name == data_name:
            raise ValueError(
                "The 'name' parameter can not have the same value as "
                f"the 'data_name' parameter: {name!r}"
            )

        namespace0 = namespace
        if namespace is None:
            namespace = self._package() + "."
        elif namespace and not namespace.endswith("."):
            namespace += "."

        if _domain:
            out = super().creation_commands(
                indent=indent,
                namespace=namespace,
                string=False,
                name=name,
                header=header,
            )

            nc_global_attributes = self.nc_global_attributes()
            if nc_global_attributes:
                if header:
                    out.append("#")
                    out.append("# netCDF global attributes")

                out.append(
                    f"{name}.nc_set_global_attributes("
                    f"{nc_global_attributes!r})"
                )
        else:
            out = []

        # Domain axis constructs
        for key, c in self.domain_axes.items():
            out.extend(
                c.creation_commands(
                    indent=0,
                    string=False,
                    namespace=namespace0,
                    name="c",
                    header=header,
                )
            )
            out.append(f"{name}.set_construct(c, key={key!r}, copy=False)")

        # Metadata constructs with data
        for key, c in self.constructs.filter_by_type(
            "dimension_coordinate",
            "auxiliary_coordinate",
            "cell_measure",
            "domain_ancillary",
        ).items():
            out.extend(
                c.creation_commands(
                    representative_data=representative_data,
                    string=False,
                    indent=0,
                    namespace=namespace0,
                    name="c",
                    data_name=data_name,
                    header=header,
                )
            )
            out.append(
                f"{name}.set_construct("
                f"c, axes={self.get_data_axes(key)}, key={key!r}, copy=False)"
            )

        # Coordinate reference constructs
        for key, c in self.coordinate_references.items():
            out.extend(
                c.creation_commands(
                    namespace=namespace0,
                    indent=0,
                    string=False,
                    name="c",
                    header=header,
                )
            )
            out.append(f"{name}.set_construct(c)")

        if string:
            indent = " " * indent
            out[0] = indent + out[0]
            out = ("\n" + indent).join(out)

        return out

    @_display_or_return
    def dump(
        self,
        display=True,
        _omit_properties=(),
        _prefix="",
        _title=None,
        _create_title=True,
        _level=0,
    ):
        """A full description of the domain construct.

        Returns a description of all properties, including those of
        metadata constructs and their components, and provides
        selected values of all data arrays.

        .. versionadded:: (cfdm) 1.7.0

        :Parameters:

            display: `bool`, optional
                If False then return the description as a string. By
                default the description is printed.

        :Returns:

            {{returns dump}}

        """
        indent = "    "
        indent0 = indent * _level
        indent1 = indent0 + indent

        if _create_title:
            if _title is None:
                ncvar = self.nc_get_variable(None)
                _title = self.identity(default=None)
                if ncvar is not None:
                    if _title is None:
                        _title = f"ncvar%{ncvar}"
                    else:
                        _title += f" (ncvar%{ncvar})"
                # --- End: if
                if _title is None:
                    _title = ""

                _title = f"{self.__class__.__name__}: {_title}"

            line = f"{indent0}{''.ljust(len(_title), '-')}"

            # Title
            string = [line, indent0 + _title, line]

            properties = super().dump(
                display=False,
                _create_title=False,
                _omit_properties=_omit_properties,
                _prefix=_prefix,
                _title=_title,
                _level=_level - 1,
            )
            string.append(properties)
            string.append("")
        else:
            string = []

        axis_to_name = self._unique_domain_axis_identities()

        construct_name = self._unique_construct_names()

        constructs_data_axes = self.constructs.data_axes()

        # Domain axes
        axes = self._dump_axes(axis_to_name, display=False, _level=_level)
        if axes:
            string.append(axes)

        # Dimension coordinates
        for cid, value in sorted(self.dimension_coordinates.items()):
            string.append("")
            string.append(
                value.dump(
                    display=False,
                    _level=_level,
                    _title=f"Dimension coordinate: {construct_name[cid]}",
                    _axes=constructs_data_axes[cid],
                    _axis_names=axis_to_name,
                )
            )

        # Auxiliary coordinates
        for cid, value in sorted(self.auxiliary_coordinates.items()):
            string.append("")
            string.append(
                value.dump(
                    display=False,
                    _level=_level,
                    _title=f"Auxiliary coordinate: {construct_name[cid]}",
                    _axes=constructs_data_axes[cid],
                    _axis_names=axis_to_name,
                )
            )

        # Domain ancillaries
        for cid, value in sorted(self.domain_ancillaries.items()):
            string.append("")
            string.append(
                value.dump(
                    display=False,
                    _level=_level,
                    _title=f"Domain ancillary: {construct_name[cid]}",
                    _axes=constructs_data_axes[cid],
                    _axis_names=axis_to_name,
                )
            )

        # Coordinate references
        for cid, value in sorted(self.coordinate_references.items()):
            string.append("")
            string.append(
                value.dump(
                    display=False,
                    _level=_level,
                    _title=f"Coordinate reference: {construct_name[cid]}",
                    _construct_names=construct_name,
                    _auxiliary_coordinates=tuple(self.auxiliary_coordinates),
                    _dimension_coordinates=tuple(self.dimension_coordinates),
                )
            )

        # Cell measures
        for cid, value in sorted(self.cell_measures.items()):
            string.append("")
            string.append(
                value.dump(
                    display=False,
                    _key=cid,
                    _level=_level,
                    _title=f"Cell measure: {construct_name[cid]}",
                    _axes=constructs_data_axes[cid],
                    _axis_names=axis_to_name,
                )
            )

        string.append("")

        return "\n".join(string)

    def get_filenames(self):
        """Return the file names containing the metadata construct data.

        :Returns:

            `set`
                The file names in normalized, absolute form. If all of
                the data are in memory then an empty `set` is
                returned.

        **Examples:**

        >>> d = {{package}}.example_field(0).domain
        >>> {{package}}.write(d, 'temp_file.nc')
        >>> e = {{package}}.read('temp_file.nc', domain=True)[0]
        >>> e.get_filenames()
        {'temp_file.nc'}

        """
        out = set()

        for c in self.constructs.filter_by_data().values():
            out.update(c.get_filenames())

        return out

    def identity(self, default=""):
        """Return the canonical identity.

        By default the identity is the first found of the following:

        * The ``cf_role`` property, preceeded by ``'cf_role='``.
        * The ``long_name`` property, preceeded by ``'long_name='``.
        * The netCDF variable name, preceeded by ``'ncvar%'``.
        * The value of the *default* parameter.

        .. versionadded:: (cfdm) 1.9.0.0

        .. seealso:: `identities`

        :Parameters:

            default: optional
                If no identity can be found then return the value of
                the default parameter.

        :Returns:

                The identity.

        **Examples:**

        >>> d = {{package}}.Domain()
        >>> d.set_properties({'foo': 'bar',
        ...                   'long_name': 'Domain for model'})
        >>> d.nc_set_variable('dom1')
        >>> d.identity()
        'long_name=Domain for model'
        >>> d.del_property('long_name')
        'long_name=Domain for model'
        >>> d.identity(default='no identity')
        'ncvar%dom1'
        >>> d.identity()
        'ncvar%dom1'
        >>> d.nc_del_variable()
        'dom1'
        >>> d.identity()
        ''
        >>> d.identity(default='no identity')
        'no identity'

        """
        for prop in ("cf_role", "long_name"):
            n = self.get_property(prop, None)
            if n is not None:
                return f"{prop}={n}"
        # --- End: for

        n = self.nc_get_variable(None)
        if n is not None:
            return f"ncvar%{n}"

        return default

    def identities(self):
        """Return all possible identities.

        The identities comprise:

        * The ``cf_role`` property, preceeded by ``'cf_role='``.
        * The ``long_name`` property, preceeded by ``'long_name='``.
        * All other properties, preceeded by the property name and a
          equals e.g. ``'foo=bar'``.
        * The netCDF variable name, preceeded by ``'ncvar%'``.

        .. versionadded:: (cfdm) 1.9.0.0

        .. seealso:: `identity`

        :Returns:

<<<<<<< HEAD
            `list`
                The identities.

        **Examples:**

        >>> d = {{package}}.Domain()
        >>> d.set_properties({'foo': 'bar',
        ...                   'long_name': 'Domain for model'})
        >>> d.nc_set_variable('dom1')
        >>> d.identities()
        ['long_name=Domain for model', 'foo=bar', 'ncvar%dom1']

        """
        properties = self.properties()
        cf_role = properties.pop("cf_role", None)
        long_name = properties.pop("long_name", None)

        out = []

        if cf_role is not None:
            out.append(f"cf_role={cf_role}")

        if long_name is not None:
            out.append(f"long_name={long_name}")

        out += [
            f"{prop}={value}" for prop, value in sorted(properties.items())
        ]

        n = self.nc_get_variable(None)
        if n is not None:
            out.append(f"ncvar%{n}")

        return out
=======
        return True
>>>>>>> cac972c9
<|MERGE_RESOLUTION|>--- conflicted
+++ resolved
@@ -144,11 +144,7 @@
         shape = str(shape)
         shape = shape[1:-1]
 
-<<<<<<< HEAD
         return f"<{self.__class__.__name__}: {self._one_line_description()}>"
-=======
-        return f"<{self.__class__.__name__}: {{{shape}}}>"
->>>>>>> cac972c9
 
     def __str__(self):
         """Called by the `str` built-in function.
@@ -189,7 +185,6 @@
                     x.append(f" (external variable: ncvar%{ncvar})")
                 else:
                     x.append(" (external variable)")
-            # --- End: if
 
             if variable.has_data():
                 x.append(f" = {variable.data}")
@@ -224,7 +219,7 @@
                         y += f" = {dim.get_data()}"
 
                     x.append(y)
-        # --- End: for
+
         if x:
             x = "\n                : ".join(x)
             string.append(f"Dimension coords: {x}")
@@ -337,8 +332,8 @@
         * where data elements are strictly greater than the value of
           the ``valid_max`` property;
 
-        * where data elements are within the inclusive range specified by
-          the two values of ``valid_range`` property.
+        * where data elements are within the inclusive range specified
+          by the two values of ``valid_range`` property.
 
         If any of the above properties have not been set the no
         masking is applied for that method.
@@ -711,7 +706,7 @@
                         _title = f"ncvar%{ncvar}"
                     else:
                         _title += f" (ncvar%{ncvar})"
-                # --- End: if
+
                 if _title is None:
                     _title = ""
 
@@ -893,7 +888,6 @@
             n = self.get_property(prop, None)
             if n is not None:
                 return f"{prop}={n}"
-        # --- End: for
 
         n = self.nc_get_variable(None)
         if n is not None:
@@ -918,7 +912,6 @@
 
         :Returns:
 
-<<<<<<< HEAD
             `list`
                 The identities.
 
@@ -952,7 +945,4 @@
         if n is not None:
             out.append(f"ncvar%{n}")
 
-        return out
-=======
-        return True
->>>>>>> cac972c9
+        return out