--- conflicted
+++ resolved
@@ -3,12 +3,8 @@
 
 
 class Datum(mixin.Parameters, mixin.NetCDFVariable, core.Datum):
-<<<<<<< HEAD
     """A datum component of a coordinate reference construct of the CF
     data model.
-=======
-    """A datum component of a CF data model coordinate reference.
->>>>>>> 9e2d99cd
 
     A datum is a complete or partial definition of the zeroes of the
     dimension and auxiliary coordinate constructs which define a
@@ -39,11 +35,7 @@
     """
 
     def __init__(self, parameters=None, source=None, copy=True):
-<<<<<<< HEAD
-        """**Initialization**
-=======
-        """Initialises the `{{class}}` instance.
->>>>>>> 9e2d99cd
+        """Initialisation.
 
         :Parameters:
 
@@ -68,7 +60,4 @@
         """
         super().__init__(parameters=parameters, source=source, copy=copy)
 
-        self._initialise_netcdf(source)
-
-
-# --- End: class+        self._initialise_netcdf(source)