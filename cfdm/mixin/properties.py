import logging
import textwrap

import numpy

<<<<<<< HEAD
from ..decorators import _manage_log_level_via_verbosity
=======
from . import Container

from ..decorators import (_manage_log_level_via_verbosity,
                          _display_or_return)
>>>>>>> 050a830d

from . import Container


logger = logging.getLogger(__name__)


class Properties(Container):
    '''Mixin class for descriptive properties.

    .. versionadded:: (cfdm) 1.7.0

    '''
    def __str__(self):
        '''Called by the `str` built-in function.

    x.__str__() <==> str(x)

    .. versionadded:: (cfdm) 1.7.0

        '''
        return '{0}'.format(self.identity(''))

    # ----------------------------------------------------------------
    # Private methods
    # ----------------------------------------------------------------
    def _dump_properties(self, _prefix='', _level=0,
                         _omit_properties=None):
        '''Dump the properties.

    .. versionadded:: (cfdm) 1.7.0

    :Parameters:

        _omit_properties: sequence of `str`, optional
            Omit the given CF properties from the description.

        _level: `int`, optional

    :Returns:

        `str`

        '''
        indent0 = '    ' * _level
        string = []

        properties = self.properties()

        if _omit_properties:
            for prop in _omit_properties:
                properties.pop(prop, None)
        # --- End: if

        for prop, value in sorted(properties.items()):
            name = '{0}{1}{2} = '.format(indent0, _prefix, prop)
            value = repr(value)
            subsequent_indent = ' ' * len(name)
            if value.startswith("'") or value.startswith('"'):
                subsequent_indent = '{0} '.format(subsequent_indent)

            string.append(
                textwrap.fill(name + value, 79,
                              subsequent_indent=subsequent_indent))

        return '\n'.join(string)

    # ----------------------------------------------------------------
    # Methods
    # ----------------------------------------------------------------
    def creation_commands(self, namespace=None, indent=0, string=True,
                          name='c', header=True):
        '''Return the commands that would create the construct.

    .. versionadded:: (cfdm) 1.8.7.0

    .. seealso:: `{{package}}.Domain.creation_commands`,
                 `{{package}}.Field.creation_commands`

    :Parameters:

        {{namespace: `str`, optional}}

        {{indent: `int`, optional}}

        {{string: `bool`, optional}}

        {{name: `str`, optional}}

        {{header: `bool`, optional}}

    :Returns:

        {{returns creation_commands}}

    **Examples:**

    >>> x = {{package}}.{{class}}(
    ...     properties={'units': 'Kelvin',
    ...                 'standard_name': 'air_temperature'}
    ... )
    >>> print(x.creation_commands(header=False))
    c = {{package}}.{{class}}()
    c.set_properties({'units': 'Kelvin', 'standard_name': 'air_temperature'})

        '''
        namespace0 = namespace
        if namespace is None:
            namespace = self._package() + '.'
        elif namespace and not namespace.endswith('.'):
            namespace += '.'

        out = []

        if header:
            out.append('#')
            out.append('#')

            construct_type = getattr(self, 'construct_type', None)
            if construct_type is not None:
                out[-1] += " {}:".format(construct_type)

            identity = self.identity()
            if identity:
                out[-1] += " {}".format(identity)
        # --- End: if

        out.append("{} = {}{}()".format(name, namespace,
                                        self.__class__.__name__))

        properties = self.properties()
        if properties:
            for prop in self._inherited_properties():
                properties.pop(prop, None)

            out.append("{}.set_properties({})".format(name,
                                                      properties))

        nc = self.nc_get_variable(None)
        if nc is not None:
            out.append("{}.nc_set_variable({!r})".format(name, nc))

        if string:
            indent = ' ' * indent
            out[0] = indent + out[0]
            out = ('\n' + indent).join(out)

        return out

    @_display_or_return
    def dump(self, display=True, _key=None, _omit_properties=(),
             _prefix='', _title=None, _create_title=True, _level=0):
        '''A full description.

    .. versionadded:: (cfdm) 1.7.0

    :Parameters:

        display: `bool`, optional
            If False then return the description as a string. By
            default the description is printed.

    :Returns:

        {{returns dump}}

        '''
        indent0 = '    ' * _level
        indent1 = '    ' * (_level + 1)

        string = []

        # ------------------------------------------------------------
        # Title
        # ------------------------------------------------------------
        if _create_title:
            if _title is None:
                if _key:
                    default = 'key%{0}'.format(_key)
                else:
                    default = ''

                string.append('{0}{1}: {2}'.format(
                    indent0,
                    self.__class__.__name__,
                    self.identity(default=default)))
            else:
                string.append(indent0 + _title)
        # --- End: if

        # ------------------------------------------------------------
        # Properties
        # ------------------------------------------------------------
        properties = self._dump_properties(_prefix=_prefix,
                                           _level=_level + 1,
                                           _omit_properties=_omit_properties)
        if properties:
            string.append(properties)

        return '\n'.join(string)

    @_manage_log_level_via_verbosity
    def equals(self, other, rtol=None, atol=None, verbose=None,
               ignore_data_type=False, ignore_fill_value=False,
               ignore_properties=(), ignore_type=False,
               ignore_compression=True):
        '''Whether two instances are the same.

    Equality is strict by default. This means that:

    * the same descriptive properties must be present, with the same
      values and data types, and vector-valued properties must also have
      same the size and be element-wise equal (see the *ignore_properties*
      and *ignore_data_type* parameters).

    {{equals tolerance}}

    Any type of object may be tested but, in general, equality is only
    possible with another object of the same type, or a subclass of
    one. See the *ignore_type* parameter.

    {{equals netCDF}}

    .. versionadded:: (cfdm) 1.7.0

    :Parameters:

        other:
            The object to compare for equality.

        {[atol: number, optional}}

        {{rtol: number, optional}}

        {{ignore_fill_value: `bool`, optional}}

        {{verbose: `int` or `str` or `None`, optional}}

        {{ignore_properties: sequence of `str`, optional}}

        {{ignore_data_type: `bool`, optional}}

        {{ignore_type: `bool`, optional}}

        ignore_compression:
            Ignored, since properties do not have data arrays.

    :Returns:

        `bool`
            Whether the two instances are equal.

    **Examples:**

    >>> p.equals(p)
    True
    >>> p.equals(p.copy())
    True
    >>> p.equals('not a colection of properties')
    False

    >>> q = p.copy()
    >>> q.set_property('foo', 'bar')
    >>> p.equals(q)
    False
    >>> p.equals(q, verbose=3)
    {{class}}: Non-common property name: foo
    {{class}}: Different properties
    False

        '''
        pp = super()._equals_preprocess(other, verbose=verbose,
                                        ignore_type=ignore_type)
        if pp is True or pp is False:
            return pp

        other = pp

        # ------------------------------------------------------------
        # Check the properties
        # ------------------------------------------------------------
        if ignore_fill_value:
            ignore_properties += ('_FillValue', 'missing_value')

        self_properties = self.properties()
        other_properties = other.properties()

        if ignore_properties:
            for prop in ignore_properties:
                self_properties.pop(prop, None)
                other_properties.pop(prop, None)
        # --- End: if

        if set(self_properties) != set(other_properties):
            for prop in set(self_properties).symmetric_difference(
                    other_properties):
                logger.info(
                    "{}: Missing property: {}".format(
                        self.__class__.__name__, prop)
                )
        # --- End: if

            return False

        for prop, x in self_properties.items():
            y = other_properties[prop]

            if not self._equals(x, y,
                                rtol=rtol, atol=atol,
                                ignore_fill_value=ignore_fill_value,
                                ignore_data_type=True,
                                verbose=verbose):
                logger.info(
                    "{}: Different {!r} property values: "
                    "{!r}, {!r}".format(
                        self.__class__.__name__, prop, x, y)
                )

                return False
        # --- End: for

        return True

    def identity(self, default=''):
        '''Return the canonical identity.

    By default the identity is the first found of the following:

    * The ``standard_name`` property.
    * The ``cf_role`` property, preceded by ``'cf_role='``.
    * The ``axis`` property, preceded by ``'axis='``.
    * The ``long_name`` property, preceded by ``'long_name='``.
    * The netCDF variable name, preceded by ``'ncvar%'``.
    * The value of the *default* parameter.

    .. versionadded:: (cfdm) 1.7.0

    .. seealso:: `identities`

    :Parameters:

        default: optional
            If no identity can be found then return the value of the
            default parameter.

    :Returns:

            The identity.

    **Examples:**

    >>> f = {{package}}.{{class}}()
    >>> f.set_properties({'foo': 'bar',
    ...                   'long_name': 'Air Temperature',
    ...                   'standard_name': 'air_temperature'}
    >>> f.nc_set_variable('tas')
    >>> f.identity()
    'air_temperature'
    >>> f.del_property('standard_name')
    'air_temperature'
    >>> f.identity(default='no identity')
    'air_temperature'
    >>> f.identity()
    'long_name=Air Temperature'
    >>> f.del_property('long_name')
    >>> f.identity()
    'ncvar%tas'
    >>> f.nc_del_variable()
    'tas'
    >>> f.identity()
    'ncvar%tas'
    >>> f.identity()
    ''
    >>> f.identity(default='no identity')
    'no identity'

        '''
        n = self.get_property('standard_name', None)
        if n is not None:
            return n

        for prop in ('cf_role', 'axis', 'long_name'):
            n = self.get_property(prop, None)
            if n is not None:
                return '{0}={1}'.format(prop, n)
        # --- End: for

        n = self.nc_get_variable(None)
        if n is not None:
            return 'ncvar%{0}'.format(n)

        return default

    def identities(self):
        '''Return all possible identities.

    The identities comprise:

    * The ``standard_name`` property.
    * All properties, preceeded by the property name and an equals
      e.g. ``'long_name=Air temperature'``.
    * The netCDF variable name, preceeded by ``'ncvar%'``.

    .. versionadded:: (cfdm) 1.7.0

    .. seealso:: `identity`

    :Returns:

        `list`
            The identities.

    **Examples:**

    >>> f.properties()
    {'foo': 'bar',
     'long_name': 'Air Temperature',
     'standard_name': 'air_temperature'}
    >>> f.nc_get_variable()
    'tas'
    >>> f.identities()
    ['air_temperature',
     'long_name=Air Temperature',
     'foo=bar',
     'standard_name=air_temperature',
     'ncvar%tas']

        '''
        properties = self.properties()
        cf_role = properties.pop('cf_role', None)
        axis = properties.pop('axis', None)
        long_name = properties.pop('long_name', None)
        standard_name = properties.pop('standard_name', None)

        out = []

        if standard_name is not None:
            out.append(standard_name)

        if cf_role is not None:
            out.append('cf_role={}'.format(cf_role))

        if axis is not None:
            out.append('axis={}'.format(axis))

        if long_name is not None:
            out.append('long_name={}'.format(long_name))

        out += ['{0}={1}'.format(prop, value)
                for prop, value in sorted(properties.items())]

        if standard_name is not None:
            out.append('standard_name={}'.format(standard_name))

        n = self.nc_get_variable(None)
        if n is not None:
            out.append('ncvar%{0}'.format(n))

        return out

    def _inherited_properties(self):
        '''Return the properties inherited from a parent construct.

    There are always no inherited properties. This method exists as a
    convenience to simplify the source code.

    .. versionadded:: (cfdm) 1.8.7.0

    .. seealso:: `properties`

    :Returns:

        `dict`
            The inherited properties. Always an empty dictionary.

    **Examples:**

    >>> f = {{package}}.{{class}}()
    >>> f._inherited_properties()
    {}

        '''
        return {}

# --- End: class<|MERGE_RESOLUTION|>--- conflicted
+++ resolved
@@ -3,16 +3,10 @@
 
 import numpy
 
-<<<<<<< HEAD
-from ..decorators import _manage_log_level_via_verbosity
-=======
 from . import Container
 
 from ..decorators import (_manage_log_level_via_verbosity,
                           _display_or_return)
->>>>>>> 050a830d
-
-from . import Container
 
 
 logger = logging.getLogger(__name__)
