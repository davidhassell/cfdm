--- conflicted
+++ resolved
@@ -2,12 +2,7 @@
 
 
 class ConstructAccess:
-<<<<<<< HEAD
-    """Mixin class for manipulating constructs stored in a `Constructs`
-    object.
-=======
     """Mixin to manipulate constructs stored in a `Constructs` object.
->>>>>>> 9e2d99cd
 
     .. versionadded:: (cfdm) 1.7.0
 
@@ -50,13 +45,8 @@
 
                 for key in keys:
                     key_to_name[key] = "{0}{{{1}}}".format(
-<<<<<<< HEAD
-                        name, re.findall("\d+$", key)[0]
-=======
                         name, re.findall(r"\d+$", key)[0]
->>>>>>> 9e2d99cd
                     )
-        # --- End: for
 
         return key_to_name
 
@@ -90,11 +80,7 @@
             else:
                 for key in keys:
                     key_to_name[key] = "{0}{{{1}}}({2})".format(
-<<<<<<< HEAD
-                        name, re.findall("\d+$", key)[0], size
-=======
                         name, re.findall(r"\d+$", key)[0], size
->>>>>>> 9e2d99cd
                     )
         # --- End: for
 
@@ -501,15 +487,10 @@
         )
 
     def domain_axis_key(self, identity, default=ValueError()):
-<<<<<<< HEAD
-        """Return the key of the domain axis construct that is spanned by 1-d
-        coordinate constructs.
-=======
         """Returns the domain axis key spanned by the coordinates.
 
         Specifically, returns the key of the domain axis construct that
         is spanned by 1-d coordinate constructs.
->>>>>>> 9e2d99cd
 
         :Parameters:
 
@@ -621,7 +602,4 @@
                 ),
             )
 
-        return keys.pop()
-
-
-# --- End: class+        return keys.pop()