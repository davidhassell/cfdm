import logging

from functools import reduce
from operator import mul

from . import PropertiesData

from ..decorators import (
    _display_or_return,
    _inplace_enabled,
    _inplace_enabled_define_and_cleanup,
    _manage_log_level_via_verbosity,
)


logger = logging.getLogger(__name__)


class PropertiesDataBounds(PropertiesData):
    """Mixin for a data array with descriptive properties and bounds.

    .. versionadded:: (cfdm) 1.7.0

    """

    def __init__(
        self,
        properties=None,
        data=None,
        bounds=None,
        geometry=None,
        interior_ring=None,
        node_count=None,
        part_node_count=None,
        source=None,
        copy=True,
        _use_data=True,
    ):
        """Initialises the `PropertiesDataBounds` instance.

        :Parameters:

            properties: `dict`, optional
                Set descriptive properties. The dictionary keys are
                property names, with corresponding values. Ignored if the
                *source* parameter is set.

                Properties may also be set after initialisation with the
                `properties` and `set_property` methods.

                *Parameter example:*
                  ``properties={'standard_name': 'longitude'}``

            {{init data: data_like, optional}}

            bounds: `Bounds`, optional
                Set the bounds array. Ignored if the *source* parameter is
                set.

                The bounds array may also be set after initialisation with
                the `set_bounds` method.

            geometry: `str`, optional
                Set the geometry type. Ignored if the *source* parameter
                is set.

                The geometry type may also be set after initialisation
                with the `set_geometry` method.

                *Parameter example:*
                  ``geometry='polygon'``

            interior_ring: `InteriorRing`, optional
                Set the interior ring variable. Ignored if the *source*
                parameter is set.

                The interior ring variable may also be set after
                initialisation with the `set_interior_ring` method.

            node_count: `NodeCount`, optional
                Set the node count variable for geometry bounds. Ignored
                if the *source* parameter is set.

                The node count variable may also be set after
                initialisation with the `set_node_count` method.

            part_node_count: `PartNodeCount`, optional
                Set the part node count variable for geometry
                bounds. Ignored if the *source* parameter is set.

                The part node count variable may also be set after
                initialisation with the `set_node_count` method.

            source: optional
                Initialize the properties, geometry type, data, bounds,
                interior ring variable, node count variable and part node
                count variable from those of *source*.

                {{init source}}

            copy: `bool`, optional
                If False then do not deep copy input parameters prior to
                initialization. By default arguments are deep copied.

        """
        # Initialise properties, data, geometry and interior ring
        super().__init__(
            properties=properties,
            data=data,
            bounds=bounds,
            source=source,
            geometry=geometry,
            interior_ring=interior_ring,
            copy=copy,
            _use_data=_use_data,
        )

        # Get node count and part node count variables from source
        if source is not None:
            try:
                node_count = source.get_node_count(None)
            except AttributeError:
                node_count = None

            try:
                part_node_count = source.get_part_node_count(None)
            except AttributeError:
                part_node_count = None

        # Initialise node count
        if node_count is not None:
            self.set_node_count(node_count, copy=copy)

        # Initialise part node count
        if part_node_count is not None:
            self.set_part_node_count(part_node_count, copy=copy)

    def __getitem__(self, indices):
        """Return a subspace of the construct defined by indices.

        f.__getitem__(indices) <==> f[indices]

        The new subspace contains the same properties and similar
        components to the original construct, but the latter are also
        subspaced over their corresponding axes.

        Indexing follows rules that are very similar to the numpy indexing
        rules, the only differences being:

        * An integer index i takes the i-th element but does not reduce
          the rank by one.

        * When two or more dimensions' indices are sequences of integers
          then these indices work independently along each dimension
          (similar to the way vector subscripts work in Fortran). This is
          the same behaviour as indexing on a Variable object of the
          netCDF4 package.

        :Returns:

            `{{class}}`
                The subspace of the construct.

        **Examples:**

        >>> f.shape
        (1, 10, 9)
        >>> f[:, :, 1].shape
        (1, 10, 1)
        >>> f[:, 0].shape
        (1, 1, 9)
        >>> f[..., 6:3:-1, 3:6].shape
        (1, 3, 3)
        >>> f[0, [2, 9], [4, 8]].shape
        (1, 2, 2)
        >>> f[0, :, -2].shape
        (1, 10, 1)

        """
        if indices is Ellipsis:
            return self.copy()

        if not isinstance(indices, tuple):
            indices = (indices,)

        new = super().__getitem__(indices)

        # Subspace the interior ring array, if there is one.
        interior_ring = self.get_interior_ring(None)
        if interior_ring is not None:
            new.set_interior_ring(interior_ring[indices], copy=False)

        # Subspace the bounds, if there are any.
        self_bounds = self.get_bounds(None)
        if self_bounds is not None:
            data = self_bounds.get_data(None)
            if data is not None:
                # There is a bounds array
                bounds_indices = list(data._parse_indices(indices))

                if data.ndim <= 2:
                    index = bounds_indices[0]
                    if isinstance(index, slice):
                        if index.step and index.step < 0:
                            # This scalar or 1-d variable has been
                            # reversed so reverse its bounds (as per
                            # 7.1 of the conventions)
                            bounds_indices[-1] = slice(None, None, -1)
                    elif data.size > 1 and index[-1] < index[0]:
                        # This 1-d variable has been reversed so
                        # reverse its bounds (as per 7.1 of the
                        # conventions)
                        bounds_indices[-1] = slice(None, None, -1)

                new.set_bounds(self_bounds[tuple(bounds_indices)], copy=False)

        # Return the new bounded variable
        return new

    def __str__(self):
        """Called by the `str` built-in function.

        x.__str__() <==> str(x)

        .. versionadded:: (cfdm) 1.7.0

        """
        shape = None
        data = self.get_data(None)
        bounds = self.get_bounds(None)
        if data is not None:
            shape = data.shape

        if shape is not None:
            dims = ", ".join([str(x) for x in shape])
            dims = f"({dims})"
        else:
            dims = ""

        # ------------------------------------------------------------
        # Units and calendar
        # ------------------------------------------------------------

        units = self.get_property("units", None)
        if units is None and bounds is not None:
            units = bounds.get_property("units", None)

        calendar = self.get_property("calendar", None)
        if calendar is None and bounds is not None:
            calendar = bounds.get_property("calendar", None)

        if units is None:
            isreftime = calendar is not None
            units = ""
        else:
            isreftime = "since" in units

        if isreftime:
            if calendar is None:
                calendar = ""

            units += " " + calendar

        return f"{self.identity('')}{dims} {units}"

    # ----------------------------------------------------------------
    # Attributes
    # ----------------------------------------------------------------
    @property
    def dtype(self):
        """Data-type of the data elements.

        **Examples:**

        >>> d.dtype
        dtype('float64')
        >>> type(d.dtype)
        <type 'numpy.dtype'>

        """
        data = self.get_data(None)
        if data is not None:
            return data.dtype

        bounds = self.get_bounds_data(None)
        if bounds is not None:
            return bounds.dtype

        raise AttributeError(
            f"{self.__class__.__name__!r} object has no attribute 'dtype'"
        )

    @property
    def ndim(self):
        """The number of dimensions in the data array.

        .. seealso:: `data`, `has_data`, `isscalar`, `shape`, `size`

        **Examples:**

        >>> f.shape
        (73, 96)
        >>> f.ndim
        2
        >>> f.size
        7008

        >>> f.shape
        (73, 1, 96)
        >>> f.ndim
        3
        >>> f.size
        7008

        >>> f.shape
        (73,)
        >>> f.ndim
        1
        >>> f.size
        73

        >>> f.shape
        ()
        >>> f.ndim
        0
        >>> f.size
        1

        """
        data = self.get_data(None)
        if data is not None:
            return data.ndim

        bounds = self.get_bounds_data(None)
        if bounds is not None:
            ndim = bounds.ndim
            if self.has_geometry():
                ndim -= 2
            else:
                ndim -= 1

            return ndim

        raise AttributeError(
            f"{self.__class__.__name__!r} object has no attribute 'ndim'"
        )

    @property
    def shape(self):
        """A tuple of the data array's dimension sizes.

        .. seealso:: `data`, `has_data`, `ndim`, `size`

        **Examples:**

        >>> f.shape
        (73, 96)
        >>> f.ndim
        2
        >>> f.size
        7008

        >>> f.shape
        (73, 1, 96)
        >>> f.ndim
        3
        >>> f.size
        7008

        >>> f.shape
        (73,)
        >>> f.ndim
        1
        >>> f.size
        73

        >>> f.shape
        ()
        >>> f.ndim
        0
        >>> f.size
        1

        """
        data = self.get_data(None)
        if data is not None:
            return data.shape

        bounds = self.get_bounds_data(None)
        if bounds is not None:
            shape = bounds.shape
            if self.has_geometry():
                shape = shape[:-2]
            else:
                shape = shape[:-1]

            return shape

        raise AttributeError(
            f"{self.__class__.__name__!r} object has no attribute 'shape'"
        )

    @property
    def size(self):
        """The number of elements in the data array.

        .. seealso:: `data`, `has_data`, `ndim`, `shape`

        **Examples:**

        >>> f.shape
        (73, 96)
        >>> f.ndim
        2
        >>> f.size
        7008

        >>> f.shape
        (73, 1, 96)
        >>> f.ndim
        3
        >>> f.size
        7008

        >>> f.shape
        (73,)
        >>> f.ndim
        1
        >>> f.size
        73

        >>> f.shape
        ()
        >>> f.ndim
        0
        >>> f.size
        1

        """
        return reduce(mul, self.shape, 1)

    # ----------------------------------------------------------------
    # Methods
    # ----------------------------------------------------------------
    @_inplace_enabled(default=False)
    def apply_masking(self, bounds=True, inplace=False):
        """Apply masking as defined by the CF conventions.

        Masking is applied according to any of the following criteria
        that are applicable:

        * where data elements are equal to the value of the
          ``missing_value`` property;

        * where data elements are equal to the value of the
          ``_FillValue`` property;

        * where data elements are strictly less than the value of the
          ``valid_min`` property;

        * where data elements are strictly greater than the value of
          the ``valid_max`` property;

        * where data elements are within the inclusive range specified
          by the two values of ``valid_range`` property.

        If any of the above properties have not been set the no
        masking is applied for that method.

        The cell bounds, if any, are also masked according to the same
        criteria as the parent construct. If, however, any of the
        relevant properties are explicitly set on the bounds instance
        then their values will be used in preference to those of the
        parent construct.

        Elements that are already masked remain so.

        .. note:: If using the `apply_masking` method on a construct
                  that has been read from a dataset with the
                  ``mask=False`` parameter to the `read` function,
                  then the mask defined in the dataset can only be
                  recreated if the ``missing_value``, ``_FillValue``,
                  ``valid_min``, ``valid_max``, and ``valid_range``
                  properties have not been updated.

        .. versionadded:: (cfdm) 1.8.2

        .. seealso:: `Data.apply_masking`, `read`, `write`

        :Parameters:

            {{inplace: `bool`, optional}}

        :Returns:

            `{{class}}` or `None`
                A new instance with masked values, or `None` if the
                operation was in-place.

        **Examples:**

        >>> print(c.data.array)
        [9.96920997e+36, 9.96920997e+36, 9.96920997e+36, 9.96920997e+36,
         9.96920997e+36, 9.96920997e+36, 9.96920997e+36, 9.96920997e+36],
         [0.023 0.036 0.045 0.062 0.046 0.073 0.006 0.066]
         [0.11  0.131 0.124 0.146 0.087 0.103 0.057 0.011]
         [0.029 0.059 0.039 0.07  0.058 0.072 0.009 0.017]
        [9.96920997e+36, 9.96920997e+36, 9.96920997e+36, 9.96920997e+36,
         9.96920997e+36, 9.96920997e+36, 9.96920997e+36, 9.96920997e+36]])
        >>> masked_c = c.apply_masking()
        >>> print(masked_c.data.array)
        [[   --    --    --    --    --    --    --    --]
         [0.023 0.036 0.045 0.062 0.046 0.073 0.006 0.066]
         [0.11  0.131 0.124 0.146 0.087 0.103 0.057 0.011]
         [0.029 0.059 0.039 0.07  0.058 0.072 0.009 0.017]
         [   --    --    --    --    --    --    --    --]]

        """
        c = _inplace_enabled_define_and_cleanup(self)
        super(PropertiesDataBounds, c).apply_masking(inplace=True)

        data = c.get_bounds_data(None)
        if data is not None:
            b = c.get_bounds()

            fill_values = []
            for prop in ("_FillValue", "missing_value"):
                x = b.get_property(prop, c.get_property(prop, None))
                if x is not None:
                    fill_values.append(x)

            kwargs = {"inplace": True, "fill_values": fill_values}

            for prop in ("valid_min", "valid_max", "valid_range"):
                kwargs[prop] = b.get_property(prop, c.get_property(prop, None))

            data.apply_masking(**kwargs)

        return c

    def creation_commands(
        self,
        representative_data=False,
        namespace=None,
        indent=0,
        string=True,
        name="c",
        data_name="data",
        bounds_name="b",
        interior_ring_name="i",
        header=True,
        _coordinate=False,
    ):
        """Return the commands that would create the construct.

        .. versionadded:: (cfdm) 1.8.7.0

        .. seealso:: `{{package}}.Data.creation_commands`,
                     `{{package}}.Field.creation_commands`

        :Parameters:

            {{representative_data: `bool`, optional}}

            {{namespace: `str`, optional}}

            {{indent: `int`, optional}}

            {{string: `bool`, optional}}

            {{name: `str`, optional}}

            {{data_name: `str`, optional}}

            bounds_name: `str`, optional
                The name of the construct's `Bounds` instance created by
                the returned commands.

                *Parameter example:*
                  ``name='bounds1'``

            interior_ring_name: `str`, optional
                The name of the construct's `InteriorRing` instance
                created by the returned commands.

                *Parameter example:*
                  ``name='ir1'``

            {{header: `bool`, optional}}

        :Returns:

            {{returns creation_commands}}

        **Examples:**

        >>> x = {{package}}.{{class}}(
        ...     properties={'units': 'degrees_east',
        ...                 'standard_name': 'longitude'}
        ... )
        >>> x.set_data([22.5, 67.5, 112.5])
        >>> b = {{package}}.Bounds()
        >>> b.set_data([[0.0, 45.0], [45.0, 90.0], [90.0, 135.0]])
        >>> x.set_bounds(b)
        >>> print(x.creation_commands(header=False))
        c = {{package}}.{{class}}()
        c.set_properties({'units': 'degrees_east', 'standard_name': 'longitude'})
        data = {{package}}.Data([22.5, 67.5, 112.5], units='degrees_east', dtype='f8')
        c.set_data(data)
        b = {{package}}.Bounds()
        data = {{package}}.Data([[0.0, 45.0], [45.0, 90.0], [90.0, 135.0]], units='degrees_east', dtype='f8')
        b.set_data(data)
        c.set_bounds(b)

        """
        if name in (data_name, bounds_name, interior_ring_name):
            raise ValueError(
                "The 'name' parameter can not have the same value as "
                "any of the 'data_name', 'bounds_name', or "
                f"'interior_ring_name' parameters: {name!r}"
            )

        if data_name in (name, bounds_name, interior_ring_name):
            raise ValueError(
                "The 'data_name' parameter can not have "
                "the same value as any of the 'name', 'bounds_name', "
<<<<<<< HEAD
                f"or 'interior_ring_name' parameters: {data_name!r}"
=======
                f"or 'interior_ring_name' parameters: {name!r}"
>>>>>>> cac972c9
            )

        namespace0 = namespace
        if namespace is None:
            namespace = self._package() + "."
        elif namespace and not namespace.endswith("."):
            namespace += "."

        out = super().creation_commands(
            representative_data=representative_data,
            indent=0,
            namespace=namespace,
            string=False,
            name=name,
            data_name=data_name,
            header=header,
        )

        # Geometry type
        geometry = self.get_geometry(None)
        if geometry is not None:
            out.append(f"{name}.set_geometry({geometry!r})")

        # Climatology
        if _coordinate and self.get_climatology(False):
            out.append("{}.set_climatology(True)".format(name))

        bounds = self.get_bounds(None)
        if bounds is not None:
            out.extend(
                bounds.creation_commands(
                    representative_data=representative_data,
                    indent=0,
                    namespace=namespace0,
                    string=False,
                    name=bounds_name,
                    data_name=data_name,
                    header=False,
                )
            )
            out.append("{name}.set_bounds({bounds_name})")

        interior_ring = self.get_interior_ring(None)
        if interior_ring is not None:
            out.extend(
                interior_ring.creation_commands(
                    representative_data=representative_data,
                    indent=0,
                    namespace=namespace0,
                    string=False,
                    name=interior_ring_name,
                    data_name=data_name,
                    header=False,
                )
            )
            out.append(f"{name}.set_interior_ring({interior_ring_name})")

        if string:
            indent = " " * indent
            out[0] = indent + out[0]
            out = ("\n" + indent).join(out)

        return out

    def del_node_count(self, default=ValueError()):
        """Remove the node count variable for geometry bounds.

        .. versionadded:: (cfdm) 1.8.0

        .. seealso:: `get_node_count`, `has_node_count`, `set_node_count`

        :Parameters:

            default: optional
                Return the value of the *default* parameter if the node
                count variable has not been set.

                {{default Exception}}

        :Returns:

            `NodeCount`
                The removed node count variable.

        **Examples:**

        >>> n = {{package}}.NodeCount(properties={'long_name': 'node counts'})
        >>> c.set_node_count(n)
        >>> c.has_node_count()
        True
        >>> c.get_node_count()
        <{{repr}}NodeCount: long_name=node counts>
        >>> c.del_node_count()
        <{{repr}}NodeCount: long_name=node counts>
        >>> c.has_node_count()
        False

        """
        try:
            return self._del_component("node_count")
        except ValueError:
            return self._default(
                default,
                f"{self.__class__.__name__!r} has no node count variable",
            )

    def del_part_node_count(self, default=ValueError()):
        """Remove the part node count variable for geometry bounds.

        .. versionadded:: (cfdm) 1.8.0

        .. seealso:: `get_part_node_count`, `has_part_node_count`,
                     `set_part_node_count`

        :Parameters:

            default: optional
                Return the value of the *default* parameter if the part
                node count variable has not been set.

                {{default Exception}}

        :Returns:

            `PartNodeCount`
                The removed part node count variable.

        **Examples:**

        >>> p = {{package}}.PartNodeCount(properties={'long_name': 'part node counts'})
        >>> c.set_part_node_count(p)
        >>> c.has_part_node_count()
        True
        >>> c.get_part_node_count()
        <{{repr}}PartNodeCount: long_name=part node counts>
        >>> c.del_part_node_count()
        <{{repr}}PartNodeCount: long_name=part node counts>
        >>> c.has_part_node_count()
        False

        """
        try:
            return self._del_component("part_node_count")
        except ValueError:
            return self._default(
                default,
                f"{self.__class__.__name__!r} has no part node count variable",
            )

    @_display_or_return
    def dump(
        self,
        display=True,
        _key=None,
        _omit_properties=None,
        _prefix="",
        _title=None,
        _create_title=True,
        _level=0,
        _axes=None,
        _axis_names=None,
    ):
        """A full description.

        :Parameters:

            display: `bool`, optional
                If False then return the description as a string. By
                default

        :Returns:

            {{returns dump}}

        """
        # ------------------------------------------------------------
        # Properties and Data
        # ------------------------------------------------------------
        string = super().dump(
            display=False,
            _key=_key,
            _omit_properties=_omit_properties,
            _prefix=_prefix,
            _title=_title,
            _create_title=_create_title,
            _level=_level,
            _axes=_axes,
            _axis_names=_axis_names,
        )

        string = [string]

        # ------------------------------------------------------------
        # Geometry type
        # ------------------------------------------------------------
        geometry = self.get_geometry(None)
        if geometry is not None:
            indent1 = "    " * (_level + 1)
            string.append(f"{indent1}{_prefix}Geometry: {geometry}")

        # ------------------------------------------------------------
        # Bounds
        # ------------------------------------------------------------
        bounds = self.get_bounds(None)
        if bounds is not None:
            string.append(
                bounds.dump(
                    display=False,
                    _key=_key,
                    _prefix=_prefix + "Bounds:",
                    _create_title=False,
                    _level=_level,
                    _axes=_axes,
                    _axis_names=_axis_names,
                )
            )

        # -------------------------------------------------------------
        # Interior ring
        # ------------------------------------------------------------
        interior_ring = self.get_interior_ring(None)
        if interior_ring is not None:
            string.append(
                interior_ring.dump(
                    display=False,
                    _key=_key,
                    _prefix=_prefix + "Interior Ring:",
                    _create_title=False,
                    _level=_level,
                    _axes=_axes,
                    _axis_names=_axis_names,
                )
            )

        return "\n".join(string)

    @_manage_log_level_via_verbosity
    def equals(
        self,
        other,
        rtol=None,
        atol=None,
        verbose=None,
        ignore_data_type=False,
        ignore_fill_value=False,
        ignore_properties=(),
        ignore_compression=True,
        ignore_type=False,
    ):
        """Whether two instances are the same.

        Equality is strict by default. This means that:

        * the same descriptive properties must be present, with the same
          values and data types, and vector-valued properties must also
          have same the size and be element-wise equal (see the
          *ignore_properties* and *ignore_data_type* parameters), and

        ..

        * if there are data arrays then they must have same shape and data
          type, the same missing data mask, and be element-wise equal (see
          the *ignore_data_type* parameter).

        ..

        * if there are bounds then their descriptive properties (if any)
          must be the same and their data arrays must have same shape and
          data type, the same missing data mask, and be element-wise equal
          (see the *ignore_properties* and *ignore_data_type* parameters).

        {{equals tolerance}}

        {{equals compression}}

        {{equals netCDF}}

        .. versionadded:: (cfdm) 1.7.0

        :Parameters:


            other:
                The object to compare for equality.

            {{atol: number, optional}}

            {{rtol: number, optional}}

            {{ignore_fill_value: `bool`, optional}}

            {{verbose: `int` or `str` or `None`, optional}}

            {{ignore_properties: sequence of `str`, optional}}

            {{ignore_data_type: `bool`, optional}}

            {{ignore_compression: `bool`, optional}}

            {{ignore_type: `bool`, optional}}

        :Returns:

            `bool`
                Whether the two instances are equal.

        **Examples:**

        >>> p.equals(p)
        True
        >>> p.equals(p.copy())
        True
        >>> p.equals('not a colection of properties')
        False

        """
        # ------------------------------------------------------------
        # Check the properties and data
        # ------------------------------------------------------------
        if not super().equals(
            other,
            rtol=rtol,
            atol=atol,
            verbose=verbose,
            ignore_data_type=ignore_data_type,
            ignore_fill_value=ignore_fill_value,
            ignore_properties=ignore_properties,
            ignore_type=ignore_type,
            ignore_compression=ignore_compression,
        ):
            return False

        # ------------------------------------------------------------
        # Check the geometry type
        # ------------------------------------------------------------
        if self.get_geometry(None) != other.get_geometry(None):
            logger.info(
                "{0}: Different geometry types: {1}, {2}".format(
                    self.__class__.__name__,
                    self.get_geometry(None),
                    other.get_geometry(None),
                )
            )
            return False

        # ------------------------------------------------------------
        # Check the bounds
        # ------------------------------------------------------------
        self_has_bounds = self.has_bounds()
        if self_has_bounds != other.has_bounds():
            logger.info(
                "{0}: Different bounds".format(self.__class__.__name__)
            )
            return False

        if self_has_bounds:
            if not self._equals(
                self.get_bounds(),
                other.get_bounds(),
                rtol=rtol,
                atol=atol,
                verbose=verbose,
                ignore_data_type=ignore_data_type,
                ignore_type=ignore_type,
                ignore_fill_value=ignore_fill_value,
                ignore_compression=ignore_compression,
            ):
                logger.info(
                    "{0}: Different bounds".format(self.__class__.__name__)
                )  # pragma: no cover

                return False

        # ------------------------------------------------------------
        # Check the interior ring
        # ------------------------------------------------------------
        self_has_interior_ring = self.has_interior_ring()
        if self_has_interior_ring != other.has_interior_ring():
            logger.info(
                "{0}: Different interior ring".format(self.__class__.__name__)
            )  # pragma: no cover

            return False

        if self_has_interior_ring:
            if not self._equals(
                self.get_interior_ring(),
                other.get_interior_ring(),
                rtol=rtol,
                atol=atol,
                verbose=verbose,
                ignore_data_type=ignore_data_type,
                ignore_type=ignore_type,
                ignore_fill_value=ignore_fill_value,
                ignore_compression=ignore_compression,
            ):
                logger.info(
                    "{0}: Different interior ring".format(
                        self.__class__.__name__
                    )
                )  # pragma: no cover

                return False

        return True

    def get_filenames(self):
        """Return the name of the file or files containing the data.

        The names of the file or files containing the bounds data are also
        returned.

        :Returns:

            `set`
                The file names in normalized, absolute form. If all of the
                data are in memory then an empty `set` is returned.

        """
        out = super().get_filenames()

        data = self.get_bounds_data(None)
        if data is not None:
            out.update(data.get_filenames())

        return out

    def get_node_count(self, default=ValueError()):
        """Return the node count variable for geometry bounds.

        .. versionadded:: (cfdm) 1.8.0

        .. seealso:: `del_node_count`, `has_node_count`, `set_node_count`

        :Parameters:

            default: optional
                Return the value of the *default* parameter if a node
                count variable has not been set.

                {{default Exception}}

        :Returns:

            `NodeCount`
                The node count variable.

        **Examples:**

        >>> n = {{package}}.NodeCount(properties={'long_name': 'node counts'})
        >>> c.set_node_count(n)
        >>> c.has_node_count()
        True
        >>> c.get_node_count()
        <{{repr}}NodeCount: long_name=node counts>
        >>> c.del_node_count()
        <{{repr}}NodeCount: long_name=node counts>
        >>> c.has_node_count()
        False

        """
        out = self._get_component("node_count", None)
        if out is None:
            return self._default(
                default,
                f"{self.__class__.__name__!r} has no node count variable",
            )

        return out

    def get_part_node_count(self, default=ValueError()):
        """Return the part node count variable for geometry bounds.

        .. versionadded:: (cfdm) 1.8.0

        .. seealso:: `del_part_node_count`, `get_node_count`,
                     `has_part_node_count`, `set_part_node_count`

        :Parameters:

            default: optional
                Return the value of the *default* parameter if the part
                node count variable has not been set.

                {{default Exception}}

        :Returns:

            `PartNodeCount`
                The part node count variable.

        **Examples:**

        >>> p = {{package}}.PartNodeCount(properties={'long_name': 'part node counts'})
        >>> c.set_part_node_count(p)
        >>> c.has_part_node_count()
        True
        >>> c.get_part_node_count()
        <{{repr}}PartNodeCount: long_name=part node counts>
        >>> c.del_part_node_count()
        <{{repr}}PartNodeCount: long_name=part node counts>
        >>> c.has_part_node_count()
        False

        """
        out = self._get_component("part_node_count", None)
        if out is None:
            return self._default(
                default,
                f"{self.__class__.__name__!r} has no part node count variable",
            )

        return out

    def has_node_count(self):
        """Whether geometry bounds have a node count variable.

        .. versionadded:: (cfdm) 1.8.0

        .. seealso:: `del_node_count`, `get_node_count`, `set_node_count`

        :Returns:

            `bool`
                True if there is a node count variable, otherwise False.

        **Examples:**


        >>> n = {{package}}.NodeCount(properties={'long_name': 'node counts'})
        >>> c.set_node_count(n)
        >>> c.has_node_count()
        True
        >>> c.get_node_count()
        <{{repr}}NodeCount: long_name=node counts>
        >>> c.del_node_count()
        <{{repr}}NodeCount: long_name=node counts>
        >>> c.has_node_count()
        False

        """
        return self._has_component("node_count")

    def has_part_node_count(self):
        """Whether geometry bounds have a part node count variable.

        .. versionadded:: (cfdm) 1.8.0

        .. seealso:: `del_part_node_count`, `get_part_node_count`,
                     `set_part_node_count`

        :Returns:

            `bool`
                True if there is a part node count variable, otherwise
                False.

        **Examples:**

        >>> p = {{package}}.PartNodeCount(properties={'long_name': 'part node counts'})
        >>> c.set_part_node_count(p)
        >>> c.has_part_node_count()
        True
        >>> c.get_part_node_count()
        <{{repr}}PartNodeCount: long_name=part node counts>
        >>> c.del_part_node_count()
        <{{repr}}PartNodeCount: long_name=part node counts>
        >>> c.has_part_node_count()
        False

        """
        return self._has_component("part_node_count")

    def identities(self):
        """Return all possible identities.

        The identities comprise:

        * The ``standard_name`` property.
        * All properties, preceded by the property name and a colon,
          e.g. ``'long_name:Air temperature'``.
        * The netCDF variable name, preceded by ``'ncvar%'``.
        * The identities of the bounds, if any.

        .. versionadded:: (cfdm) 1.7.0

        .. seealso:: `identity`

        :Returns:

            `list`
                The identities.

        **Examples:**

        >>> f.properties()
        {'foo': 'bar',
         'long_name': 'Air Temperature',
         'standard_name': 'air_temperature'}
        >>> f.nc_get_variable()
        'tas'
        >>> f.identities()
        ['air_temperature',
         'long_name=Air Temperature',
         'foo=bar',
         'standard_name=air_temperature',
         'ncvar%tas']

        >>> f.properties()
        {}
        >>> f.bounds.properties()
        {'axis': 'Z',
         'units': 'm'}
        >>> f.identities()
        ['axis=Z', 'units=m', 'ncvar%z']

        """
        identities = super().identities()

        bounds = self.get_bounds(None)
        if bounds is not None:
            identities.extend(
                [i for i in bounds.identities() if i not in identities]
            )

        return identities

    def identity(self, default=""):
        """Return the canonical identity.

        By default the identity is the first found of the following:

        1. The ``standard_name`` property.
        2. The ``cf_role`` property, preceded by ``'cf_role='``.
        3. The ``axis`` property, preceded by ``'axis='``.
        4. The ``long_name`` property, preceded by ``'long_name='``.
        5. The netCDF variable name, preceded by ``'ncvar%'``.
        6. The identity of the bounds, if any.
        7. The value of the *default* parameter.

        .. versionadded:: (cfdm) 1.7.0

        .. seealso:: `identities`

        :Parameters:

            default: optional
                If no identity can be found then return the value of the
                default parameter.

        :Returns:

                The identity.

        **Examples:**

        >>> f.properties()
        {'foo': 'bar',
         'long_name': 'Air Temperature',
         'standard_name': 'air_temperature'}
        >>> f.nc_get_variable()
        'tas'
        >>> f.identity()
        'air_temperature'
        >>> f.del_property('standard_name')
        'air_temperature'
        >>> f.identity(default='no identity')
        'air_temperature'
        >>> f.identity()
        'long_name=Air Temperature'
        >>> f.del_property('long_name')
        >>> f.identity()
        'ncvar%tas'
        >>> f.nc_del_variable()
        'tas'
        >>> f.identity()
        'ncvar%tas'
        >>> f.identity()
        ''
        >>> f.identity(default='no identity')
        'no identity'

        >>> f.properties()
        {}
        >>> f.bounds.properties()
        {'axis': 'Z',
         'units': 'm'}
        >>> f.identity()
        'axis=Z'

        """
        identity = super().identity(default=None)
        if identity is not None:
            return identity

        bounds = self.get_bounds(None)
        if bounds is not None:
            return bounds.identity(default=default)

        return default

    def get_bounds(self, default=ValueError()):
        """Return the bounds.

        .. versionadded:: (cfdm) 1.7.0

        .. seealso:: `bounds`, `get_data`, `del_bounds`, `has_bounds`,
                     `set_bounds`

        :Parameters:

            default: optional
                Return the value of the *default* parameter if bounds have
                not been set.

                {{default Exception}}

        :Returns:

            `Bounds`
                The bounds.

        **Examples:**

        >>> b = {{package}}.Bounds(data={{package}}.Data(range(10).reshape(5, 2)))
        >>> c.set_bounds(b)
        >>> c.has_bounds()
        True
        >>> c.get_bounds()
        <{{repr}}Bounds: (5, 2) >
        >>> b = c.del_bounds()
        >>> b
        <{{repr}}Bounds: (5, 2) >
        >>> c.has_bounds()
        False
        >>> print(c.get_bounds(None))
        None
        >>> print(c.del_bounds(None))
        None

        """
        bounds = super().get_bounds(default=None)

        if bounds is None:
            return super().get_bounds(default=default)

        inherited_properties = self.properties()

        bounds._set_component("inherited_properties", inherited_properties)

        return bounds

    def get_bounds_data(self, default=ValueError()):
        """Return the bounds data.

        .. versionadded:: (cfdm) 1.7.0

        .. seealso:: `bounds`, `get_bounds`, `get_data`

        :Parameters:

            default: optional
                Return the value of the *default* parameter if there are
                no bounds data.

                {{default Exception}}

        :Returns:

            `Data`
                The bounds data.

        **Examples:**

        >>> c.get_bounds_data()
        <{{repr}}Data(96, 2): [[0, ..., 360.0]] degrees_east>

        """
        bounds = self.get_bounds(default=None)
        if bounds is None:
            return self.get_bounds(default=default)

        return bounds.get_data(default=default)

    @_inplace_enabled(default=False)
    def insert_dimension(self, position, inplace=False):
        """Expand the shape of the data array.

        Inserts a new size 1 axis into the data array. A corresponding
        axis is also inserted into the bounds data array, if present.

        .. versionadded:: (cfdm) 1.7.0

        .. seealso:: `squeeze`, `transpose`

        :Parameters:

            position: `int`, optional
                Specify the position that the new axis will have in the
                data array. By default the new axis has position 0, the
                slowest varying position. Negative integers counting from
                the last position are allowed.

                *Parameter example:*
                  ``position=2``

                *Parameter example:*
                  ``position=-1``

            {{inplace: `bool`, optional}}

        :Returns:

            `{{class}}` or `None`
                The new construct with expanded data axes. If the
                operation was in-place then `None` is returned.

        **Examples:**

        >>> f.shape
        (19, 73, 96)
        >>> f.insert_dimension(position=3).shape
        (96, 73, 19, 1)
        >>> g = f.insert_dimension(position=-1)
        >>> g.shape
        (19, 73, 1, 96)
        >>> f.bounds.shape
        (19, 73, 96, 4)
        >>> g.bounds.shape
        (19, 73, 1, 96, 4)

        """
        c = _inplace_enabled_define_and_cleanup(self)

        # Parse position
        ndim = c.ndim
        if -ndim - 1 <= position < 0:
            position += ndim + 1
        elif not 0 <= position <= ndim:
            raise ValueError(
                f"Can't insert dimension: Invalid position: {position!r}"
            )

        super(PropertiesDataBounds, c).insert_dimension(position, inplace=True)

        # ------------------------------------------------------------
        # Expand the dims of the bounds
        # ------------------------------------------------------------
        bounds = c.get_bounds(None)
        if bounds is not None:
            bounds.insert_dimension(position, inplace=True)

        # ------------------------------------------------------------
        # Expand the dims of the interior_ring
        # ------------------------------------------------------------
        interior_ring = c.get_interior_ring(None)
        if interior_ring is not None:
            interior_ring.insert_dimension(position, inplace=True)

        return c

    def set_node_count(self, node_count, copy=True):
        """Set the node count variable for geometry bounds.

        .. versionadded:: (cfdm) 1.8.0

        .. seealso:: `del_node_count`, `get_node_count`, `has_node_count`

        :Parameters:

            node_count: `NodeCount`
                The node count variable to be inserted.

            copy: `bool`, optional
                If False then do not copy the node count variable prior to
                insertion. By default it is copied.

        :Returns:

            `None`

        **Examples:**

        >>> n = {{package}}.NodeCount(properties={'long_name': 'node counts'})
        >>> c.set_node_count(n)
        >>> c.has_node_count()
        True
        >>> c.get_node_count()
        <{{repr}}NodeCount: long_name=node counts>
        >>> c.del_node_count()
        <{{repr}}NodeCount: long_name=node counts>
        >>> c.has_node_count()
        False

        """
        if copy:
            node_count = node_count.copy()

        self._set_component("node_count", node_count, copy=False)

    def set_part_node_count(self, part_node_count, copy=True):
        """Set the part node count variable for geometry bounds.

        .. versionadded:: (cfdm) 1.8.0

        .. seealso:: `del_part_node_count`, `get_part_node_count`,
                     `has_part_node_count`

        :Parameters:

            part_node_count: `PartNodeCount`
                The part node count variable to be inserted.

            copy: `bool`, optional
                If False then do not copy the part node count variable
                prior to insertion. By default it is copied.

        :Returns:

            `None`

        **Examples:**

        >>> p = {{package}}.PartNodeCount(properties={'long_name':
        ...                                           'part node counts'})
        >>> c.set_part_node_count(p)
        >>> c.has_part_node_count()
        True
        >>> c.get_part_node_count()
        <{{repr}}PartNodeCount: long_name=part node counts>
        >>> c.del_part_node_count()
        <{{repr}}PartNodeCount: long_name=part node counts>
        >>> c.has_part_node_count()
        False

        """
        if copy:
            part_node_count = part_node_count.copy()

        self._set_component("part_node_count", part_node_count, copy=False)

    @_inplace_enabled(default=False)
    def squeeze(self, axes=None, inplace=False):
        """Remove size one axes from the data array.

        By default all size one axes are removed, but particular size one
        axes may be selected for removal. Corresponding axes are also
        removed from the bounds data array, if present.

        .. versionadded:: (cfdm) 1.7.0

        .. seealso:: `insert_dimension`, `transpose`

        :Parameters:

            axes: (sequence of) `int`, optional
                The positions of the size one axes to be removed. By
                default all size one axes are removed.

                {{axes int examples}}

            {{inplace: `bool`, optional}}

        :Returns:

            `{{class}}` or `None`
                The new construct with removed data axes. If the operation
                was in-place then `None` is returned.

        **Examples:**

        >>> f.shape
        (1, 73, 1, 96)
        >>> f.squeeze().shape
        (73, 96)
        >>> f.squeeze(0).shape
        (73, 1, 96)
        >>> g = f.squeeze([-3, 2])
        >>> g.shape
        (73, 96)
        >>> f.bounds.shape
        (1, 73, 1, 96, 4)
        >>> g.shape
        (73, 96, 4)

        """
        if axes is None:
            axes = tuple([i for i, n in enumerate(self.shape) if n == 1])

        c = _inplace_enabled_define_and_cleanup(self)
        super(PropertiesDataBounds, c).squeeze(axes, inplace=True)

        # ------------------------------------------------------------
        # Squeeze the bounds
        # ------------------------------------------------------------
        bounds = c.get_bounds(None)
        if bounds is not None:
            bounds.squeeze(axes, inplace=True)

        # ------------------------------------------------------------
        # Squeeze the interior_ring
        # ------------------------------------------------------------
        interior_ring = c.get_interior_ring(None)
        if interior_ring is not None:
            interior_ring.squeeze(axes, inplace=True)

        return c

    @_inplace_enabled(default=False)
    def transpose(self, axes=None, inplace=False):
        """Permute the axes of the data array.

        Corresponding axes of the bounds data array, if present, are also
        permuted.

        Note that if i) the data array is two-dimensional, ii) the two
        axes have been permuted, and iii) each cell has four bounds
        values; then columns 1 and 3 (counting from 0) of the bounds axis
        are swapped to preserve contiguity bounds in adjacent cells. See
        section 7.1 "Cell Boundaries" of the CF conventions for details.

        .. seealso:: `insert_dimension`, `squeeze`

        :Parameters:

            axes: (sequence of) `int`, optional
                The new axis order. By default the order is reversed.

                {{axes int examples}}

            {{inplace: `bool`, optional}}

        :Returns:

            `{{class}}` or `None`
                The new construct with permuted data axes. If the
                operation was in-place then `None` is returned.

        **Examples:**

        >>> f.shape
        (19, 73, 96)
        >>> f.transpose().shape
        (96, 73, 19)
        >>> g = f.transpose([1, 0, 2])
        >>> g.shape
        (73, 19, 96)
        >>> f.bounds.shape
        (19, 73, 96, 4)
        >>> g.bounds.shape
        (73, 19, 96, 4)

        """
        ndim = self.ndim
        if axes is None:
            axes = list(range(ndim - 1, -1, -1))
        else:
            axes = self._parse_axes(axes)

        # ------------------------------------------------------------
        # Transpose the coordinates
        # ------------------------------------------------------------
        c = _inplace_enabled_define_and_cleanup(self)
        super(PropertiesDataBounds, c).transpose(axes, inplace=True)

        # ------------------------------------------------------------
        # Transpose the bounds
        # ------------------------------------------------------------
        bounds = c.get_bounds(None)
        data = c.get_bounds_data(None)
        if bounds is not None:
            b_axes = axes[:]
            b_axes.extend(list(range(ndim, data.ndim)))
            bounds.transpose(b_axes, inplace=True)

            data = bounds.get_data(None)
            if (
                data is not None
                and ndim == 2
                and data.ndim == 3
                and data.shape[-1] == 4
                and b_axes[0:2] == [1, 0]
            ):
                # Swap elements 1 and 3 of the trailing dimension so
                # that the values are still contiguous (if they ever
                # were). See section 7.1 of the CF conventions.
                data[:, :, slice(1, 4, 2)] = data[:, :, slice(3, 0, -2)]
                bounds.set_data(data, copy=False)

        # ------------------------------------------------------------
        # Transpose the interior ring
        # ------------------------------------------------------------
        interior_ring = c.get_interior_ring(None)
        if interior_ring is not None:
            interior_ring.transpose(axes + [-1], inplace=True)

        return c

    @_inplace_enabled(default=False)
    def uncompress(self, inplace=False):
        """Uncompress the construct.

        Compression saves space by identifying and removing unwanted
        missing data. Such compression techniques store the data more
        efficiently and result in no precision loss.

        Whether or not the construct is compressed does not alter its
        functionality nor external appearance.

        A construct that is already uncompressed will be returned
        unchanged.

        The following type of compression are available:

            * Ragged arrays for discrete sampling geometries (DSG). Three
              different types of ragged array representation are
              supported.

            ..

            * Compression by gathering.

        .. versionadded:: (cfdm) 1.7.11

        :Parameters:

            {{inplace: `bool`, optional}}

        :Returns:

            `{{class}}` or `None`
                The uncompressed construct, or `None` if the operation was
                in-place.

        **Examples:**

        >>> f.data.get_compression_type()
        'ragged contiguous'
        >>> g = f.uncompress()
        >>> g.data.get_compression_type()
        ''
        >>> g.equals(f)
        True

        """
        v = _inplace_enabled_define_and_cleanup(self)
        super(PropertiesDataBounds, v).uncompress(inplace=True)

        bounds = v.get_bounds(None)
        if bounds is not None:
            bounds.uncompress(inplace=True)

        return v<|MERGE_RESOLUTION|>--- conflicted
+++ resolved
@@ -624,11 +624,7 @@
             raise ValueError(
                 "The 'data_name' parameter can not have "
                 "the same value as any of the 'name', 'bounds_name', "
-<<<<<<< HEAD
                 f"or 'interior_ring_name' parameters: {data_name!r}"
-=======
-                f"or 'interior_ring_name' parameters: {name!r}"
->>>>>>> cac972c9
             )
 
         namespace0 = namespace
