--- conflicted
+++ resolved
@@ -213,14 +213,9 @@
 
             default: optional
                 Return the value of the *default* parameter if the
-<<<<<<< HEAD
                 netCDF dimension name has not been set.
 
                 {{default Exception}}
-=======
-                netCDF dimension name has not been set. If set to an
-                `Exception` instance then it will be raised instead.
->>>>>>> cac972c9
 
         :Returns:
 
@@ -264,14 +259,9 @@
 
             default: optional
                 Return the value of the *default* parameter if the
-<<<<<<< HEAD
                 netCDF dimension name has not been set.
 
                 {{default Exception}}
-=======
-                netCDF dimension name has not been set. If set to an
-                `Exception` instance then it will be raised instead.
->>>>>>> cac972c9
 
         :Returns:
 
@@ -575,14 +565,9 @@
 
             default: optional
                 Return the value of the *default* parameter if the
-<<<<<<< HEAD
                 netCDF variable name has not been set.
 
                 {{default Exception}}
-=======
-                netCDF variable name has not been set. If set to an
-                `Exception` instance then it will be raised instead.
->>>>>>> cac972c9
 
         :Returns:
 
@@ -626,14 +611,9 @@
 
             default: optional
                 Return the value of the *default* parameter if the
-<<<<<<< HEAD
                 netCDF variable name has not been set.
 
                 {{default Exception}}
-=======
-                netCDF variable name has not been set. If set to an
-                `Exception` instance then it will be raised instead.
->>>>>>> cac972c9
 
         :Returns:
 
@@ -938,15 +918,9 @@
 
             default: optional
                 Return the value of the *default* parameter if the
-<<<<<<< HEAD
                 netCDF sample dimension name has not been set.
 
                 {{default Exception}}
-=======
-                netCDF sample dimension name has not been set. If set
-                to an `Exception` instance then it will be raised
-                instead.
->>>>>>> cac972c9
 
         :Returns:
 
@@ -990,15 +964,9 @@
 
             default: optional
                 Return the value of the *default* parameter if the
-<<<<<<< HEAD
                 netCDF sample dimension name has not been set.
 
                 {{default Exception}}
-=======
-                netCDF sample dimension name has not been set. If set
-                to an `Exception` instance then it will be raised
-                instead.
->>>>>>> cac972c9
 
         :Returns:
 
@@ -1356,22 +1324,7 @@
     def nc_clear_global_attributes(self):
         """Removes properties to write as netCDF global attributes.
 
-<<<<<<< HEAD
         {{netcdf global}}
-=======
-        When multiple field constructs are being written to the same
-        file, it is only possible to create a netCDF global attribute
-        from a property that has identical values for each field
-        construct. If any field construct's property has a different
-        value then the property will not be written as a netCDF global
-        attribute, even if it has been selected as such, but will
-        appear instead as attributes on the netCDF data variables
-        corresponding to each field construct.
-
-        The standard description-of-file-contents properties are
-        always written as netCDF global attributes, if possible, so
-        selecting them is optional.
->>>>>>> cac972c9
 
         .. versionadded:: (cfdm) 1.7.0
 
@@ -1466,22 +1419,7 @@
     def nc_set_global_attributes(self, properties, copy=True):
         """Set properties to be written as netCDF global attributes.
 
-<<<<<<< HEAD
         {{netcdf global}}
-=======
-        When multiple field constructs are being written to the same
-        file, it is only possible to create a netCDF global attribute
-        from a property that has identical values for each field
-        construct. If any field construct's property has a different
-        value then the property will not be written as a netCDF global
-        attribute, even if it has been selected as such, but will
-        appear instead as attributes on the netCDF data variables
-        corresponding to each field construct.
-
-        The standard description-of-file-contents properties are
-        always written as netCDF global attributes, if possible, so
-        selecting them is optional.
->>>>>>> cac972c9
 
         .. versionadded:: (cfdm) 1.7.10
 
@@ -2027,14 +1965,9 @@
 
             default: optional
                 Return the value of the *default* parameter if the
-<<<<<<< HEAD
                 netCDF dimension name has not been set.
 
                 {{default Exception}}
-=======
-                netCDF dimension name has not been set. If set to an
-                `Exception` instance then it will be raised instead.
->>>>>>> cac972c9
 
         :Returns:
 
@@ -2525,7 +2458,6 @@
         True
 
         """
-<<<<<<< HEAD
         self._get_component("netcdf")["unlimited"] = bool(value)
 
 
@@ -3365,18 +3297,18 @@
             return
 
         for key0, value0 in d.items():
-            print("{{{0!r}:".format(key0))
-            print("    CF version: {0!r},".format(value0["CF version"]))
-            print("    dimensions: {0!r},".format(value0["dimensions"]))
+            print(f"{{{key0!r}:")
+            print("    CF version: {value0['CF version']!r},")
+            print("    dimensions: {value0['dimensions']!r},")
             print("    non-compliance: {")
             for key1, value1 in sorted(value0["non-compliance"].items()):
                 for x in value1:
-                    print("        {!r}: [".format(key1))
+                    print(f"        {key1!r}: [")
                     print(
                         "            {{{0}}},".format(
                             "\n             ".join(
                                 [
-                                    "{0!r}: {1!r},".format(key2, value2)
+                                    "{key2!r}: {value2!r},"
                                     for key2, value2 in sorted(x.items())
                                 ]
                             )
@@ -3385,7 +3317,4 @@
 
                 print("        ],")
 
-            print("    },")
-=======
-        self._get_component("netcdf")["unlimited"] = bool(value)
->>>>>>> cac972c9
+            print("    },")