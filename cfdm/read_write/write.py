--- conflicted
+++ resolved
@@ -27,11 +27,8 @@
     group=True,
     coordinates=False,
     omit_data=None,
-<<<<<<< HEAD
+    hdf5_chunks="4 MiB",
     cfa="auto",
-=======
-    hdf5_chunks="4 MiB",
->>>>>>> b860f48d
     _implementation=_implementation,
 ):
     """Write field and domain constructs to a netCDF file.
@@ -537,106 +534,6 @@
 
             .. versionadded:: (cfdm) 1.10.0.1
 
-<<<<<<< HEAD
-        cfa: `str` or `dict` or `None`, optional
-            Specify which netCDF variables, if any, should be written
-            as CF aggregation variables.
-
-            If *cfa* is a string then it defines which types of
-            constructs are to be written as CF aggregation
-            variables. It may take any of the values, with the same
-            meanings, as allowed by the *omit_data* parameter
-            (e.g. ``'field'``, ``'auxiliary_coordinate'``, ``'all'``
-            etc.), or the special value ``'auto'``, which is the
-            default. The value ``'auto'`` means that any data which
-            are unchanged from having been previously read from a
-            CF-netCDF aggregation variable will be written as an
-            aggregation variable.
-
-            If *cfa* is `None` then no aggregation variables will be
-            created.
-
-            If *cfa* is a dictionary then it is used to explicitly
-            configure the writing of aggregation variables. It may
-            have some or all of the following keys:
-
-            * ``'constructs'``: `None`, `dict` or `(sequence of) `str`
-
-              The types of construct to be written as aggregation
-              variables. There is no default.
-
-              If the type is `None` then no aggregation variables will
-              be created.
-
-              The types may be given as a (sequence of) `str`, which
-              may take any of the string values allowed by the *cfa*
-              parameter, with the same meanings (see above.
-
-              The same string-valued types may be given as keys to a
-              `dict` whose values specify the number of dimensions
-              that a construct must also have if it is to be written
-              as an aggregation variable. A value of `None` means no
-              restriction on the number of dimensions.
-
-              *Example:*
-                Equivalent ways to only write cell measure constructs
-                as aggregation variables: ``'cell_measure``,
-                ``['cell_measure']``, ``{'cell_measure': None}``.
-
-              *Example:*
-                Equivalent ways to only write field and auxiliary
-                coordinate constructs as aggregation variables:
-                ``('field', 'auxiliary_coordinate')`` and ``{'field':
-                None, 'auxiliary_coordinate': None}``.
-
-              *Example:*
-                To only write two-dimensional auxiliary coordinate
-                constructs as aggregation variables:
-                ``{'auxiliary_coordinate': 2}``.
-
-              *Example:*
-                Write auxiliary coordinate constructs with two
-                dimensions as aggregation variables, and also all
-                field constructs: ``{'field': None,
-                'auxiliary_coordinate': 2}``.
-
-            * ``'absolute_uri'``: `bool`
-
-              How to write fragment file names. Set to True (the
-              default) for them to be written as absolute URIs, or
-              else set to False for them to be written as
-              relative-path URI references, taken as being relative to
-              the location of *filename*, the aggregation file being
-              created.
-
-            * ``'strict'``: `bool`
-
-              If True (the default) then an exception is raised if it
-              is not possible to create an aggregation variable from
-              data identified by the ``'constructs'`` option. If False
-              then a normal, non-aggregation variable will be written
-              in this case.
-
-            * ``'substitutions'``: `dict`
-
-              A dictionary whose key/value pairs define text
-              substitutions to be applied to the fragment file
-              names. Each key may be specified with or without the
-              ``${...}`` syntax. For instance, the following are
-              equivalent: ``{'base': 'sub'}``, ``{'${base}': 'sub'}``.
-              The substitutions are used in conjunction with, and take
-              precedence over, any that are also defined on individual
-              constructs (see
-              `cfdm.Data.nc_update_aggregated_substitutions` for
-              details).
-
-              Substitutions are stored in the output file by the
-              ``substitutions`` attribute of the "location" fragment
-              array variable.
-
-              *Example:*
-                ``{'base': 'file:///data/'}``
-=======
         hdf5_chunks: `str` or `int` or `float`, optional
             The HDF5 chunking strategy for data arrays being written
             to the file.
@@ -700,9 +597,108 @@
             shape of the data aray and its data type. The use of
             native compression (see the *compress* parameter) does not
             affect the HDF5 chunk size.
->>>>>>> b860f48d
 
             .. versionadded:: (cfdm) NEXTVERSION
+
+        cfa: `str` or `dict` or `None`, optional
+            Specify which netCDF variables, if any, should be written
+            as CF aggregation variables.
+
+            If *cfa* is a string then it defines which types of
+            constructs are to be written as CF aggregation
+            variables. It may take any of the values, with the same
+            meanings, as allowed by the *omit_data* parameter
+            (e.g. ``'field'``, ``'auxiliary_coordinate'``, ``'all'``
+            etc.), or the special value ``'auto'``.
+
+            The special value ``'auto'`` (the default) means that any
+            data which are unchanged from having been previously read
+            from a CF-netCDF aggregation variable will be written as
+            an aggregation variable.
+
+            If *cfa* is `None` then no aggregation variables will be
+            created.
+
+            If *cfa* is a dictionary then it is used to explicitly
+            configure the writing of aggregation variables. It may
+            have some or all of the following keys:
+
+            * ``'constructs'``: `None`, `dict` or `(sequence of) `str`
+
+              The types of construct to be written as aggregation
+              variables. There is no default.
+
+              If the type is `None` then no aggregation variables will
+              be created.
+
+              The types may be given as a (sequence of) `str`, which
+              may take any of the string values allowed by the *cfa*
+              parameter, with the same meanings (see above.
+
+              The same string-valued types may be given as keys to a
+              `dict` whose values specify the number of dimensions
+              that a construct must also have if it is to be written
+              as an aggregation variable. A value of `None` means no
+              restriction on the number of dimensions.
+
+              *Example:*
+                Equivalent ways to only write cell measure constructs
+                as aggregation variables: ``'cell_measure``,
+                ``['cell_measure']``, ``{'cell_measure': None}``.
+
+              *Example:*
+                Equivalent ways to only write field and auxiliary
+                coordinate constructs as aggregation variables:
+                ``('field', 'auxiliary_coordinate')`` and ``{'field':
+                None, 'auxiliary_coordinate': None}``.
+
+              *Example:*
+                To only write two-dimensional auxiliary coordinate
+                constructs as aggregation variables:
+                ``{'auxiliary_coordinate': 2}``.
+
+              *Example:*
+                Write auxiliary coordinate constructs with two
+                dimensions as aggregation variables, and also all
+                field constructs: ``{'field': None,
+                'auxiliary_coordinate': 2}``.
+
+            * ``'absolute_uri'``: `bool`
+
+              How to write fragment file names. Set to True (the
+              default) for them to be written as absolute URIs, or
+              else set to False for them to be written as
+              relative-path URI references, taken as being relative to
+              the location of *filename*, the aggregation file being
+              created.
+
+            * ``'strict'``: `bool`
+
+              If True (the default) then an exception is raised if it
+              is not possible to create an aggregation variable from
+              data identified by the ``'constructs'`` option. If False
+              then a normal, non-aggregation variable will be written
+              in this case.
+
+            * ``'substitutions'``: `dict`
+
+              A dictionary whose key/value pairs define text
+              substitutions to be applied to the fragment file
+              names. Each key may be specified with or without the
+              ``${...}`` syntax. For instance, the following are
+              equivalent: ``{'base': 'sub'}``, ``{'${base}': 'sub'}``.
+              The substitutions are used in conjunction with, and take
+              precedence over, any that are also defined on individual
+              constructs (see
+              `cfdm.Data.nc_update_aggregated_substitutions` for
+              details).
+
+              Substitutions are stored in the output file by the
+              ``substitutions`` attribute of the "location" fragment
+              array variable.
+
+              *Example:*
+                ``{'base': 'file:///data/'}``
 
         _implementation: (subclass of) `CFDMImplementation`, optional
             Define the CF data model implementation that defines field
@@ -731,7 +727,6 @@
     # ----------------------------------------------------------------
     netcdf = NetCDFWrite(_implementation)
 
-<<<<<<< HEAD
     # ----------------------------------------------------------------
     # CF aggregation
     # ----------------------------------------------------------------
@@ -807,34 +802,6 @@
         coordinates=coordinates,
         extra_write_vars=None,
         omit_data=omit_data,
+        hdf5_chunks=hdf5_chunks,
         cfa=cfa,
-    )
-=======
-    if fields:
-        netcdf.write(
-            fields,
-            filename,
-            fmt=fmt,
-            mode=mode,
-            overwrite=overwrite,
-            global_attributes=global_attributes,
-            variable_attributes=variable_attributes,
-            file_descriptors=file_descriptors,
-            external=external,
-            Conventions=Conventions,
-            datatype=datatype,
-            least_significant_digit=least_significant_digit,
-            endian=endian,
-            compress=compress,
-            shuffle=shuffle,
-            fletcher32=fletcher32,
-            string=string,
-            verbose=verbose,
-            warn_valid=warn_valid,
-            group=group,
-            coordinates=coordinates,
-            extra_write_vars=None,
-            omit_data=omit_data,
-            hdf5_chunks=hdf5_chunks,
-        )
->>>>>>> b860f48d
+    )