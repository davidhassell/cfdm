--- conflicted
+++ resolved
@@ -3,13 +3,12 @@
 from numpy.ma.core import MaskError
 
 from ..cfdmimplementation import implementation
-from ..core import DocstringRewriteMeta
-from ..docstring import _docstring_substitution_definitions
-from .exceptions import UnknownFileFormatError as FileTypeError
+from .abstract import ReadWrite
+from .exceptions import DatasetTypeError
 from .netcdf import NetCDFRead
 
 
-class read(metaclass=DocstringRewriteMeta):
+class read(ReadWrite):
     """Read field or domain constructs from a dataset.
 
     The following file formats are supported: netCDF and CDL.
@@ -163,181 +162,7 @@
 
             .. versionadded:: (cfdm) NEXTVERSION
 
-<<<<<<< HEAD
         {{read unsqueeze: `bool`, optional}}
-=======
-        dask_chunks: `str`, `int`, `None`, or `dict`, optional
-            Specify the Dask chunking for data. May be one of the
-            following:
-
-            * ``'storage-aligned'``
-
-              This is the default. The Dask chunk size in bytes will
-              be as close as possible to the size given by
-              `cfdm.chunksize`, favouring square-like chunk shapes,
-              with the added restriction that the entirety of each
-              storage chunk must also lie within exactly one Dask
-              chunk.
-
-              When reading the data from disk, an entire storage chunk
-              will be read once per Dask storage chunk that contains
-              any part of it, so ensuring that a storage chunk lies
-              within only one Dask chunk can increase performance by
-              reducing the amount of disk access (particularly when
-              the data are stored remotely to the client).
-
-              For instance, consider a file variable that has an array
-              of 64-bit floats with shape (400, 300, 60) and a storage
-              chunk shape of (100, 5, 60), giving 240 storage chunks
-              each of size 100*5*60*8 bytes = 0.23 MiB. Then:
-
-              * If `cfdm.chunksize` returned 134217728 (i.e. 128 MiB),
-                then the storage-aligned Dask chunks will have shape
-                (400, 300, 60), giving 1 Dask chunk with size of 54.93
-                MiB (compare with a Dask chunk shape of (400, 300, 60)
-                and size 54.93 MiB, if *dask_chunks* were ``'auto'``.)
-
-              * If `cfdm.chunksize` returned 33554432 (i.e. 32 MiB),
-                then the storage-aligned Dask chunks will have shape
-                (200, 260, 60), giving 4 Dask chunks with a maximum
-                size of 23.80 MiB (compare with a Dask chunk shape of
-                (264, 264, 60) and maximum size 31.90 MiB, if
-                *dask_chunks* were ``'auto'``.)
-
-              * If `cfdm.chunksize` returned 4194304 (i.e. 4 MiB),
-                then the storage-aligned Dask chunks will have shape
-                (100, 85, 60), giving 16 Dask chunks with a maximum
-                size of 3.89 MiB (compare with a Dask chunk shape of
-                (93, 93, 60) and maximum size 3.96 MiB, if
-                *dask_chunks* were ``'auto'``.)
-
-              There are, however, some occasions when, for particular
-              data arrays in the file, the ``'auto'`` option will
-              automatically be used instead of storage-aligned Dask
-              chunks. This occurs when:
-
-              * The data array in the file is stored contiguously.
-
-              * The data array in the file is compressed by convention
-                (e.g. ragged array representations, compression by
-                gathering, subsampled coordinates, etc.). In this case
-                the Dask chunks are for the uncompressed data, and so
-                cannot be aligned with the storage chunks of the
-                compressed array in the file.
-
-            * ``'storage-exact'``
-
-              Each Dask chunk will contain exactly one storage chunk
-              and each storage chunk will lie within exactly one Dask
-              chunk.
-
-              For instance, consider a file variable that has an array
-              of 64-bit floats with shape (400, 300, 60) and a storage
-              chunk shape of (100, 5, 60) (i.e. there are 240 storage
-              chunks, each of size 0.23 MiB). Then the storage-exact
-              Dask chunks will also have shape (100, 5, 60) giving 240
-              Dask chunks with a maximum size of 0.23 MiB.
-
-              There are, however, some occasions when, for particular
-              data arrays in the file, the ``'auto'`` option will
-              automatically be used instead of storage-exact Dask
-              chunks. This occurs when:
-
-              * The data array in the file is stored contiguously.
-
-              * The data array in the file is compressed by convention
-                (e.g. ragged array representations, compression by
-                gathering, subsampled coordinates, etc.). In this case
-                the Dask chunks are for the uncompressed data, and so
-                cannot be aligned with the storage chunks of the
-                compressed array in the file.
-
-            * ``auto``
-
-              The Dask chunk size in bytes will be as close as
-              possible to the size given by `cfdm.chunksize`,
-              favouring square-like chunk shapes. This may give
-              similar Dask chunk shapes as the ``'storage-aligned'``
-              option, but without the guarantee that each storage
-              chunk will lie within exactly one Dask chunk.
-
-            * A byte-size given by a `str`
-
-              The Dask chunk size in bytes will be as close as
-              possible to the given byte-size, favouring square-like
-              chunk shapes. Any string value, accepted by the *chunks*
-              parameter of the `dask.array.from_array` function is
-              permitted.
-
-              *Example:*
-                A Dask chunksize of 2 MiB may be specified as
-                ``'2097152'`` or ``'2 MiB'``.
-
-            * `-1` or `None`
-
-              There is no Dask chunking, i.e. every data array has one
-              Dask chunk regardless of its size.
-
-            * Positive `int`
-
-              Every dimension of all Dask chunks has this number of
-              elements.
-
-              *Example:*
-                For 3-dimensional data, *dask_chunks* of `10` will
-                give Dask chunks with shape (10, 10, 10).
-
-            * `dict`
-
-              Each of dictionary key identifies a file dimension, with
-              a value that defines the Dask chunking for that
-              dimension whenever it is spanned by a data array. A file
-              dimension is identified in one of three ways:
-
-              1. the netCDF dimension name, preceded by ``ncdim%``
-                (e.g. ``'ncdim%lat'``);
-
-              2. the value of the "standard name" attribute of a
-                 CF-netCDF coordinate variable that spans the
-                 dimension (e.g. ``'latitude'``);
-
-              3. the value of the "axis" attribute of a CF-netCDF
-                 coordinate variable that spans the dimension
-                 (e.g. ``'Y'``).
-
-              The dictionary values may be a byte-size string,
-              ``'auto'``, `int` or `None`, with the same meanings as
-              those types for the *dask_chunks* parameter itself, but
-              applying only to the specified dimension. In addition, a
-              dictionary value may be a `tuple` or `list` of integers
-              that sum to the dimension size.
-
-              Not specifying a file dimension in the dictionary is
-              equivalent to it being defined with a value of
-              ``'auto'``.
-
-              *Example:*
-                ``{'T': '0.5 MiB', 'Z': 'auto', 'Y': [36, 37], 'X':
-                None}``
-
-              *Example:*
-                If a netCDF file contains dimensions ``time``, ``z``,
-                ``lat`` and ``lon``, then ``{'ncdim%time': 12,
-                'ncdim%lat', None, 'ncdim%lon': None}`` will ensure
-                that, for all applicable data arrays, all ``time``
-                axes have a `dask` chunksize of 12; all ``lat`` and
-                ``lon`` axes are not `dask` chunked; and all ``z``
-                axes are `dask` chunked to comply as closely as
-                possible with the default `dask` chunk size.
-
-                If the netCDF file also contains a ``time`` coordinate
-                variable with a "standard_name" attribute of
-                ``'time'`` and an "axis" attribute of ``'T'``, then
-                the same `dask` chunking could be specified with
-                either ``{'time': 12, 'ncdim%lat', None, 'ncdim%lon':
-                None}`` or ``{'T': 12, 'ncdim%lat', None, 'ncdim%lon':
-                None}``.
->>>>>>> 257c281c
 
             .. versionadded:: (cfdm) NEXTVERSION
 
@@ -445,7 +270,7 @@
                 ignore_unknown_type=ignore_unknown_type,
                 extra_read_vars=extra_read_vars,
             )
-        except FileTypeError:
+        except DatasetTypeError:
             if file_type is None:
                 raise
 
@@ -461,35 +286,4 @@
             )
 
         # Return the field or domain constructs
-        return fields
-
-    def __docstring_substitutions__(self):
-        """Defines applicable docstring substitutions.
-
-        Substitutons are considered applicable if they apply to this
-        class as well as all of its subclasses.
-
-        These are in addtion to, and take precendence over, docstring
-        substitutions defined by the base classes of this class.
-
-        See `_docstring_substitutions` for details.
-
-        .. versionaddedd:: (cfdm) NEXTVERSION
-
-        :Returns:
-
-            `dict`
-                The docstring substitutions that have been applied.
-
-        """
-        return _docstring_substitution_definitions
-
-    def __docstring_package_depth__(self):
-        """Returns the package depth for {{package}} substitutions.
-
-        See `_docstring_package_depth` for details.
-
-        .. versionaddedd:: (cfdm) NEXTVERSION
-
-        """
-        return 0+        return fields