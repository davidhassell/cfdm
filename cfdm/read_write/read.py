from functools import partial
from glob import iglob
from logging import getLogger
from os import walk
from os.path import expanduser, expandvars, isdir, join

from uritools import urisplit

from ..decorators import _manage_log_level_via_verbosity
from ..functions import abspath, is_log_level_info
from .abstract import ReadWrite
from .exceptions import DatasetTypeError
from .netcdf import NetCDFRead

logger = getLogger(__name__)


class read(ReadWrite):
    """Read field or domain constructs from a dataset.

    The following file formats are supported: netCDF, CDL, and Zarr.

    NetCDF and Zarr datasets may be on local disk, on an OPeNDAP
    server, or in an S3 object store.

    CDL files must be on local disk.

    Any amount of files of any combination of file types may be read.

    The returned constructs are sorted by the netCDF variable names of
    their corresponding data or domain variables.

    **NetCDF unlimited dimensions**

    Domain axis constructs that correspond to NetCDF unlimited
    dimensions may be accessed with the
    `~{{package}}.DomainAxis.nc_is_unlimited` and
    `~{{package}}.DomainAxis.nc_set_unlimited` methods of a domain
    axis construct.

    **NetCDF hierarchical groups**

    Hierarchical groups in CF provide a mechanism to structure
    variables within netCDF4 datasets. Field constructs are
    constructed from grouped datasets by applying the well defined
    rules in the CF conventions for resolving references to
    out-of-group netCDF variables and dimensions. The group structure
    is preserved in the field construct's netCDF interface. Groups
    were incorporated into CF-1.8. For files with groups that state
    compliance to earlier versions of the CF conventions, the groups
    will be interpreted as per the latest release of the CF
    conventions.

    **CF-compliance**

    If the dataset is partially CF-compliant to the extent that it is
    not possible to unambiguously map an element of the netCDF dataset
    to an element of the CF data model, then a field construct is
    still returned, but may be incomplete. This is so that datasets
    which are partially conformant may nonetheless be modified in
    memory and written to new datasets.

    Such "structural" non-compliance would occur, for example, if the
    "coordinates" attribute of a CF-netCDF data variable refers to
    another variable that does not exist, or refers to a variable that
    spans a netCDF dimension that does not apply to the data
    variable. Other types of non-compliance are not checked, such
    whether or not controlled vocabularies have been adhered to. The
    structural compliance of the dataset may be checked with the
    `~{{package}}.Field.dataset_compliance` method of the returned
    constructs, as well as optionally displayed when the dataset is
    read by setting the *warnings* parameter.

    **CDL files**

    A file is considered to be a CDL representation of a netCDF
    dataset if it is a text file whose first non-comment line starts
    with the seven characters "netcdf " (six letters followed by a
    space). A comment line is identified as one which starts with any
    amount white space (including none) followed by "//" (two
    slashes). It is converted to a temporary netCDF4 file using the
    external ``ncgen`` command, and the temporary file persists until
    the end of the Python session, at which time it is automatically
    deleted. The CDL file may omit data array values (as would be the
    case, for example, if the file was created with the ``-h`` or
    ``-c`` option to ``ncdump``), in which case the the relevant
    constructs in memory will be created with data with all missing
    values.

    **Performance**

    Descriptive properties are always read into memory, but lazy
    loading is employed for all data arrays, unless the *to_memory*
    parameter has been set.

    .. versionadded:: (cfdm) 1.7.0

    .. seealso:: `{{package}}.write`, `{{package}}.Field`,
                 `{{package}}.Domain`, `{{package}}.unique_constructs`

    :Parameters:

        {{read datasets: (arbitrarily nested sequence of) `str`}}

        {{read recursive: `bool`, optional}}

            .. versionadded:: (cfdm) 1.12.2.0

        {{read followlinks: `bool`, optional}}

            .. versionadded:: (cfdm) 1.12.2.0

        {{read cdl_string: `bool`, optional}}

        {{read dataset_type: `None` or (sequence of) `str`, optional}}

            Valid file types are:

            ==============  ==========================================
            *dataset_type*  Description
            ==============  ==========================================
            ``'netCDF'``    A netCDF-3 or netCDF-4 dataset
            ``'CDL'``       A text CDL file of a netCDF dataset
            ``'Zarr'``      A Zarr v2 (xarray) or Zarr v3 dataset
            ==============  ==========================================

            .. versionadded:: (cfdm) 1.12.2.0

        {{read external: (sequence of) `str`, optional}}

        {{read extra: (sequence of) `str`, optional}}

        {{read verbose: `int` or `str` or `None`, optional}}

        {{read warnings: `bool`, optional}}

        {{read warn_valid: `bool`, optional}}

            .. versionadded:: (cfdm) 1.8.3

        {{read mask: `bool`, optional}}

            .. versionadded:: (cfdm) 1.8.2

        {{read unpack: `bool`}}

            .. versionadded:: (cfdm) 1.11.2.0

        {{read domain: `bool`, optional}}

            .. versionadded:: (cfdm) 1.9.0.0

        {{read netcdf_backend: `None` or (sequence of) `str`, optional}}

            .. versionadded:: (cfdm) 1.11.2.0

        {{read storage_options: `dict` or `None`, optional}}

            .. versionadded:: (cfdm) 1.11.2.0

        {{read cache: `bool`, optional}}

            .. versionadded:: (cfdm) 1.11.2.0

        {{read dask_chunks: `str`, `int`, `None`, or `dict`, optional}}

              .. versionadded:: (cfdm) 1.11.2.0

        {{read store_dataset_chunks: `bool`, optional}}

            .. versionadded:: (cfdm) 1.11.2.0

        {{read store_dataset_shards: `bool`, optional}}

            .. versionadded:: (cfdm) NEXTVERSION

        {{read cfa: `dict`, optional}}

            .. versionadded:: (cfdm) 1.12.0.0

        {{read cfa_write: (sequence of) `str`, optional}}

            .. versionadded:: (cfdm) 1.12.0.0

        {{read to_memory: (sequence of) `str`, optional}}

            .. versionadded:: (cfdm) 1.12.0.0

        {{read squeeze: `bool`, optional}}

            .. versionadded:: (cfdm) 1.12.0.0

        {{read unsqueeze: `bool`, optional}}

            .. versionadded:: (cfdm) 1.12.0.0

        {{read group_dimension_search: `str`, optional}}

            .. versionadded:: (cfdm) NEXTVERSION

        ignore_unknown_type: Deprecated at version 1.12.2.0
            Use *dataset_type* instead.

    :Returns:

        `list` of `Field` or `Domain`
            The field constructs found in the dataset, or the domain
            constructs if *domain* is True. The list may be empty.

    **Examples**

    >>> x = cfdm.read('file.nc')
    >>> print(type(x))
    <type 'list'>

    Read a file and create field constructs from CF-netCDF data
    variables as well as from the netCDF variables that correspond to
    particular types metadata constructs:

    >>> f = cfdm.read('file.nc', extra='domain_ancillary')
    >>> g = cfdm.read('file.nc', extra=['dimension_coordinate',
    ...                                 'auxiliary_coordinate'])

    Read a file that contains external variables:

    >>> h = cfdm.read('parent.nc')
    >>> i = cfdm.read('parent.nc', external='external.nc')
    >>> j = cfdm.read('parent.nc', external=['external1.nc', 'external2.nc'])

    """

    @_manage_log_level_via_verbosity
    def __new__(
        cls,
        datasets,
        external=None,
        extra=None,
        verbose=None,
        warnings=False,
        warn_valid=False,
        mask=True,
        unpack=True,
        domain=False,
        netcdf_backend=None,
        storage_options=None,
        cache=True,
        dask_chunks="storage-aligned",
        store_dataset_chunks=True,
        store_dataset_shards=True,
        cfa=None,
        cfa_write=None,
        to_memory=False,
        squeeze=False,
        unsqueeze=False,
        dataset_type=None,
        recursive=False,
        followlinks=False,
        cdl_string=False,
        extra_read_vars=None,
<<<<<<< HEAD
        group_dimension_search="furthest_ancestor",
=======
        group_dimension_search="closest_ancestor",
>>>>>>> 1deb8c02
        **kwargs,
    ):
        """Read field or domain constructs from datasets.

        .. versionadded:: (cfdm) 1.12.2.0

        """
        kwargs = locals()
        kwargs.update(kwargs.pop("kwargs"))

        self = super().__new__(cls)

        # Store the keyword arguments
        self.kwargs = kwargs

        # Actions to be taken before any datasets are been read (which
        # include initialising 'self.constructs' attribute to an empty
        # list).
        self._initialise()

        dataset_type = self.dataset_type
        if not (
            dataset_type is None
            or self.dataset_type.issubset(self.allowed_dataset_types)
        ):
            raise ValueError(
                "'dataset_type' keyword must be None, or a subset of "
                f"{self.allowed_dataset_types}"
            )

        # Loop round the input datasets
        for dataset in self._datasets():
            # Read the dataset
            self._pre_read(dataset)
            self._read(dataset)
            self._post_read(dataset)

            # Add the dataset contents to the output list
            self.n_datasets += 1
            self.constructs.extend(self.dataset_contents)

        # Actions to be taken after all datasets have been read
        self._finalise()

        if is_log_level_info(logger):
            n = len(self.constructs)
            n_datasets = self.n_datasets
            logger.info(
                f"Read {n} {self.construct}{'s' if n != 1 else ''} "
                f"from {n_datasets} dataset{'s' if n_datasets != 1 else ''}"
            )  # pragma: no cover

        # Return the field or domain constructs
        return self.constructs

    def _datasets(self):
        """Find all of the datasets.

        The datset pathnames are defined by
        ``self.kwargs['datasets']``.

        Each pathname has its tilde and environment variables
        expanded, and is then replaced by all of the pathnames
        matching glob patterns used by the Unix shell.

        A directory is replaced the pathnames of the datasets it
        contains. Subdirectories are recursively searched through only
        if ``self.kwargs['recursive']`` is True. Subdirectories
        pointed to by symlinks are included only if
        ``self.kwargs['followlinks']`` is True.

        Called by `__new__`.

        .. versionadded:: (cfdm) 1.12.2.0

        :Returns:

            generator
                An iterator over the dataset pathnames.

        """
        kwargs = self.kwargs
        recursive = kwargs.get("recursive", False)
        followlinks = kwargs.get("followlinks", False)

        datasets = self._flat(kwargs["datasets"])
        if kwargs["cdl_string"]:
            # Return CDL strings as they are
            for dataset1 in datasets:
                # This is a CDL string
                yield dataset1

            return

        if followlinks and not recursive:
            raise ValueError(
                f"Can only set followlinks={followlinks!r} when "
                f"recursive={True}. Got recursive={recursive!r}"
            )

        is_zarr = NetCDFRead.is_zarr

        for datasets1 in datasets:
            # Apply tilde and environment variable expansions
            datasets1 = expanduser(expandvars(datasets1))

            u = urisplit(datasets1)
            if u.scheme not in (None, "file"):
                # Do not glob a remote URI, and assume that it defines
                # a single dataset.
                yield datasets1
                continue

            # Glob files/directories on disk
            datasets1 = abspath(datasets1, uri=False)

            n_datasets = 0
            for x in iglob(datasets1):
                if isdir(x):
                    if is_zarr(x):
                        # This directory is a Zarr dataset, so don't
                        # look in any subdirectories.
                        n_datasets += 1
                        yield x
                        continue

                    # Walk through directories, possibly recursively
                    for path, _, filenames in walk(x, followlinks=followlinks):
                        if NetCDFRead.is_zarr(path):
                            # This directory is a Zarr dataset, so
                            # don't look in any subdirectories.
                            n_datasets += 1
                            yield path
                            break

                        for f in filenames:
                            # This file is a (non-Zarr) dataset
                            n_datasets += 1
                            yield join(path, f)

                        if not recursive:
                            # Don't look in any subdirectories
                            break
                else:
                    # This file is a (non-Zarr) dataset
                    n_datasets += 1
                    yield x

            if not n_datasets:
                raise FileNotFoundError(
                    f"No datasets found from datasets={kwargs['datasets']!r}"
                )

    def _finalise(self):
        """Actions to take after all datasets have been read.

        Called by `__new__`.

        .. versionadded:: (cfdm) 1.12.2.0

        :Returns:

            `None`

        """
        # Sort the output contructs in-place by their netCDF variable
        # names
        constructs = self.constructs
        if len(constructs) > 1:
            constructs.sort(key=lambda f: f.nc_get_variable(""))

    def _initialise(self):
        """Actions to take before any datasets have been read.

        Called by `__new__`.

        .. versionadded:: (cfdm) 1.12.2.0

        :Returns:

            `None`

        """
        kwargs = self.kwargs

        # Parse the 'dataset_type' keyword parameter
        dataset_type = kwargs.get("dataset_type")
        if dataset_type is not None:
            if isinstance(dataset_type, str):
                dataset_type = (dataset_type,)

            dataset_type = set(dataset_type)

        self.dataset_type = dataset_type

        # Recognised netCDF dataset formats
        self.netCDF_dataset_types = set(("netCDF", "CDL", "Zarr"))

        # Allowed dataset formats
        self.allowed_dataset_types = self.netCDF_dataset_types.copy()

        # The output construct type
        self.domain = bool(kwargs["domain"])
        self.field = not self.domain
        self.construct = "domain" if self.domain else "field"

        # Initialise the number of successfully read of datasets
        self.n_datasets = 0

        # Initialise the list of output constructs
        self.constructs = []

        # Initialise the set of different dataset categories.
        self.unique_dataset_categories = set()

    def _post_read(self, dataset):
        """Actions to take immediately after reading a dataset.

        Called by `__new__`.

        .. versionadded:: (cfdm) 1.12.2.0

        :Parameters:

            dataset: `str`
                The pathname of the dataset that has just been read.

        :Returns:

            `None`

        """
        if self.dataset_contents is None:
            # Raise any "unknown format" errors
            if self.dataset_format_errors:
                error = "\n".join(map(str, self.dataset_format_errors))
                raise DatasetTypeError(f"\n{error}")

            self.dataset_contents = []

    def _pre_read(self, dataset):
        """Actions to take immediately before reading a dataset.

        Called by `__new__`.

        .. versionadded:: (cfdm) 1.12.2.0

        :Parameters:

            dataset: `str`
                The pathname of the dataset to be read.

        :Returns:

            `None`

        """
        # Initialise the contents of the dataset. If the dataset is
        # valid then this will get replaced by a (possibly empty) list
        # of the contents.
        self.dataset_contents = None

        # Initialise the list of unknown-format errors arising from
        # trying to read the read dataset. If, after reading, there
        # are any unknown-format errors then they will get raised, but
        # only if `dataset_contents` is still None. Note that when
        # unknown-format errors arise prior to a successful
        # interpretation of the dataset, the errors are not raised
        # because `dataset_contents` will no longer be None.
        self.dataset_format_errors = []

    def _read(self, dataset):
        """Read a given dataset into field or domain constructs.

        The constructs are stored in the `dataset_contents` attribute.

        Called by `__new__`.

        .. versionadded:: (cfdm) 1.12.2.0

        :Parameters:

            dataset: `str`
                The pathname of the dataset to be read.

        :Returns:

            `None`

        """
        dataset_type = self.dataset_type
        if dataset_type is None or dataset_type.intersection(
            self.netCDF_dataset_types
        ):
            # --------------------------------------------------------
            # Try to read as a netCDF dataset
            # --------------------------------------------------------
            if not hasattr(self, "netcdf_read"):
                # Initialise the netCDF read function
                kwargs = self.kwargs
                netcdf_kwargs = {
                    key: kwargs[key]
                    for key in (
                        "external",
                        "extra",
                        "verbose",
                        "warnings",
                        "warn_valid",
                        "mask",
                        "unpack",
                        "domain",
                        "storage_options",
                        "netcdf_backend",
                        "cache",
                        "dask_chunks",
                        "store_dataset_chunks",
                        "store_dataset_shards",
                        "cfa",
                        "cfa_write",
                        "to_memory",
                        "squeeze",
                        "unsqueeze",
                        "dataset_type",
                        "cdl_string",
                        "extra_read_vars",
                        "group_dimension_search",
                    )
                }

                self.netcdf_read = partial(
                    NetCDFRead(self.implementation).read, **netcdf_kwargs
                )

            try:
                # Try to read the dataset
                self.dataset_contents = self.netcdf_read(dataset)
            except DatasetTypeError as error:
                if dataset_type is None:
                    self.dataset_format_errors.append(error)
            else:
                # Successfully read the dataset
                self.unique_dataset_categories.add("netCDF")

        if self.dataset_contents is not None:
            # Successfully read the dataset
            return<|MERGE_RESOLUTION|>--- conflicted
+++ resolved
@@ -257,11 +257,7 @@
         followlinks=False,
         cdl_string=False,
         extra_read_vars=None,
-<<<<<<< HEAD
-        group_dimension_search="furthest_ancestor",
-=======
         group_dimension_search="closest_ancestor",
->>>>>>> 1deb8c02
         **kwargs,
     ):
         """Read field or domain constructs from datasets.
