--- conflicted
+++ resolved
@@ -21,12 +21,9 @@
     domain=False,
     netcdf_backend=None,
     storage_options=None,
-<<<<<<< HEAD
     cache=True,
     dask_chunks="storage-aligned",
-=======
     store_hdf5_chunks=True,
->>>>>>> 8d3b7d26
     _implementation=_implementation,
 ):
     """Read field or domain constructs from a dataset.
@@ -333,7 +330,6 @@
 
             .. versionadded:: (cfdm) NEXTVERSION
 
-<<<<<<< HEAD
         cache: `bool`, optional
             If True, the default, then cache the first and last array
             elements of metadata constructs (not field constructs) for
@@ -518,7 +514,9 @@
                 either ``{'time': 12, 'ncdim%lat', None, 'ncdim%lon':
                 None}`` or ``{'T': 12, 'ncdim%lat', None, 'ncdim%lon':
                 None}``.
-=======
+
+                .. versionadded:: (cfdm) NEXTVERSION
+
         store_hdf5_chunks: `bool`, optional
             If True (the default) then store the HDF5 chunking
             strategy for each returned data array. The HDF5 chunking
@@ -538,7 +536,6 @@
             See the `cfdm.write` *hdf5_chunks* parameter for details
             on how the HDF5 chunking strategy is determined at the
             time of writing.
->>>>>>> 8d3b7d26
 
             .. versionadded:: (cfdm) NEXTVERSION
 
@@ -627,12 +624,9 @@
                 domain=domain,
                 storage_options=storage_options,
                 netcdf_backend=netcdf_backend,
-<<<<<<< HEAD
                 cache=bool(cache),
                 dask_chunks=dask_chunks,
-=======
                 store_hdf5_chunks=store_hdf5_chunks,
->>>>>>> 8d3b7d26
                 extra_read_vars=None,
             )
         except MaskError:
