--- conflicted
+++ resolved
@@ -1,5 +1,3 @@
-import os
-
 from numpy.ma.core import MaskError
 
 from ..cfdmimplementation import implementation
@@ -18,12 +16,9 @@
     mask=True,
     unpack=True,
     domain=False,
-<<<<<<< HEAD
     attribute_override=None,
-=======
     netcdf_backend=None,
     storage_options=None,
->>>>>>> 9ceb39e0
     _implementation=_implementation,
 ):
     """Read field or domain constructs from a dataset.
@@ -280,10 +275,6 @@
 
             .. versionadded:: (cfdm) 1.9.0.0
 
-<<<<<<< HEAD
-        attribute_override: `str` or `None`, optional
-            TODOFIX
-=======
         netcdf_eninge: `None` or `str`, optional
             Specify which library to use for opening and reading
             netCDF files. By default, or if `None`, then the first one
@@ -333,7 +324,89 @@
                 'scaleway-secretkey...', 'endpoint_url':
                 'https://s3.fr-par.scw.cloud', 'client_kwargs':
                 {'region_name': 'fr-par'}}``
->>>>>>> 9ceb39e0
+
+            .. versionadded:: (cfdm) NEXTVERSION
+
+        attribute_override: `None` or (sequence of) `dict`, optional
+
+            Modify variable and/or global attributes in the input file
+            prior to the contents being parsed. This allows errors in
+            the input file encoding to be fixed on the fly. For
+            instance, if a CF-netCDF data variable is missing a
+            ``coordinates`` attribute, then the *attribute_override*
+            parameter could be used to provide it, allowing the
+            correct Field construct to be returned. If the
+            ``coordinates`` attribute was not provided in this way
+            then the correct Field construct could still be created
+            from the returned values, but such operations can
+            sometimes be complicated.
+                
+            If *attribute_override* is `None`, the default, then no
+            attributes in the input file are modified.
+
+            When *attribute_override* is a `dict` then it provides a
+            netCDF or CDL override file, with the ``'filename'`` key,
+            which defines the attribute overrides. The attribute
+            overrides may be taken from the override file's global
+            attributes and/or any of its variables with the same name
+            and dimension names (inclduing any group structure) as
+            variables in the input file.
+
+            Three methods of attribute override are possible:
+
+            * merge: Retain attributes from the input file and add
+                     attributes from the override file. When the same
+                     attribute appears in both the input and override
+                     files, the value from the override file is
+                     used.
+
+            * replace: Remove attributes from the override file and
+                       then add attributes from the override file.
+
+            * delete: Remove attributes from the input file that are
+                      also in the override file, regardless of their
+                      values.
+
+            To enable global attribute overrides, provide a
+            ``'global'`` key whose value is ``'merge'``, ``'replace'``
+            or ``'delete'``, depending on which method of override is
+            required.
+
+            To enable variable attribute overrides, provide a
+            ``'variable'`` key. If its value is one of ``'merge'``,
+            ``'replace'`` or ``'delete'`` then all variables in the
+            input file that have a namesake in the override file will
+            be updated with the given method, with other input file
+            variables remaining unchanged. Alternatively, the value
+            may be a `dict` that allows different input file variables
+            to be updated with different methods.
+
+            *Example:*
+              ``attribute_override={'filename': 'fix.cdl', 'global':
+              'merge'}``
+             
+            *Example:*
+              ``attribute_override={'filename': 'fix.cdl', 'variable':
+              'merge'}``
+             
+            *Example:*
+              ``attribute_override={'filename': 'fix.cdl', 'global':
+              'replace', 'variable': 'merge'}``
+             
+            *Example:*
+              Merge attributes for variable ``/forecast/tas``; delete
+              attributes for variables ``y_bounds`` and ``x_bounds``;
+              and leave all other variables' attributes and global
+              attributes unchanged: ``attribute_override={'filename':
+              'fix.cdl', 'variable': {'replace': '/forecast/tas',
+              'delete': ['y_bounds', 'x_bounds']}}``
+             
+            Attribute updates from multiple override files may be
+            specified if *attribute_override* is a sequence of
+            `dict`. In this case the updates are implemented in the
+            order given. Updates from the first override file are made
+            to the input file, and updates from subsequent override
+            files are applied on top of any previous updates.
 
             .. versionadded:: (cfdm) NEXTVERSION
 
@@ -377,69 +450,36 @@
     elif isinstance(extra, str):
         extra = (extra,)
 
-    filename = os.path.expanduser(os.path.expandvars(filename))
-
-    if netcdf.is_dir(filename):
-        raise IOError(f"Can't read directory {filename}")
-
-    if not netcdf.is_file(filename):
-        raise IOError(f"Can't read non-existent file {filename}")
-
     # ----------------------------------------------------------------
     # Read the file into field/domain contructs
     # ----------------------------------------------------------------
-    cdl = False
-    if netcdf.is_cdl_file(filename):
-        # Create a temporary netCDF file from input CDL
-        cdl = True
-        cdl_filename = filename
-        filename = netcdf.cdl_to_netcdf(filename)
-
-    if netcdf.is_netcdf_file(filename):
-        # See https://github.com/NCAS-CMS/cfdm/issues/128 for context
-        # on the try/except here, which acts as a temporary fix
-        # pending decisions on the best way to handle CDL with only
-        # header or coordinate info.
-        try:
-            fields = netcdf.read(
-                filename,
-                external=external,
-                extra=extra,
-                verbose=verbose,
-                warnings=warnings,
-                warn_valid=warn_valid,
-                mask=mask,
-                unpack=unpack,
-                domain=domain,
-<<<<<<< HEAD
-                attribute_override=attribute_override,
-=======
-                storage_options=storage_options,
-                netcdf_backend=netcdf_backend,
->>>>>>> 9ceb39e0
-                extra_read_vars=None,
-            )
-        except MaskError:
-            # Some data required for field interpretation is missing,
-            # manifesting downstream as a NumPy MaskError.
-            if cdl:
-                raise ValueError(
-                    "Unable to convert CDL without data to field construct(s) "
-                    "because there is insufficient information provided by "
-                    "the header and/or coordinates alone in this case."
-                )
-            else:
-                raise ValueError(
-                    "Unable to convert netCDF to field construct(s) because "
-                    "there is missing data."
-                )
-    elif cdl:
-        raise IOError(
-            f"Can't determine format of file {filename} "
-            f"generated from CDL file {cdl_filename}"
+    # See https://github.com/NCAS-CMS/cfdm/issues/128 for context on
+    # the try/except here, which acts as a temporary fix pending
+    # decisions on the best way to handle CDL with only header or
+    # coordinate info.
+    try:
+        fields = netcdf.read(
+            filename,
+            external=external,
+            extra=extra,
+            verbose=verbose,
+            warnings=warnings,
+            warn_valid=warn_valid,
+            mask=mask,
+            unpack=unpack,
+            domain=domain,
+            storage_options=storage_options,
+            netcdf_backend=netcdf_backend,
+            attribute_override=attribute_override,
+            extra_read_vars=None,
         )
-    else:
-        raise IOError(f"Can't determine format of file {filename}")
+    except MaskError:
+        # Some data required for field interpretation is missing,
+        # manifesting downstream as a NumPy MaskError.
+        raise ValueError(
+            "Unable to interpret {filename} because its structure "
+            "requires a variable data array that is not present"
+        )
 
     # ----------------------------------------------------------------
     # Return the field or domain constructs
