--- conflicted
+++ resolved
@@ -326,19 +326,6 @@
         filename = netcdf.cdl_to_netcdf(filename)
 
     if netcdf.is_netcdf_file(filename):
-<<<<<<< HEAD
-        fields = netcdf.read(
-            filename,
-            external=external,
-            extra=extra,
-            verbose=verbose,
-            warnings=warnings,
-            warn_valid=warn_valid,
-            mask=mask,
-            domain=domain,
-            extra_read_vars=None,
-        )
-=======
         # See https://github.com/NCAS-CMS/cfdm/issues/128 for context on the
         # try/except here, which acts as a temporary fix pending decisions on
         # the best way to handle CDL with only header or coordinate info.
@@ -351,6 +338,7 @@
                 warnings=warnings,
                 warn_valid=warn_valid,
                 mask=mask,
+                domain=domain,
                 extra_read_vars=None,
             )
         except MaskError:
@@ -367,7 +355,6 @@
                     "Unable to convert netCDF to field construct(s) because "
                     "there is missing data."
                 )
->>>>>>> 49ca103a
     elif cdl:
         raise IOError(
             f"Can't determine format of file {filename} "
