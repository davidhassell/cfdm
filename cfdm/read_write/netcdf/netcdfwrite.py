import copy
import logging
import os
from math import prod
from numbers import Integral

import numpy as np

from cfdm.data.dask_utils import cfdm_to_memory
from cfdm.decorators import _manage_log_level_via_verbosity
from cfdm.functions import abspath, dirname, integer_dtype

from .. import IOWrite
from .constants import (
    CF_QUANTIZATION_PARAMETER_LIMITS,
    CF_QUANTIZATION_PARAMETERS,
    NETCDF3_FMTS,
    NETCDF4_FMTS,
    NETCDF_QUANTIZATION_PARAMETERS,
    NETCDF_QUANTIZE_MODES,
    ZARR_FMTS,
)
from .netcdfread import NetCDFRead

logger = logging.getLogger(__name__)


class AggregationError(Exception):
    """An error relating to CF aggregation.

    .. versionadded:: (cfdm) 1.12.0.0

    """

    pass


class NetCDFWrite(IOWrite):
    """A container for writing Fields to a netCDF dataset.

    NetCDF3, netCDF4 and Zarr output formats are supported.

    """

    def __new__(cls, *args, **kwargs):
        """Store the NetCDFRead class."""
        instance = super().__new__(cls)
        instance._NetCDFRead = NetCDFRead
        return instance

    def cf_description_of_file_contents_attributes(self):
        """Description of file contents properties."""
        return (
            "comment",
            "Conventions",
            "featureType",
            "history",
            "institution",
            "references",
            "source",
            "title",
        )

    def cf_geometry_types(self):
        """Geometry types.

        .. versionadded:: (cfdm) 1.8.0

        """
        return set(("point", "line", "polygon"))

    def cf_cell_method_qualifiers(self):
        """Cell method qualifiers."""
        return set(("within", "where", "over", "interval", "comment"))

    def _createGroup(self, parent, group_name):
        """Creates a new dataset group object.

        .. versionadded:: (cfdm) 1.8.6.0

        :Parameters:

            parent: `netCDF4.Dateset` or `netCDF4.Group` or `Zarr.Group`
                The group in which to create the new group.

            group_name: `str`
                The name of the group.

        :Returns:

            `netCDF4.Group` or `Zarr.Group`
                The new group object.

        """
        g = self.write_vars
        match g["backend"]:
            case "netCDF4":
                return parent.createGroup(group_name)

            case "zarr":
                if group_name in parent:
                    return parent[group_name]

                return parent.create_group(
                    group_name, overwrite=g["overwrite"]
                )

    def _create_variable_name(self, parent, default):
        """Create an appropriate name for a dataset variable.

        .. versionadded:: (cfdm) 1.7.0

        :Parameters:

            parent:

            default: `str`

        :Returns:

            `str`
                The dataset variable name.

        """
        ncvar = self.implementation.nc_get_variable(parent, None)

        if ncvar is None:
            try:
                ncvar = self.implementation.get_property(
                    parent, "standard_name", default
                )
            except AttributeError:
                ncvar = default
        elif not self.write_vars["group"]:
            # A flat dataset has been requested, so strip off any
            # group structure from the name.
            ncvar = self._remove_group_structure(ncvar)

        return self._name(ncvar)

    def _name(self, base, dimsize=None, role=None):
        """Return a new variable or dimension name for the dataset.

        .. versionadded:: (cfdm) 1.7.0

        :Parameters:

            base: `str`

            dimsize: `int`, optional

            role: `str`, optional

        :Returns:

            `str`
                The name of the new dimension or variable.

        """
        if base is None:
            return

        g = self.write_vars

        ncvar_names = g["ncvar_names"]
        ncdim_names = g["ncdim_to_size"]

        existing_names = g["ncvar_names"].union(ncdim_names)

        if dimsize is not None:
            if not role:
                raise ValueError("Must supply role when providing dimsize")

            for ncdim in g["dimensions_with_role"].get(role, ()):
                if g["ncdim_to_size"][ncdim] == dimsize:
                    # Return the name of an existing dataset dimension
                    # with this name, this size, and matching the
                    # given role.
                    return ncdim

        if base in existing_names:
            counter = g.setdefault("count_" + base, 1)

            ncvar = f"{base}_{counter}"
            while ncvar in existing_names:
                counter += 1
                ncvar = f"{base}_{counter}"
        else:
            ncvar = base

        ncvar = ncvar.replace(" ", "_")

        ncvar_names.add(ncvar)

        if role and dimsize is not None:
            g["dimensions_with_role"].setdefault(role, []).append(ncvar)

        return ncvar

    def _numpy_compressed(self, array):
        """Return all the non-masked data as a 1-d array.

        .. versionadded:: (cfdm) 1.8.0

        :Parameters:

            array: `numpy.ndarray`
               A numpy array, that may or may not be masked.

        :Returns:

            `numpy.ndarray`
                The compressed numpy array.

        **Examples**

        >>> x = numpy.ma.array(numpy.arange(5), mask=[0]*2 + [1]*3)
        >>> c = n._numpy_compressed(x)
        >>> c
        array([0, 1])
        >>> type(c)
        <type 'numpy.ndarray'>

        """
        if np.ma.isMA(array):
            return array.compressed()

        return array.flatten()

<<<<<<< HEAD
    def _write_attributes(
        self, parent, ncvar, extra=None, omit=(), dtype=None
    ):
        """Write netCDF attributes to the netCDF file.
=======
    def _write_variable_attributes(self, parent, ncvar, extra=None, omit=()):
        """Write variable attributes to the dataset.
>>>>>>> cdafa4b5

        :Parameters:

            parent:

            ncvar: `str`

            extra: `dict`, optional

            omit: sequence of `str`, optional

            dtype: optional
                The data type of the variable in the netCDF file. May
                be used to ensure that fill and missing values have
                the correct data type.

                .. versionadded:: (cfdm) NEXTVERSION

        :Returns:

            `dict`

        """
        # To avoid mutable default argument (an anti-pattern) of extra={}
        if extra is None:
            extra = {}

        g = self.write_vars

        if parent is None:
            netcdf_attrs = {}
        else:
            netcdf_attrs = self.implementation.get_properties(parent)

        netcdf_attrs.update(extra)

        for attr in omit:
            netcdf_attrs.pop(attr, None)

        if not netcdf_attrs:
            return {}

        # Make sure that _FillValue and missing data have the same
        # data type as the data
        for attr in ("_FillValue", "missing_value"):
            if attr not in netcdf_attrs:
                continue

            data = self.implementation.get_data(parent, None)
            if data is not None:
                if dtype is None:
                    raise ValueError(
                        "Must set dtype when attribute include _FillValue or "
                        "missing_value"
                    )

                netcdf_attrs[attr] = np.array(netcdf_attrs[attr], dtype=dtype)

        skip_set_fill_value = False
        if g["post_dry_run"] and parent is not None:
            # Manage possibly pre-existing fill values:
            data = self.implementation.get_data(parent, None)
            if data is not None:
                # Check if there is already a fill value applied to the data,
                # and if so, that it is compatible with the one set to be set:
                if data.has_fill_value() and "_FillValue" in netcdf_attrs:
                    if data.get_fill_value() == netcdf_attrs["_FillValue"]:
                        # The fill value to be set is the same as the one
                        # that already applies to the already-set data,
                        # so we should not (and indeed can't) set it again.
                        skip_set_fill_value = True
                    else:  # can't have incompatible FV to the existing data
                        raise ValueError(
                            "Cannot set an incompatible fill value on "
                            "data with a fill value already defined."
                        )

            if skip_set_fill_value and "_FillValue" in netcdf_attrs:
                del netcdf_attrs["_FillValue"]

        if not g["dry_run"]:
            self._set_attributes(netcdf_attrs, ncvar)

        if skip_set_fill_value:
            # Re-add as known attribute since this FV is already set
            netcdf_attrs["_FillValue"] = self.implementation.get_data(
                parent, None
            ).get_fill_value()

        return netcdf_attrs

    def _set_attributes(self, attributes, ncvar=None, group=None):
        """Set dataset attributes on a variable or group.

        .. versionadded:: (cfdm) NEXTVERSION

        :Parameters:

            attributes: `dict`
                The attributes.

            ncvar: `str`, optional
                The variable on which to set the attributes. Must be
                set if *group* is `None`.

            group: `str`, optional
                The group on which to set the attributes. Must be set
                if *ncvar* is `None`.

        :Returns:

            `None`

        """
        g = self.write_vars
        if ncvar is not None:
            # Set variable attributes
            x = g["nc"][ncvar]
        elif group is not None:
            # Set group-level attributes
            x = group
        else:
            raise ValueError("Must set ncvar or group")

        match g["backend"]:
            case "netCDF4":
                x.setncatts(attributes)
            case "zarr":
                # `zarr` can't encode numpy arrays in the zarr.json
                # file
                for attr, value in attributes.items():
                    if isinstance(value, np.ndarray):
                        attributes[attr] = value.tolist()

                x.update_attributes(attributes)

    def _character_array(self, array):
        """Converts a numpy array of strings to character data type.

        As well as the data type conversion from string to character,
        the output numpy character array is given an extra trailing
        dimension.

        :Parameters:

            array: `numpy.ndarray`

        :Returns:

            `numpy.ndarray`

        **Examples**

        >>> print(a, a.shape, a.dtype.itemsize)
        ['fu' 'bar'] (2,) 3
        >>> b = _character_array(a)
        >>> print(b, b.shape, b.dtype.itemsize)
        [['f' 'u' ' ']
         ['b' 'a' 'r']] (2, 3) 1

        >>> print(a, a.shape, a.dtype.itemsize)
        [-- 'bar'] (2,) 3
        >>> b = _character_array(a)
        >>> print(b, b.shape, b.dtype.itemsize)
        [[-- -- --]
         ['b' 'a' 'r']] (2, 3) 1

        """
        #        strlen = array.dtype.itemsize
        original_shape = array.shape
        original_size = array.size

        masked = np.ma.isMA(array)
        if masked:
            fill_value = array.fill_value
            array = np.ma.filled(array, fill_value="")

        if array.dtype.kind == "U":
            array = array.astype("S")

        array = np.array(tuple(array.tobytes().decode("ascii")), dtype="S1")

        array.resize(original_shape + (array.size // original_size,))

        if masked:
            array = np.ma.masked_where(array == b"", array)
            array.set_fill_value(fill_value)

        if array.dtype.kind != "S":
            raise ValueError("Array must have string data type.")

        return array

    def _datatype(self, variable):
        """Returns the input variable array's netCDF4-like data type.

        Specifically return the `netCDF4.createVariable` data type
        corresponding to the data type of the array of the input
        variable.

        For example, if variable.dtype is 'float32', then 'f4' will be
        returned.

        For a NETCDF4 format dataset, numpy string data types will
        either return `str` regardless of the numpy string length (and
        a netCDF4 string type variable will be created) or, if
        `self.write_vars['string']`` is `False`, ``'S1'`` (see below).

        For all other output netCDF formats (such NETCDF4_CLASSIC,
        NETCDF3_64BIT, etc.) numpy string data types will return 'S1'
        regardless of the numpy string length. This means that the
        required conversion of multi-character datatype numpy arrays into
        single-character datatype numpy arrays (with an extra trailing
        dimension) is expected to be done elsewhere (currently in the
        _write_netcdf_variable method).

        If the input variable has no `!dtype` attribute (or it is
        None) then 'S1' is returned, or `str` for NETCDF datasets.

        :Parameters:

            variable:
                A numpy array or an object with a `get_data` method.

        :Returns:

           `str` or str
               The `_createVariable` data type corresponding to the
               datatype of the array of the input variable.

        """
        g = self.write_vars

        if not isinstance(variable, np.ndarray):
            data = self.implementation.get_data(variable, None)
            if data is None:
                if g["fmt"] == "ZARR3":
                    return str

                return "S1"
        else:
            data = variable

        dtype = getattr(data, "dtype", None)
        if dtype is None or dtype.kind in "SU":
            fmt = g["fmt"]
            if fmt == "NETCDF4" and g["string"]:
                return str

            if fmt == "ZARR3":
                return str

            return "S1"

        new_dtype = g["datatype"].get(dtype, None)
        if new_dtype is not None:
            dtype = new_dtype

        return f"{dtype.kind}{dtype.itemsize}"

    def _string_length_dimension(self, size):
        """Return a dataset dimension for string variables.

        The dataset dimension will be created, if required.

        :Parameters:

            size: `int`

        :Returns:

            `str`
                The dataset dimension name.

        """
        g = self.write_vars

        # ------------------------------------------------------------
        # Create a new dimension for the maximum string length
        # ------------------------------------------------------------
        ncdim = self._name(f"strlen{size}", dimsize=size, role="string_length")

        if ncdim not in g["ncdim_to_size"]:
            # This string length dimension needs creating
            g["ncdim_to_size"][ncdim] = size

            # Define (and create if necessary) the group in which to
            # place this dataset dimension.
            parent_group = self._parent_group(ncdim)

            if not g["dry_run"]:
                try:
                    self._createDimension(parent_group, ncdim, size)
                except RuntimeError:
                    pass  # TODO convert to 'raise' via fixes upstream

        return ncdim

    def _createDimension(self, group, ncdim, size):
        """Create a dataset dimension in group.

        .. versionadded:: (cfdm) NEXTVERSION

        :Parameters:

            group: `netCDF.Dataset` or `netCDF.Group` or `zarr.Group`
                The group in which to create the dimension.

            ncdim: `str`
                The name of the dimension in the group.

            size: `int`
                The size of the dimension.

        :Returns:

            `None`

        """
        match self.write_vars["backend"]:
            case "netCDF4":
                group.createDimension(ncdim, size)
            case "zarr":
                # Dimensions are not created in Zarr datasets
                pass

    def _dataset_dimensions(self, field, key, construct):
        """Returns the dataset dimension names for the construct.

        The names are returned in a tuple. If the metadata construct
        has no data, then `None` is returned.

        :Parameters:

            field: Field construct

            key: `str`
                The construct identifier of the metadata construct.

                *Parameter example:*
                  ``'auxiliarycoordinate1'``

        :Returns:

            `tuple` or `None`
                The dataset dimension names, or `None` if there are no
                data.

        """
        g = self.write_vars

        domain_axes = self.implementation.get_construct_data_axes(field, key)
        if domain_axes is None:
            # No data
            return

        domain_axes = tuple(domain_axes)

        ncdims = [g["axis_to_ncdim"][axis] for axis in domain_axes]

        compression_type = self.implementation.get_compression_type(construct)
        if compression_type:
            sample_dimension_position = (
                self.implementation.get_sample_dimension_position(construct)
            )
            compressed_axes = tuple(
                self.implementation.get_compressed_axes(field, key, construct)
            )

            compressed_ncdims = tuple(
                [g["axis_to_ncdim"][axis] for axis in compressed_axes]
            )
            sample_ncdim = g["sample_ncdim"].get(compressed_ncdims)

            if compression_type == "gathered":
                # ----------------------------------------------------
                # Compression by gathering
                # ----------------------------------------------------
                if sample_ncdim is None:
                    # The list variable has not yet been written to
                    # the dataset, so write it and also get the
                    # dataset name of the sample dimension.
                    list_variable = self.implementation.get_list(construct)
                    sample_ncdim = self._write_list_variable(
                        field,
                        list_variable,
                        #
                        compress=" ".join(compressed_ncdims),
                    )
                    g["sample_ncdim"][compressed_ncdims] = sample_ncdim

            elif compression_type == "ragged contiguous":
                # ----------------------------------------------------
                # Compression by contiguous ragged array
                #
                # No need to do anything because i) the count variable
                # has already been written to the dataset, ii) we
                # already have the position of the sample dimension in
                # the compressed array, and iii) we already have the
                # dataset name of the sample dimension.
                # ----------------------------------------------------
                pass

            elif compression_type == "ragged indexed":
                # ----------------------------------------------------
                # Compression by indexed ragged array
                #
                # No need to do anything because i) the index variable
                # has already been written to the dataset, ii) we
                # already have the position of the sample dimension in
                # the compressed array, and iii) we already have the
                # dataset name of the sample dimension.
                # ----------------------------------------------------
                pass
            elif compression_type == "ragged indexed contiguous":
                pass
            else:
                raise ValueError(
                    f"Can't write {construct!r}: Unknown compression "
                    f"type: {compression_type!r}"
                )

            n = len(compressed_ncdims)
            ncdims[
                sample_dimension_position : sample_dimension_position + n
            ] = [sample_ncdim]

        return tuple(ncdims)

    def _write_dimension(
        self, ncdim, f, axis=None, unlimited=False, size=None
    ):
        """Write a dimension to the dataset.

        :Parameters:

            ncdim: `str`
                The dataset dimension name.

            f: `Field` or `Domain`

            axis: `str` or `None`
                The field's domain axis identifier.

            unlimited: `bool`, optional
                If `True` then create an unlimited dimension. By default
                dimensions are not unlimited.

            size: `int`, optional
                Must be set if *axis* is `None`.

        :Returns:

            `None`

        """
        g = self.write_vars

        if axis is not None:
            domain_axis = self.implementation.get_domain_axes(f)[axis]
            logger.info(
                f"    Writing {domain_axis!r} to dimension: {ncdim}"
            )  # pragma: no cover

            size = self.implementation.get_domain_axis_size(f, axis)
            g["axis_to_ncdim"][axis] = ncdim

        g["ncdim_to_size"][ncdim] = size

        # Define (and create if necessary) the group in which to place
        # this dataset dimension.
        parent_group = self._parent_group(ncdim)

        if g["group"] and "/" in ncdim and g["backend"] != "zarr":
            # This dimension needs to go into a sub-group so replace
            # its name with its basename (CF>=1.8)
            ncdim = self._remove_group_structure(ncdim)

        # Dimensions are not created in Zarr datasets
        if not g["dry_run"] and g["backend"] != "zarr":
            if unlimited:
                # Create an unlimited dimension
                size = None
                try:
                    parent_group.createDimension(ncdim, size)
                except RuntimeError as error:
                    message = (
                        "Can't create unlimited dimension "
                        f"in {g['netcdf'].data_model} dataset ({error})."
                    )

                    error = str(error)
                    if error == "NetCDF: NC_UNLIMITED size already in use":
                        raise RuntimeError(
                            message
                            + f" In a {g['netcdf'].data_model} dataset only "
                            "one unlimited dimension is allowed. Consider "
                            "using a netCDF4 format."
                        )

                    raise RuntimeError(message)
                else:
                    g["unlimited_dimensions"].add(ncdim)
            else:
                try:
                    parent_group.createDimension(ncdim, size)
                except RuntimeError as error:
                    raise RuntimeError(
                        f"Can't create size {size} dimension {ncdim!r} in "
                        f"{g['netcdf'].data_model} dataset ({error})"
                    )

        g["dimensions"].add(ncdim)

    def _write_dimension_coordinate(self, f, key, coord, ncdim, coordinates):
        """Write a coordinate and bounds variables to the dataset.

        For netCDF datasets, this also writes a new dimension to the
        dataset and, if required, a new dimension for the bounds.

        :Parameters:

            f: Field construct

            key: `str`

            coord: Dimension coordinate construct

            ncdim: `str` or `None`
                The name of the dataset dimension for this dimension
                coordinate construct, including any groups
                structure. Note that the group structure may be
                different to the coordinate variable, and the
                basename.

            coordinates: `list`
               This list may get updated in-place.

               .. versionadded:: (cfdm) 1.8.7.0

        :Returns:

            `str`
                The dataset name of the dimension coordinate.

        """
        g = self.write_vars
        seen = g["seen"]

        data_axes = self.implementation.get_construct_data_axes(f, key)
        axis = data_axes[0]

        coord = self._change_reference_datetime(coord)

        already_in_file = self._already_in_file(coord)

        create = False
        if not already_in_file:
            create = True
        elif seen[id(coord)]["ncdims"] != ():
            if seen[id(coord)]["ncvar"] != seen[id(coord)]["ncdims"][0]:
                # Already seen this coordinate but it was an auxiliary
                # coordinate, so it needs to be created as a dimension
                # coordinate.
                create = True

        # If the dimension coordinate is already in the dataset but
        # not in an approriate group then we have to create a new
        # dataset variable. This is to prevent a downstream error
        # ocurring when the parent data variable tries to reference
        # one of its dataset dimensions that is not in the same group
        # nor a parent group.
        if already_in_file and not create:
            ncvar = coord.nc_get_variable("")
            groups = self._groups(seen[id(coord)]["ncvar"])
            if not ncvar.startswith(groups):
                create = True

        if create:
            ncvar = self._create_variable_name(coord, default=None)
            if ncvar is None:
                # No dataset variable name has been set, so use the
                # corresponding dataset dimension name
                ncvar = ncdim

            if ncvar is None:
                # No dataset variable name not correponding to a
                # dataset dimension name has been set, so create a
                # default dataset variable name.
                ncvar = self._create_variable_name(coord, default="coordinate")

            ncdim = ncvar

            # Create a new dataset dimension
            unlimited = self._unlimited(f, axis)
            self._write_dimension(ncdim, f, axis, unlimited=unlimited)

            ncdimensions = self._dataset_dimensions(f, key, coord)

            # If this dimension coordinate has bounds then write the
            # bounds to the dataset and add the 'bounds' or
            # 'climatology' attribute (as appropriate) to a dictionary
            # of extra attributes
            extra = self._write_bounds(f, coord, key, ncdimensions, ncvar)

            # Create a new dimension coordinate dataset variable
            self._write_netcdf_variable(
                ncvar,
                ncdimensions,
                coord,
                self.implementation.get_data_axes(f, key),
                extra=extra,
            )
        else:
            ncvar = seen[id(coord)]["ncvar"]
            ncdimensions = seen[id(coord)]["ncdims"]

        g["key_to_ncvar"][key] = ncvar
        g["key_to_ncdims"][key] = ncdimensions
        g["axis_to_ncdim"][axis] = seen[id(coord)]["ncdims"][0]

        if g["coordinates"] and ncvar is not None:
            # Add the dimension coordinate dataset variable name to
            # the 'coordinates' attribute
            coordinates.append(ncvar)

        return ncvar

    def _write_count_variable(
        self, f, count_variable, ncdim=None, create_ncdim=True
    ):
        """Write a count variable to the dataset."""
        g = self.write_vars

        if not self._already_in_file(count_variable):
            ncvar = self._create_variable_name(count_variable, default="count")

            if create_ncdim:
                ncdim = self._name(ncdim)
                self._write_dimension(
                    ncdim,
                    f,
                    None,
                    size=self.implementation.get_data_size(count_variable),
                )

            # --------------------------------------------------------
            # Create the sample dimension
            # --------------------------------------------------------
            sample_ncdim = self.implementation.nc_get_sample_dimension(
                count_variable, "element"
            )
            sample_ncdim = self._name(sample_ncdim)
            self._write_dimension(
                sample_ncdim,
                f,
                None,
                size=int(self.implementation.get_data_sum(count_variable)),
            )

            extra = {"sample_dimension": sample_ncdim}

            # Create a new count variable
            self._write_netcdf_variable(
                ncvar, (ncdim,), count_variable, None, extra=extra
            )

            g["count_variable_sample_dimension"][ncvar] = sample_ncdim
        else:
            ncvar = g["seen"][id(count_variable)]["ncvar"]
            sample_ncdim = g["count_variable_sample_dimension"][ncvar]

        return sample_ncdim

    def _write_index_variable(
        self,
        f,
        index_variable,
        sample_dimension,
        ncdim=None,
        create_ncdim=True,
        instance_dimension=None,
    ):
        """Write an index variable to the dataset.

        :Parameters:

            f: Field construct

            index_variable: Index variable

            sample_dimension: `str`
                The name of the dataset sample dimension.

            ncdim: `str`, optional

            create_ncdim: bool, optional

            instance_dimension: `str`, optional
                The name of the dataset instance dimension.

        :Returns:

            `str`
                The name of the dataset sample dimension.

        """
        g = self.write_vars

        if not self._already_in_file(index_variable):
            ncvar = self._create_variable_name(index_variable, default="index")

            if create_ncdim:
                ncdim = self._name(ncdim)
                self._write_dimension(
                    ncdim,
                    f,
                    None,
                    size=self.implementation.get_data_size(index_variable),
                )

            # Create a new index variable
            extra = {"instance_dimension": instance_dimension}
            self._write_netcdf_variable(
                ncvar, (ncdim,), index_variable, None, extra=extra
            )

            g["index_variable_sample_dimension"][ncvar] = sample_dimension
        else:
            ncvar = g["seen"][id(index_variable)]["ncvar"]

        return sample_dimension

    def _write_list_variable(self, f, list_variable, compress):
        """Write a list variable to the dataset."""
        g = self.write_vars

        create = not self._already_in_file(list_variable)

        if create:
            ncvar = self._create_variable_name(list_variable, default="list")

            # Create a new dimension
            self._write_dimension(
                ncvar, f, size=self.implementation.get_data_size(list_variable)
            )

            extra = {"compress": compress}

            # Create a new list variable
            self._write_netcdf_variable(
                ncvar, (ncvar,), list_variable, None, extra=extra
            )

            self.implementation.nc_set_variable(list_variable, ncvar)  # Why?
        else:
            ncvar = g["seen"][id(list_variable)]["ncvar"]

        return ncvar

    def _write_scalar_data(self, f, value, ncvar):
        """Write a dimension coordinate and bounds to the dataset.

        For netCDF datasets, this also writes a new dimension to the
        dataset and, if required, a new bounds dimension.

        .. note:: This function updates ``g['seen']``.

        :Parameters:

            data: Data instance

            ncvar: `str`

        :Returns:

            `str`
                The dataset name of the scalar data variable

        """
        g = self.write_vars

        seen = g["seen"]

        create = not self._already_in_file(value, ncdims=())

        if create:
            ncvar = self._name(ncvar)  # DCH ?

            # Create a new dimension coordinate variable
            self._write_netcdf_variable(ncvar, (), value, None)
        else:
            ncvar = seen[id(value)]["ncvar"]

        return ncvar

    def _create_geometry_container(self, field):
        """Create a geometry container variable in the dataset.

        .. versionadded:: (cfdm) 1.8.0

        :Parameters:

            field: Field construct

        :Returns:

            `dict`
                A representation off the CF geometry container
                variable for field construct. If there is no geometry
                container then the dictionary is empty.

        """
        g = self.write_vars

        gc = {}
        for key, coord in self.implementation.get_auxiliary_coordinates(
            field
        ).items():
            geometry_type = self.implementation.get_geometry(coord, None)
            if geometry_type not in self.cf_geometry_types():
                # No geometry bounds for this auxiliary coordinate
                continue

            nodes = self.implementation.get_bounds(coord)
            if nodes is None:
                # No geometry nodes for this auxiliary coordinate
                continue

            # assuming 1-d coord ...
            geometry_dimension = g["key_to_ncdims"][key][0]

            geometry_id = (geometry_dimension, geometry_type)
            gc.setdefault(geometry_id, {"geometry_type": geometry_type})

            # Nodes
            nodes_ncvar = g["seen"][id(nodes)]["ncvar"]
            gc[geometry_id].setdefault("node_coordinates", []).append(
                nodes_ncvar
            )

            # Coordinates
            try:
                coord_ncvar = g["seen"][id(coord)]["ncvar"]
            except KeyError:
                # There is no auxiliary coordinate dataset variable
                pass
            else:
                gc[geometry_id].setdefault("coordinates", []).append(
                    coord_ncvar
                )

            # Grid mapping
            grid_mappings = [
                g["seen"][id(cr)]["ncvar"]
                for cr in self.implementation.get_coordinate_references(
                    field
                ).values()
                if self.implementation.get_coordinate_conversion_parameters(
                    cr
                ).get("grid_mapping_name")
                is not None
                and key in cr.coordinates()
            ]
            gc[geometry_id].setdefault("grid_mapping", []).extend(
                grid_mappings
            )

            # Node count
            try:
                ncvar = g["geometry_encoding"][nodes_ncvar]["node_count"]
            except KeyError:
                # There is no node count variable
                pass
            else:
                gc[geometry_id].setdefault("node_count", []).append(ncvar)

            # Part node count
            try:
                ncvar = g["geometry_encoding"][nodes_ncvar]["part_node_count"]
            except KeyError:
                # There is no part node count variable
                pass
            else:
                gc[geometry_id].setdefault("part_node_count", []).append(ncvar)

            # Interior ring
            try:
                ncvar = g["geometry_encoding"][nodes_ncvar]["interior_ring"]
            except KeyError:
                # There is no interior ring variable
                pass
            else:
                gc[geometry_id].setdefault("interior_ring", []).append(ncvar)

        if not gc:
            # This field has no geometries
            return {}

        for x in gc.values():
            # Node coordinates
            if "node_coordinates" in x:
                x["node_coordinates"] = " ".join(sorted(x["node_coordinates"]))

            # Coordinates
            if "coordinates" in x:
                x["coordinates"] = " ".join(sorted(x["coordinates"]))

            # Grid mapping
            grid_mappings = set(x.get("grid_mapping", ()))
            if len(grid_mappings) == 1:
                x["grid_mapping"] = grid_mappings.pop()
            elif len(grid_mappings) > 1:
                raise ValueError(
                    f"Can't write {field!r}: Geometry container has multiple "
                    f"grid mapping variables: {x['grid_mapping']!r}"
                )

            # Node count
            nc = set(x.get("node_count", ()))
            if len(nc) == 1:
                x["node_count"] = nc.pop()
            elif len(nc) > 1:
                raise ValueError(
                    f"Can't write {field!r}: Geometry container has multiple "
                    f"node count variables: {x['node_count']!r}"
                )

            # Part node count
            pnc = set(x.get("part_node_count", ()))
            if len(pnc) == 1:
                x["part_node_count"] = pnc.pop()
            elif len(pnc) > 1:
                raise ValueError(
                    f"Can't write {field!r}: Geometry container has multiple "
                    f"part node count variables: {x['part_node_count']!r}"
                )

            # Interior ring
            ir = set(x.get("interior_ring", ()))
            if len(ir) == 1:
                x["interior_ring"] = ir.pop()
            elif len(ir) > 1:
                raise ValueError(
                    f"Can't write {field!r}: Geometry container has multiple "
                    f"interior ring variables: {x['interior_ring']!r}"
                )

        if len(gc) > 1:
            raise ValueError(
                f"Can't write {field!r}: Multiple geometry containers: "
                f"{list(gc.values())!r}"
            )

        _, geometry_container = gc.popitem()

        g["geometry_dimensions"].add(geometry_dimension)

        return geometry_container

    def _already_in_file(self, variable, ncdims=None, ignore_type=False):
        """True if a variable already exists in g['seen'].

        Specifically, returns True if a variable is logically equal any
        variable in the g['seen'] dictionary.

        If this is the case then the variable has already been written
        to the output dataset and so we don't need to do it again.

        If 'ncdims' is set then a extra condition for equality is
        applied, namely that of 'ncdims' being equal to the dataset
        dimensions (names and order) to that of a variable in the
        g['seen'] dictionary.

        When `True` is returned, the input variable is added to the
        g['seen'] dictionary.

        .. versionadded:: (cfdm) 1.7.0

        :Parameters:

            variable:

            ncdims: `tuple`, optional

                *Parameter example:*
                  ``('x', 'y')``

                *Parameter example:*
                  Dimensions can be in a group other than the root
                  group: ``('/Dew_Point/stations',)``

            ignore_type: `bool`, optional

        :Returns:

            `bool`
                `True` if the variable has already been written to the
                dataset, `False` otherwise.

        """
        g = self.write_vars

        seen = g["seen"]

        for value in seen.values():
            if ncdims is not None and ncdims != value["ncdims"]:
                # The dataset dimensions (names and order) of the
                # input variable are different to those of this
                # variable in the 'seen' dictionary
                continue

            # Still here?
            if self.implementation.equal_components(
                variable, value["variable"], ignore_type=ignore_type
            ):
                seen[id(variable)] = {
                    "variable": variable,
                    "ncvar": value["ncvar"],
                    "ncdims": value["ncdims"],
                }
                return True

        return False

    def _write_geometry_container(self, field, geometry_container):
        """Write a geometry container variable to the dataset.

        .. versionadded:: (cfdm) 1.8.0

        :Returns:

            `str`
                The dataset variable name for the geometry container.

        """
        g = self.write_vars

        for ncvar, gc in g["geometry_containers"].items():
            if geometry_container == gc:
                # Use this existing geometry container
                return ncvar

        # Still here? Then write the geometry container to the
        # dataset.
        ncvar = self.implementation.nc_get_geometry_variable(
            field, default="geometry_container"
        )
        ncvar = self._name(ncvar)

        logger.info(
            f"    Writing geometry container variable: {ncvar}"
        )  # pragma: no cover
        logger.info(f"        {geometry_container}")  # pragma: no cover

        kwargs = {
            "varname": ncvar,
            "datatype": "S1",
            "endian": g["endian"],
        }
        kwargs.update(g["netcdf_compression"])

        if not g["dry_run"]:
            self._createVariable(**kwargs)
            self._set_attributes(geometry_container, ncvar)

        # Update the 'geometry_containers' dictionary
        g["geometry_containers"][ncvar] = geometry_container

        return ncvar

    def _write_bounds(
        self, f, coord, coord_key, coord_ncdimensions, coord_ncvar=None
    ):
        """Creates a bounds dataset variable.

        For netCDF datasets, also creates a new bounds dimension if
        required.

        .. versionadded:: (cfdm) 1.7.0

        :Parameters:

            f: Field construct

            coord:

            coord_key: `str`
                The coordinate construct key.

            coord_ncdimensions: `tuple` of `str`
                The ordered dataset dimension names of the
                coordinate's dimensions (which do not include the
                bounds dimension).

            coord_ncvar: `str`
                The datset variable name of the parent variable

        :Returns:

            `dict`

        **Examples**

        >>> _write_bounds(c, ('dim2',))
        {'bounds': 'lat_bounds'}

        >>> _write_bounds(c, ('dim2',))
        {'nodes': 'x'}

        >>> _write_bounds(c, ('dim2',))
        {'climatology': 'time_bnds'}

        """
        g = self.write_vars

        bounds = self.implementation.get_bounds(coord, None)
        if bounds is None:
            return {}

        data = self.implementation.get_data(bounds, None)
        if data is None:
            return {}

        if g["output_version"] >= g[
            "CF-1.8"
        ] and self.implementation.is_geometry(coord):
            # --------------------------------------------------------
            # CF>=1.8 and we have geometry bounds, which are dealt
            # with separately
            # --------------------------------------------------------
            extra = self._write_node_coordinates(
                f, coord, coord_ncvar, coord_ncdimensions
            )
            return extra

        # Still here? Then this coordinate has non-geometry bounds
        # with data
        extra = {}

        size = data.shape[-1]

        bounds_ncdim = self.implementation.nc_get_dimension(
            bounds, f"bounds{size}"
        )
        if not g["group"]:
            # A flat dataset has been requested, so strip off any
            # group structure from the name.
            bounds_ncdim = self._remove_group_structure(bounds_ncdim)

        bounds_ncdim = self._name(bounds_ncdim, dimsize=size, role="bounds")

        # Check if this bounds variable has not been previously
        # created.
        ncdimensions = coord_ncdimensions + (bounds_ncdim,)
        if self._already_in_file(bounds, ncdimensions):
            # This bounds variable has been previously created, so no
            # need to do so again.
            ncvar = g["seen"][id(bounds)]["ncvar"]
        else:
            # This bounds variable has not been previously created, so
            # create it now.
            ncdim_to_size = g["ncdim_to_size"]
            if bounds_ncdim not in ncdim_to_size:
                logger.info(
                    f"    Writing size {size} dimension for "
                    f"bounds: {bounds_ncdim}"
                )  # pragma: no cover

                ncdim_to_size[bounds_ncdim] = size

                # Define (and create if necessary) the group in which
                # to place this dataset dimension.
                parent_group = self._parent_group(bounds_ncdim)

                if g["group"] and "/" in bounds_ncdim:
                    # This dimension needs to go into a sub-group so
                    # replace its name with its basename (CF>=1.8)
                    base_bounds_ncdim = self._remove_group_structure(
                        bounds_ncdim
                    )
                else:
                    base_bounds_ncdim = bounds_ncdim

                if not g["dry_run"]:
                    try:
                        self._createDimension(
                            parent_group, base_bounds_ncdim, size
                        )
                    except RuntimeError:
                        raise

                # Set the bounds dataset variable name
                default = coord_ncvar + "_bounds"
            else:
                default = "bounds"

            ncvar = self.implementation.nc_get_variable(
                bounds, default=default
            )

            if not self.write_vars["group"]:
                # A flat dataset has been requested, so strip off any
                # group structure from the name (for now).
                ncvar = self._remove_group_structure(ncvar)

            ncvar = self._name(ncvar)

            # If no groups have been set on the bounds, then put the
            # bounds variable in the same group as its parent
            # coordinates
            bounds_groups = self._groups(ncvar)
            coord_groups = self._groups(coord_ncvar)
            if not bounds_groups and coord_groups:
                ncvar = coord_groups + ncvar

            # Note that, in a field, bounds always have equal units to
            # their parent coordinate

            # Select properties to omit
            omit = []
            for prop in g["omit_bounds_properties"]:
                if self.implementation.has_property(coord, prop):
                    omit.append(prop)

            # Create the bounds dataset variable
            self._write_netcdf_variable(
                ncvar,
                ncdimensions,
                bounds,
                self.implementation.get_data_axes(f, coord_key),
                omit=omit,
                construct_type=self.implementation.get_construct_type(coord),
            )

        extra["bounds"] = ncvar
        axes = self.implementation.get_construct_data_axes(f, coord_key)
        for clim_axis in self.implementation.climatological_time_axes(f):
            if (clim_axis,) == axes:
                logger.info(
                    "    Setting climatological bounds"
                )  # pragma: no cover

                extra["climatology"] = extra.pop("bounds")
                break

        g["bounds"][coord_ncvar] = ncvar

        return extra

    def _write_node_coordinates(
        self, f, coord, coord_ncvar, coord_ncdimensions
    ):
        """Create a node coordinates dataset variable.

        This will create:

        * A dataset node dimension, if required.
        * A dataset node count variable, if required.
        * A dataset part node count variable, if required.
        * A dataset interior ring variable, if required.

        .. versionadded:: (cfdm) 1.8.0

        :Parameters:

            coord:

            coord_ncvar: `str`

            coord_ncdimensions: `list`

        :Returns:

            `dict`

        """
        g = self.write_vars

        bounds = self.implementation.get_bounds(coord, None)
        if bounds is None:
            # This coordinate construct has no bounds
            return {}

        data = self.implementation.get_data(bounds, None)
        if data is None:
            # The bounds have no data
            return {}

        # Still here? Then this coordinate has a nodes attribute
        # which contains data.

        # Create the node coordinates flattened data
        array = self.implementation.get_array(data)
        array = self._numpy_compressed(array)
        data = self.implementation.initialise_Data(array=array, copy=False)

        # ------------------------------------------------------------
        # Create a bounds variable to hold the node coordinates
        # variable. This is what will be written to disk.
        # ------------------------------------------------------------
        nodes = self.implementation.initialise_Bounds()
        self.implementation.set_data(nodes, data, copy=False)

        properties = self.implementation.get_properties(bounds)
        self.implementation.set_properties(nodes, properties)

        # Set inherited properties on node variables
        inherited_properties = self.implementation.get_inherited_properties(
            bounds
        )
        self.implementation.set_inherited_properties(
            nodes, inherited_properties
        )

        # Find the base of the 'part' dataset dimension name
        size = self.implementation.get_data_size(nodes)
        ncdim = self._get_node_ncdimension(nodes, default="node")
        ncdim = self._name(ncdim, dimsize=size, role="node")

        create = True
        if self._already_in_file(nodes, (ncdim,)):
            # This node coordinates variable has been previously
            # created, so no need to do so again.
            ncvar = g["seen"][id(nodes)]["ncvar"]

            geometry_dimension = g["geometry_encoding"][ncvar][
                "geometry_dimension"
            ]

            if geometry_dimension == coord_ncdimensions[0]:
                # The node coordinate variable already exists, and the
                # corresponding encoding variables span the correct
                # dimension.
                create = False

                # We need to log the original Bounds variable as being
                # in the dataset, too. This is so that the geometry
                # container variable can be created later on.
                g["seen"][id(bounds)] = {
                    "ncvar": ncvar,
                    "variable": bounds,
                    "ncdims": None,
                }
            else:
                # The node coordinate variable already exists, but the
                # corresponding encoding variables span the wrong
                # dimension => we have to create a new node
                # coordinates variable.
                create = True

        if create:
            # This node coordinates variable has not been previously
            # created, so create it now.
            ncdim_to_size = g["ncdim_to_size"]
            if ncdim not in ncdim_to_size:
                size = self.implementation.get_data_size(nodes)
                logger.info(
                    f"    Writing size {size} geometry node dimension: {ncdim}"
                )  # pragma: no cover

                ncdim_to_size[ncdim] = size

                # Define (and create if necessary) the group in which
                # to place this dataset dimension.
                parent_group = self._parent_group(ncdim)

                if g["group"] and "/" in ncdim:
                    # This dimension needs to go into a sub-group so
                    # replace its name with its basename (CF>=1.8)
                    ncdim = self._remove_group_structure(ncdim)

                if not g["dry_run"]:
                    # parent_group.createDimension(ncdim, size)
                    self._createDimension(parent_group, ncdim, size)

            # Set an appropriate default node coordinates dataset
            # variable name
            axis = self.implementation.get_property(bounds, "axis")
            if axis is not None:
                default = str(axis).lower()
            else:
                default = "node_coordinate"

            ncvar = self.implementation.nc_get_variable(
                bounds, default=default
            )
            if not self.write_vars["group"]:
                # A flat dataset has been requested, so strip off any
                # group structure from the name.
                ncvar = self._remove_group_structure(ncvar)

            ncvar = self._name(ncvar)

            # Create the node coordinates dataset variable
            self._write_netcdf_variable(
                ncvar,
                (ncdim,),
                nodes,
                None,
                construct_type=self.implementation.get_construct_type(coord),
            )

            encodings = {}

            nc_encodings = self._write_node_count(
                f, coord, bounds, coord_ncdimensions, encodings
            )
            encodings.update(nc_encodings)

            pnc_encodings = self._write_part_node_count(
                f, coord, bounds, encodings
            )
            encodings.update(pnc_encodings)

            ir_encodings = self._write_interior_ring(
                f, coord, bounds, encodings
            )
            encodings.update(ir_encodings)

            g["geometry_encoding"][ncvar] = encodings

            # We need to log the original Bounds variable as being in
            # the dataset, too. This is so that the geometry container
            # variable can be created later on.
            g["seen"][id(bounds)] = {
                "ncvar": ncvar,
                "variable": bounds,
                "ncdims": None,
            }

        if coord_ncvar is not None:
            g["bounds"][coord_ncvar] = ncvar

        return {"nodes": ncvar}

    def _write_node_count(
        self, f, coord, bounds, coord_ncdimensions, encodings
    ):
        """Create a node count dataset variable.

        .. versionadded:: (cfdm) 1.8.0

        :Parameters:

            coord:

            bounds:

            coord_ncdimensions: sequence of `str`
                The dataset instance dimension

            encodings: `dict`
                Ignored.

        :Returns:

            `dict`

        """
        g = self.write_vars

        # Create the node count flattened data
        array = self.implementation.get_array(
            self.implementation.get_data(bounds)
        )
        if self.implementation.get_data_ndim(bounds) == 2:  # DCH
            array = np.ma.count(array, axis=1)  # DCH
        else:  # DCH
            array = np.ma.count(array, axis=2).sum(axis=1)  # DCH

        array = self._int32(array)

        data = self.implementation.initialise_Data(array=array, copy=False)

        # ------------------------------------------------------------
        # Create a count variable to hold the node count data and
        # properties. This is what will be written to disk.
        # ------------------------------------------------------------
        count = self.implementation.initialise_Count()
        self.implementation.set_data(count, data, copy=False)

        # Find the base of the node count dataset variable name
        nc = self.implementation.get_node_count(coord)

        if nc is not None:
            ncvar = self.implementation.nc_get_variable(
                nc, default="node_count"
            )

            if not self.write_vars["group"]:
                # A flat dataset has been requested, so strip off any
                # group structure from the name.
                ncvar = self._remove_group_structure(ncvar)

            # Copy node count variable properties to the new count
            # variable
            properties = self.implementation.get_properties(nc)
            self.implementation.set_properties(count, properties)
        else:
            ncvar = "node_count"

        geometry_dimension = coord_ncdimensions[0]

        if self._already_in_file(count, (geometry_dimension,)):
            # This node count variable has been previously created, so
            # no need to do so again.
            ncvar = g["seen"][id(count)]["ncvar"]
        else:
            # This node count variable has not been previously
            # created, so create it now.
            if geometry_dimension not in g["ncdim_to_size"]:
                raise ValueError(
                    "The dataset geometry dimension should already exist ..."
                )

            ncvar = self._name(ncvar)

            # Create the node count dataset variable
            self._write_netcdf_variable(
                ncvar, (geometry_dimension,), count, None
            )

        # Return encodings
        return {"geometry_dimension": geometry_dimension, "node_count": ncvar}

    def _get_part_ncdimension(self, coord, default=None):
        """Gets dimension name for part node counts or interior rings.

        Specifically, gets the base of the dataset dimension for part
        node count and interior ring variables.

        .. versionadded:: (cfdm) 1.8.0

        :Returns:

            The dataset dimension name, or else the value of the
            *default* parameter.

        """
        ncdim = None

        pnc = self.implementation.get_part_node_count(coord)
        if pnc is not None:
            # Try to get the dataset dimension from a part node count
            # variable
            ncdim = self.implementation.nc_get_dimension(pnc, default=None)

        if ncdim is None:
            # Try to get the dataset dimension from an interior ring
            # variable
            interior_ring = self.implementation.get_interior_ring(coord)
            if interior_ring is not None:
                ncdim = self.implementation.nc_get_dimension(
                    interior_ring, default=None
                )

        if ncdim is not None:
            # Found a dataset dimension
            if not self.write_vars["group"]:
                # A flat dataset has been requested, so strip off any
                # group structure from the name.
                ncdim = self._remove_group_structure(ncdim)

            return ncdim

        # Return the default
        return default

    def _parent_group(self, name):
        """Returns the parent group due for a dimension or variable.

        That is, the parent group in which a dimension or variable is
        to be created.

        .. versionadded:: (cfdm) 1.8.6.0

        :Parameters:

            name: `str`
                The name of the dataset dimension or variable.

        :Returns:

            `netCDF.Dataset` or `netCDF.Group` or `zarr.Group`

        """
        g = self.write_vars

        parent_group = g["dataset"]

        if not g["group"] or "/" not in name:
            return parent_group

        if not name.startswith("/"):
            raise ValueError(
                f"Invalid dataset name {name!r}: missing a leading '/'"
            )

        for group_name in name.split("/")[1:-1]:
            parent_group = self._createGroup(parent_group, group_name)

        return parent_group

    def _remove_group_structure(self, name, return_groups=False):
        """Strip off any group structure from the name.

        .. versionaddedd:: (cfdm) 1.8.6.0

        :Parameters:

            name: `str`

            return_groups: `bool`, optional

        :Returns:

            `str`

        **Examples**

        w._remove_group_structure('lat')
        'lat'
        w._remove_group_structure('/forecast/lat')
        'lat'
        w._remove_group_structure('/forecast/model/lat')
        'lat'
        w._remove_group_structure('lat', return_groups=True)
        'lat', ''
        w._remove_group_structure('/forecast/lat', return_groups=True)
        'lat', '/forecast/'
        w._remove_group_structure('/forecast/model/lat', return_groups=True)
        'lat', '/forecast/model/'

        """
        structure = name.split("/")
        basename = structure[-1]

        if return_groups:
            groups = "/".join(structure[:-1])
            if groups:
                groups += "/"

            return basename, groups

        return basename

    def _groups(self, name):
        """Strip off any group structure from the name.

        .. versionaddedd:: (cfdm) 1.8.7.0

        :Parameters:

            name: `str`

        :Returns:

            `str`

        **Examples**

        w._groups('lat')
        ''
        w._groups('/forecast/lat')
        '/forecast/'
        w._groups('/forecast/model/lat')
        '/forecast/model/'

        """
        _, groups = self._remove_group_structure(name, return_groups=True)

        return groups

    def _get_node_ncdimension(self, bounds, default=None):
        """Get the dataset dimension from a node count variable.

        .. versionadded:: (cfdm) 1.8.0

        :Parameters:

            bounds: Bounds component

            default: optional

        :Returns:

            The dimension name, or else the value of the *default*
            parameter.

        """
        ncdim = self.implementation.nc_get_dimension(bounds, default=None)
        if ncdim is not None:
            # Found a dimension
            if not self.write_vars["group"]:
                # A flat dataset has been requested, so strip off any
                # group structure from the name.
                ncdim = self._remove_group_structure(ncdim)

            return ncdim

        # Return the default
        return default

    def _write_part_node_count(self, f, coord, bounds, encodings):
        """Creates a part node count variable and returns its name.

        .. versionadded:: (cfdm) 1.8.0

        :Parameters:

            coord:

        :Returns:

            `dict`

        **Examples**

        >>> _write_part_node_count(c, b)
        {'part_node_count': 'pnc'}

        >>> _write_part_node_count(c, b)
        {}

        """
        if self.implementation.get_data_shape(bounds)[1] == 1:
            # No part node count variable required
            return {}

        g = self.write_vars

        # Create the part node count flattened data
        array = self.implementation.get_array(
            self.implementation.get_data(bounds)
        )
        array = np.trim_zeros(np.ma.count(array, axis=2).flatten())
        array = self._int32(array)

        data = self.implementation.initialise_Data(array=array, copy=False)

        # ------------------------------------------------------------
        # Create a count variable to hold the part node count data and
        # properties. This is what will be written to disk.
        # ------------------------------------------------------------
        count = self.implementation.initialise_Count()
        self.implementation.set_data(count, data, copy=False)

        # Find the base of the dataset part_node_count variable name
        pnc = self.implementation.get_part_node_count(coord)
        if pnc is not None:
            ncvar = self.implementation.nc_get_variable(
                pnc, default="part_node_count"
            )
            if not self.write_vars["group"]:
                # A flat dataset has been requested, so strip off any
                # group structure from the name.
                ncvar = self._remove_group_structure(ncvar)

            # Copy part node count variable properties to the new
            # count variable
            properties = self.implementation.get_properties(pnc)
            self.implementation.set_properties(count, properties)
        else:
            ncvar = "part_node_count"

        # Find the base of the dataset part dimension name
        size = self.implementation.get_data_size(count)
        if g["part_ncdim"] is not None:
            ncdim = g["part_ncdim"]
        elif "part_ncdim" in encodings:
            ncdim = encodings["part_ncdim"]
        else:
            ncdim = self._get_part_ncdimension(coord, default="part")
            ncdim = self._name(ncdim, dimsize=size, role="part")

        if self._already_in_file(count, (ncdim,)):
            # This part node count variable has been previously
            # created, so no need to do so again.
            ncvar = g["seen"][id(count)]["ncvar"]
        else:
            ncdim_to_size = g["ncdim_to_size"]
            if ncdim not in ncdim_to_size:
                logger.info(
                    f"    Writing size {size} geometry part "
                    f"dimension: {ncdim}"
                )  # pragma: no cover

                ncdim_to_size[ncdim] = size

                # Define (and create if necessary) the group in which
                # to place this dataset dimension.
                parent_group = self._parent_group(ncdim)

                if g["group"] and "/" in ncdim:
                    # This dimension needs to go into a sub-group so
                    # replace its name with its basename (CF>=1.8)
                    ncdim = self._remove_group_structure(ncdim)

                if not g["dry_run"]:
                    # parent_group.createDimension(ncdim, size)
                    self._createDimension(parent_group, ncdim, size)

            ncvar = self._name(ncvar)

            # Create the dataset part_node_count variable
            self._write_netcdf_variable(ncvar, (ncdim,), count, None)

        g["part_ncdim"] = ncdim

        # Return encodings
        return {"part_node_count": ncvar, "part_ncdim": ncdim}

    def _write_interior_ring(self, f, coord, bounds, encodings):
        """Write an interior ring variable to the dataset.

        .. versionadded:: (cfdm) 1.8.0

        :Parameters:

            coord:

            coord_ncvar: `str`
                The dataset variable name of the parent variable

            encodings:

        :Returns:

            `dict`

        """
        interior_ring = self.implementation.get_interior_ring(coord)
        if interior_ring is None:
            return {}

        g = self.write_vars

        #        array = self.implementation.get_data(interior_ring).array.compressed()
        data = self.implementation.get_data(interior_ring)
        array = self.implementation.get_array(data)
        array = self._numpy_compressed(array)

        # Replace the data with its compressed, flattened version
        interior_ring = self.implementation.copy_construct(interior_ring)
        data = self.implementation.initialise_Data(array=array, copy=False)
        self.implementation.set_data(interior_ring, data, copy=False)

        ncvar = self.implementation.nc_get_variable(
            interior_ring, default="interior_ring"
        )

        if not self.write_vars["group"]:
            # A flat dataset has been requested, so strip off any
            # group structure from the name.
            ncvar = self._remove_group_structure(ncvar)

        size = self.implementation.get_data_size(interior_ring)
        if g["part_ncdim"] is not None:
            ncdim = g["part_ncdim"]
        elif "part_ncdim" in encodings:
            ncdim = encodings["part_ncdim"]
        else:
            ncdim = self._get_part_ncdimension(coord, default="part")
            ncdim = self._name(ncdim, dimsize=size, role="part")

        if self._already_in_file(interior_ring, (ncdim,)):
            # This interior ring variable has been previously created,
            # so no need to do so again.
            ncvar = g["seen"][id(interior_ring)]["ncvar"]
        else:
            ncdim_to_size = g["ncdim_to_size"]
            if ncdim not in ncdim_to_size:
                logger.info(
                    f"    Writing size {size} geometry part "
                    f"dimension: {ncdim}"
                )  # pragma: no cover
                ncdim_to_size[ncdim] = size

                # Define (and create if necessary) the group in which
                # to place this dataset dimension.
                parent_group = self._parent_group(ncdim)

                if g["group"] and "/" in ncdim:
                    # This dimension needs to go into a sub-group so
                    # replace its name with its basename (CF>=1.8)
                    ncdim = self._remove_group_structure(ncdim)

                if not g["dry_run"]:
                    # parent_group.createDimension(ncdim, size)
                    self._createDimension(parent_group, ncdim, size)

            ncvar = self._name(ncvar)

            # Create the dataset interior ring variable
            self._write_netcdf_variable(
                ncvar,
                (ncdim,),
                interior_ring,
                None,
                construct_type=self.implementation.get_construct_type(coord),
            )

        g["part_ncdim"] = ncdim

        # Return encodings
        return {"interior_ring": ncvar, "part_ncdim": ncdim}

    def _write_scalar_coordinate(
        self, f, key, coord_1d, axis, coordinates, extra=None
    ):
        """Write a scalar coordinate and its bounds to the dataset.

        It is assumed that the input coordinate has size 1, but this
        is not checked.

        If an equal scalar coordinate has already been written to the
        dataset then the input coordinate is not written.

        :Parameters:

            f: Field construct

            key: `str`
                The coordinate construct key

            coordinate
            axis : str
                The field's axis identifier for the scalar coordinate.

            coordinates: `list`

        :Returns:

            coordinates: `list`
                The updated list of auxiliary coordinate dataset
                variable names.

        """
        # To avoid mutable default argument (an anti-pattern) of extra={}
        if extra is None:
            extra = {}

        g = self.write_vars

        coord_1d = self._change_reference_datetime(coord_1d)

        scalar_coord = self.implementation.squeeze(coord_1d, axes=0)

        if not self._already_in_file(scalar_coord, ()):
            ncvar = self._create_variable_name(scalar_coord, default="scalar")
            # If this scalar coordinate has bounds then create the
            # bounds dataset variable and add the 'bounds' or
            # 'climatology' (as appropriate) attribute to the
            # dictionary of extra attributes
            bounds_extra = self._write_bounds(f, scalar_coord, key, (), ncvar)

            # Create a new scalar coordinate variable
            self._write_netcdf_variable(
                ncvar,
                (),
                scalar_coord,
                self.implementation.get_data_axes(f, key),
                extra=bounds_extra,
            )

        else:
            # This scalar coordinate has already been written to the
            # dataset
            ncvar = g["seen"][id(scalar_coord)]["ncvar"]

        g["axis_to_ncscalar"][axis] = ncvar

        g["key_to_ncvar"][key] = ncvar

        coordinates.append(ncvar)

        return coordinates

    def _write_auxiliary_coordinate(self, f, key, coord, coordinates):
        """Write auxiliary coordinates and bounds to the dataset.

        If an equal auxiliary coordinate has already been written to
        the dataset then the input coordinate is not written.

        :Parameters:

            f: Field construct

            key: `str`
                The identifier of the coordinate construct,
                e.g. ``'auxiliarycoordinate1'``.

            coord: Coordinate construct

            coordinates: `list`

        :Returns:

            `list`
                The list of auxiliary coordinate dataset variable
                names updated in place.

        """
        g = self.write_vars

        ncvar = None

        # The dataset dimensions for the auxiliary coordinate variable
        ncdimensions = self._dataset_dimensions(f, key, coord)

        coord = self._change_reference_datetime(coord)

        already_in_file = self._already_in_file(coord, ncdimensions)

        create = False

        if already_in_file:
            ncvar = g["seen"][id(coord)]["ncvar"]

            # Register that bounds as being the file, too. This is so
            # that a geometry container variable can be created later
            # on, if required.
            bounds_ncvar = g["bounds"].get(ncvar)
            if bounds_ncvar is not None:
                bounds = self.implementation.get_bounds(coord, None)
                if bounds is not None:
                    g["seen"][id(bounds)] = {
                        "ncvar": bounds_ncvar,
                        "variable": bounds,
                        "ncdims": None,
                    }
        else:
            create = True

        if create:
            if (
                not self.implementation.get_properties(coord)
                and self.implementation.get_data(coord, default=None) is None
            ):
                # No coordinates, but possibly bounds
                self._write_bounds(
                    f, coord, key, ncdimensions, coord_ncvar=None
                )
            else:
                ncvar = self._create_variable_name(coord, default="auxiliary")

                # TODO: move setting of bounds ncvar to here - why?

                # If this auxiliary coordinate has bounds then create
                # the bounds dataset variable and add the 'bounds',
                # 'climatology' or 'nodes' attribute (as appropriate)
                # to the dictionary of extra attributes.
                extra = self._write_bounds(f, coord, key, ncdimensions, ncvar)

                # Create a new auxiliary coordinate variable, if it has data
                if self.implementation.get_data(coord, None) is not None:
                    self._write_netcdf_variable(
                        ncvar,
                        ncdimensions,
                        coord,
                        self.implementation.get_data_axes(f, key),
                        extra=extra,
                    )

        g["key_to_ncvar"][key] = ncvar
        g["key_to_ncdims"][key] = ncdimensions

        if ncvar is not None:
            coordinates.append(ncvar)

        return coordinates

    def _write_domain_ancillary(self, f, key, anc):
        """Write a domain ancillary and its bounds to the dataset.

        If an equal domain ancillary has already been written to the
        dataset then it is not re-written.

        .. versionadded:: (cfdm) 1.7.0

        :Parameters:

            f: Field construct

            key: `str`
                The internal identifier of the domain ancillary object.

            anc: Domain ancillary construct

        :Returns:

            `str`
                The dataset name of the domain ancillary variable.

        """
        g = self.write_vars

        if g["post_dry_run"]:
            logger.warning(
                "At present domain ancillary constructs of appended fields "
                "may not be handled correctly by write append mode "
                "and can appear as extra fields. Set them on fields using "
                "`set_domain_ancillary` and similar methods if required."
            )

        ncdimensions = self._dataset_dimensions(f, key, anc)

        create = not self._already_in_file(anc, ncdimensions, ignore_type=True)

        if not create:
            ncvar = g["seen"][id(anc)]["ncvar"]
        else:
            # See if we can set the default dataset variable name to
            # its formula_terms term
            default = None
            for ref in self.implementation.get_coordinate_references(
                f
            ).values():
                for (
                    term,
                    da_key,
                ) in (  # DCH ALERT
                    ref.coordinate_conversion.domain_ancillaries().items()
                ):
                    if da_key == key:
                        default = term
                        break

                if default is not None:
                    break

            if default is None:
                default = "domain_ancillary"

            ncvar = self._create_variable_name(anc, default=default)

            # If this domain ancillary has bounds then create the
            # bounds dataset variable
            self._write_bounds(f, anc, key, ncdimensions, ncvar)

            # Create a new domain ancillary variable
            self._write_netcdf_variable(
                ncvar,
                ncdimensions,
                anc,
                self.implementation.get_data_axes(f, key),
            )

        g["key_to_ncvar"][key] = ncvar
        g["key_to_ncdims"][key] = ncdimensions

        return ncvar

    def _write_field_ancillary(
        self,
        f,
        key,
        anc,
    ):
        """Write a field ancillary to the dataset.

        If an equal field ancillary has already been written to the
        dataset then it is not re-written.

        :Parameters:

            f : `Field`

            key : `str`

            anc : `FieldAncillary`

        :Returns:

            `str`
                The dataset variable name of the field ancillary
                object. If no ancillary variable was written then an
                empty string is returned.

        **Examples**

        >>> ncvar = _write_field_ancillary(f, 'fieldancillary2', anc)

        """
        g = self.write_vars

        ncdimensions = self._dataset_dimensions(f, key, anc)

        create = not self._already_in_file(anc, ncdimensions)

        if not create:
            ncvar = g["seen"][id(anc)]["ncvar"]
        else:
            ncvar = self._create_variable_name(anc, default="ancillary_data")

            # Create a new field ancillary variable
            self._write_netcdf_variable(
                ncvar,
                ncdimensions,
                anc,
                self.implementation.get_data_axes(f, key),
            )

        g["key_to_ncvar"][key] = ncvar
        g["key_to_ncdims"][key] = ncdimensions

        return ncvar

    def _write_cell_measure(self, f, key, cell_measure):
        """Write a cell measure construct to the dataset.

        If an identical construct has already in the dataset then the
        cell measure will not be written.

        :Parameters:

            f: `Field` or `Domain`
                The field containing the cell measure.

            key: `str`
                The identifier of the cell measure
                (e.g. ``'cellmeasure0'``).

            cell_measure: `CellMeasure`

        :Returns:

            `str`
                The 'measure: ncvar'.

        """
        g = self.write_vars

        measure = self.implementation.get_measure(cell_measure)
        if measure is None:
            raise ValueError(
                "Can't create a CF cell measure variable "
                "without a 'measure' property"
            )

        ncdimensions = self._dataset_dimensions(f, key, cell_measure)

        if self._already_in_file(cell_measure, ncdimensions):
            # Use existing cell measure variable
            ncvar = g["seen"][id(cell_measure)]["ncvar"]
        elif self.implementation.nc_get_external(cell_measure):
            # The cell measure is external
            ncvar = self.implementation.nc_get_variable(
                cell_measure, default=None
            )
            if ncvar is None:
                raise ValueError(
                    "Can't create an external CF cell measure "
                    "variable without a dataset variable name"
                )

            # Add ncvar to the global external_variables attribute
            self._set_external_variables(ncvar)

            if (
                g["external_dataset"] is not None
                and self.implementation.get_data(cell_measure, None)
                is not None
            ):
                # Create a new field to write out to the external
                # dataset
                self._create_external(
                    field=f,
                    construct_id=key,
                    ncvar=ncvar,
                    ncdimensions=ncdimensions,
                )
        else:
            ncvar = self._create_variable_name(
                cell_measure, default="cell_measure"
            )

            # Create a new (internal) cell measure variable
            self._write_netcdf_variable(
                ncvar,
                ncdimensions,
                cell_measure,
                self.implementation.get_data_axes(f, key),
            )

        g["key_to_ncvar"][key] = ncvar
        g["key_to_ncdims"][key] = ncdimensions

        # Update the field's cell_measures list
        return f"{measure}: {ncvar}"

    def _set_external_variables(self, ncvar):
        """Add ncvar to the global external_variables attribute."""
        g = self.write_vars

        external_variables = g["external_variables"]

        if not external_variables:
            g["global_attributes"].add("external_variables")

        if ncvar not in external_variables:
            external_variables.add(ncvar)
            if not g["dry_run"] and not g["post_dry_run"]:
                self._set_attributes(
                    {
                        "external_variables": " ".join(
                            sorted(external_variables)
                        )
                    },
                    group=g["dataset"],
                )

    def _create_external(
        self, field=None, construct_id=None, ncvar=None, ncdimensions=None
    ):
        """Creates a new field to flag to write to an external dataset.

        .. versionadded:: (cfdm) 1.7.0

        """
        g = self.write_vars

        if ncdimensions is None:
            return

        # Still here?
        external = self.implementation.convert(
            field=field, construct_id=construct_id
        )

        # Set the correct dataset variable and dimension names
        self.implementation.nc_set_variable(external, ncvar)

        external_domain_axes = self.implementation.get_domain_axes(external)
        for ncdim, axis in zip(
            ncdimensions, self.implementation.get_field_data_axes(external)
        ):
            external_domain_axis = external_domain_axes[axis]
            self.implementation.nc_set_dimension(external_domain_axis, ncdim)

        # Don't write fields that are already in the list for being
        # written
        new = True
        for f in g["external_fields"]:
            if self.implementation.equal_components(external, f):
                new = False
                break

        if new:
            g["external_fields"].append(external)

        return external

    def _createVariable(self, **kwargs):
        """Create a variable in the dataset.

        .. versionadded:: (cfdm) 1.7.0

        """
        g = self.write_vars

        ncvar = kwargs["varname"]

        match g["backend"]:
            case "netCDF4":
                netcdf4_kwargs = kwargs
                if "dimensions" not in kwargs:
                    netcdf4_kwargs["dimensions"] = ()

                contiguous = kwargs.get("contiguous")

                NETCDF4 = g["dataset"].data_model.startswith("NETCDF4")
                if NETCDF4 and contiguous:
                    # NETCDF4 contiguous variables can't be compressed
                    kwargs["compression"] = None
                    kwargs["complevel"] = 0

                    # NETCDF4 contiguous variables can't span unlimited
                    # dimensions
                    unlimited_dimensions = g[
                        "unlimited_dimensions"
                    ].intersection(kwargs.get("dimensions", ()))
                    if unlimited_dimensions:
                        data_model = g["dataset"].data_model
                        raise ValueError(
                            f"Can't create variable {ncvar!r} in "
                            f"{data_model} dataset: "
                            f"In {data_model} it is not allowed to write "
                            "contiguous (as opposed to chunked) data "
                            "that spans one or more unlimited dimensions: "
                            f"{unlimited_dimensions}"
                        )

                if contiguous:
                    netcdf4_kwargs.pop("fletcher32", None)

                # Remove Zarr-specific kwargs
                netcdf4_kwargs.pop("shape", None)
                netcdf4_kwargs.pop("shards", None)

                variable = g["dataset"].createVariable(**netcdf4_kwargs)

            case "zarr":
                shape = kwargs.get("shape", ())
                chunks = kwargs.get("chunksizes", shape)
                shards = kwargs.get("shards")

                if chunks is None:
                    # One chunk for the entire array
                    chunks = shape

                if shards is not None:
                    # create the shard shape in the format expected by
                    # `zarr.create_array`, 'shards' is curerntly
                    # defined by how many *chunks* along each
                    # dimension are in each shard, but `zarr requires
                    # shards defined by how many *array elements*
                    # along each dimension are in each shard.
                    if chunks == shape:
                        # One chunk
                        #
                        # It doesn't matter what 'shards' is, because
                        # the data only has one chunk.
                        shards = None
                    else:
                        ndim = len(chunks)
                        if isinstance(shards, Integral):
                            # Make a conservative estimate of how many
                            # whole chunks along each dimension are in
                            # a shard. This may result in fewer than
                            # 'shards' chunks in each shard, but is
                            # guaranteed to give us a shard shape of
                            # less than the data shape, which is a
                            # `zarr` requirement.
                            n = int(shards ** (1 / ndim))
                            shards = (n,) * ndim

                        if prod(shards) > 1:
                            # More than one chunk per shard.
                            #
                            # E.g. shards=(10, 11, 12), chunks=(10, 20,
                            #      30) => shards=(100, 220, 360)
                            shards = [c * n for c, n in zip(chunks, shards)]
                        else:
                            # One chunk per shard.
                            #
                            # E.g. shards=(1, 1, 1) => shards=None
                            shards = None

                dtype = kwargs["datatype"]
                if dtype == "S1":
                    dtype = str

                zarr_kwargs = {
                    "name": ncvar,
                    "shape": shape,
                    "dtype": dtype,
                    "chunks": chunks,
                    "shards": shards,
                    "fill_value": kwargs.get("fill_value"),
                    "dimension_names": kwargs.get("dimensions", ()),
                    "storage_options": g.get("storage_options"),
                    "overwrite": g["overwrite"],
                }

                variable = g["dataset"].create_array(**zarr_kwargs)

        g["nc"][ncvar] = variable

    def _write_grid_mapping(self, f, ref, multiple_grid_mappings):
        """Write a grid mapping georeference to the dataset.

        .. versionadded:: (cfdm) 1.7.0

        :Parameters:

            f: `Field` or `Domain`

            ref: `CoordinateReference`
                The grid mapping coordinate reference to write to the
                dataset.

            multiple_grid_mappings: `bool`

        :Returns:

            `str`

        """
        g = self.write_vars

        if self._already_in_file(ref):
            # Use existing grid_mapping variable
            ncvar = g["seen"][id(ref)]["ncvar"]

        else:
            # Create a new grid mapping variable
            cc_parameters = (
                self.implementation.get_coordinate_conversion_parameters(ref)
            )
            default = cc_parameters.get("grid_mapping_name", "grid_mapping")
            ncvar = self._create_variable_name(ref, default=default)

            logger.info(
                f"    Writing {ref!r} to variable: {ncvar}"
            )  # pragma: no cover

            kwargs = {
                "varname": ncvar,
                "datatype": "S1",
                "endian": g["endian"],
            }
            kwargs.update(g["netcdf_compression"])

            if not g["dry_run"]:
                self._createVariable(**kwargs)

            # Add named parameters
            parameters = self.implementation.get_datum_parameters(ref)

            common = set(parameters).intersection(cc_parameters)
            if common:
                raise ValueError(
                    "Can't create CF grid mapping variable: "
                    f"{common.pop()!r} is defined as both a coordinate "
                    "conversion and a datum parameter."
                )

            parameters.update(cc_parameters)

            for term, value in list(parameters.items()):
                if value is None:
                    del parameters[term]
                    continue

                if np.size(value) == 1:
                    value = np.array(value).item()
                else:
                    value = np.array(value).tolist()

                parameters[term] = value

            if not g["dry_run"]:
                self._set_attributes(parameters, ncvar)

            # Update the 'seen' dictionary
            g["seen"][id(ref)] = {
                "variable": ref,
                "ncvar": ncvar,
                # Grid mappings variables are scalar
                "ncdims": (),
            }

        if multiple_grid_mappings:
            keys_to_ncvars = " ".join(
                sorted(
                    [
                        g["key_to_ncvar"][key]
                        for key in self.implementation.get_coordinate_reference_coordinates(
                            ref
                        )
                    ]
                )
            )
            return f"{ncvar}: {keys_to_ncvars}"
        else:
            return ncvar

    def _write_netcdf_variable(
        self,
        ncvar,
        ncdimensions,
        cfvar,
        domain_axes,
        omit=(),
        extra=None,
        fill=False,
        data_variable=False,
        domain_variable=False,
        construct_type=None,
        chunking=None,
    ):
        """Creates a new netCDF variable for a construct.

        The new netCDF variable is created from *cfvar* with name
        *ncvar* and dimensions *ncdimensions*. It's properties
        are given by cfvar.properties(), less any given by the *omit*
        argument. If a new string-length netCDF dimension is required
        then it will also be created.

        The ``seen`` dictionary is updated to account for the new
        variable.

        :Parameters:

            ncvar: `str`
                The netCDF name of the variable.

            ncdimensions: `tuple`
                The netCDF dimension names of the variable

            cfvar: `Variable` or `Data`
                The construct to write to the dataset.

            domain_axes: `None`, or `tuple` of `str`
                The domain axis construct identifiers for *cfvar*.

                .. versionadded:: (cfdm) 1.10.1.0

            omit: sequence of `str`, optional

            extra: `dict`, optional

            domain_variable: `bool`, optional
                True if cf-netCDF domain variable is being written.

                .. versionadded:: (cfdm) 1.9.0.0

            construct_type: `str`, optional
                The construct type, or its parent if it is not a
                construct.

                .. versionadded:: (cfdm) 1.10.1.0

            chunking: sequence, optional
                Set `_createVariable` 'contiguous', 'chunksizes', and
                'shards' parameters (in that order). If `None` (the
                default), then these parameters are inferred from the
                data.

                .. versionadded:: (cfdm) 1.12.0.0

        :Returns:

            `None`

        """
        # To avoid mutable default argument (an anti-pattern) of extra={}
        if extra is None:
            extra = {}

        g = self.write_vars

        # ------------------------------------------------------------
        # Set the netCDF4.createVariable datatype
        # ------------------------------------------------------------
        if domain_variable:
            data = None
            datatype = "S1"
            original_ncdimensions = ()
            ncdimensions = ()
        else:
            data = self.implementation.get_data(cfvar, None)
            original_ncdimensions = ncdimensions

        # Update the 'seen' dictionary
        g["seen"][id(cfvar)] = {
            "variable": cfvar,
            "ncvar": ncvar,
            "ncdims": original_ncdimensions,
        }

        # Don't ever write any variables in the 'dry run' read iteration of an
        # append-mode write (only write in the second post-dry-run iteration).
        if g["dry_run"]:
            return

        logger.info(
            f"    Writing {cfvar!r} to variable: {ncvar}"
        )  # pragma: no cover

        # Set 'construct_type'
        if not construct_type:
            construct_type = self.implementation.get_construct_type(cfvar)

        # Do this after the dry_run return else may attempt to transform
        # the arrays with string dtype on an append-mode read iteration (bad).
        datatype = None
        if not domain_variable:
            datatype = self._datatype(cfvar)
            data, ncdimensions = self._transform_strings(
                data,
                ncdimensions,
            )

        # Whether or not to write the data
        omit_data = construct_type in g["omit_data"]

        # ------------------------------------------------------------
        # Find the fill value - the value that the variable's data get
        # filled before any data is written. if the fill value is
        # False then the variable is not pre-filled.
        # ------------------------------------------------------------
        match g["backend"]:
            case "netCDF4":
                if (
                    omit_data or fill or g["post_dry_run"]
                ):  # or append mode's appending iteration
                    fill_value = self.implementation.get_property(
                        cfvar, "_FillValue", None
                    )
                else:
                    fill_value = None

            case "zarr":
                # Set the `zarr` fill_value to the missing value of
                # 'cfvar', defaulting to the netCDF default fill value
                # if no missing value is available
                fill_value = self._missing_value(cfvar, datatype)

        if data_variable:
            lsd = g["least_significant_digit"]
        else:
            lsd = None

        # Set the dataset chunk strategy
        if chunking:
            contiguous, chunksizes, shards = chunking
        else:
            contiguous, chunksizes, shards = self._chunking_parameters(
                data, ncdimensions
            )

        logger.debug(
            f"      chunksizes: {chunksizes!r}, "
            f"contiguous: {contiguous!r}, "
            f"shards: {shards!r}"
        )  # pragma: no cover

        # ------------------------------------------------------------
        # Check that each dimension of the dataset variable is in the
        # same group or a parent group (CF>=1.8)
        # ------------------------------------------------------------
        if g["group"]:
            groups = self._groups(ncvar)
            for ncdim in ncdimensions:
                ncdim_groups = self._groups(ncdim)
                if not groups.startswith(ncdim_groups):
                    raise ValueError(
                        f"Can't create variable {ncvar!r} from "
                        f"{cfvar!r} with dimension {ncdim!r} that is "
                        "not in the same group nor in a parent group."
                    )

        # ------------------------------------------------------------
        # Create a new dataset variable
        # ------------------------------------------------------------
        kwargs = {
            "varname": ncvar,
            "datatype": datatype,
            "endian": g["endian"],
            "contiguous": contiguous,
            "chunksizes": chunksizes,
            "shards": shards,
            "least_significant_digit": lsd,
            "fill_value": fill_value,
            "chunk_cache": g["chunk_cache"],
        }

        # ------------------------------------------------------------
        # Replace dataset dimension names with their basenames
        # (CF>=1.8)
        # ------------------------------------------------------------
        if g["backend"] == "zarr":
            # ... but not for Zarr. This is because the Zarr data
            # model doesn't have the concept of dimensions belonging
            # to a group (unlike netCDF), so by keeping the group
            # structure in the dimension names we can know which group
            # they belong to.
            kwargs["dimensions"] = ncdimensions
        else:
            ncdimensions_basename = [
                self._remove_group_structure(ncdim) for ncdim in ncdimensions
            ]
            kwargs["dimensions"] = ncdimensions_basename

        if data is not None:
            compressed = self._compressed_data(ncdimensions)
            if compressed:
                # Write data in its compressed form
                shape = data.source().source().shape
            else:
                shape = data.shape

            kwargs["shape"] = shape

        # ------------------------------------------------------------
        # Create a quantization container variable, add any extra
        # quantization attributes, and if required instruct
        # `_createVariable`to perform the quantization.
        # ------------------------------------------------------------
        q = self.implementation.get_quantize_on_write(cfvar, None)
        if q is not None:
            quantize_on_write = True
        else:
            q = self.implementation.get_quantization(cfvar, None)
            quantize_on_write = False

        if q is not None:
            # There are some quantization metadata - either

            # CF quantization algorithm name (e.g. 'bitgroom')
            algorithm = self.implementation.get_parameter(q, "algorithm", None)

            # Get the CF quantization parameter name and value
            # (e.g. 'quantization_nsd' and 6)
            cf_parameter = CF_QUANTIZATION_PARAMETERS.get(algorithm)
            cf_ns = self.implementation.del_parameter(q, cf_parameter, None)

            # Remove the NetCDF-C library quantization attribute
            # (e.g. '_QuantizeBitRoundNumberOfSignificantBits')
            netcdf_parameter = NETCDF_QUANTIZATION_PARAMETERS.get(algorithm)
            netcdf_ns = self.implementation.del_parameter(
                q, netcdf_parameter, None
            )

            # Create a quantization container variable in the dataset,
            # if it doesn't already exist (and after having removed
            # any per-variable quantization parameters, such as
            # "quantization_nsd").
            if quantize_on_write:
                if g["backend"] == "zarr":
                    raise NotImplementedError(
                        f"Can't yet quantize-on-write {cfvar!r} to a Zarr "
                        "dataset"
                    )

                # Set "implemention" to this version of the netCDF-C
                # library
                import netCDF4

                self.implementation.set_parameter(
                    q,
                    "implementation",
                    f"libnetcdf version {netCDF4.__netcdf4libversion__}",
                    copy=False,
                )

            q_ncvar = self._write_quantization_container(q)

            # Update the variable's extra attributes
            extra = extra.copy()
            extra["quantization"] = q_ncvar
            if cf_ns is not None:
                extra[cf_parameter] = cf_ns

            if not quantize_on_write:
                # We're not performing any quantization, so also set
                # the netCDF-C-defined attribute.
                if netcdf_ns is not None:
                    extra[netcdf_parameter] = netcdf_ns
            else:
                # ----------------------------------------------------
                # We are going to perform quantization
                # ----------------------------------------------------
                quantize_mode = NETCDF_QUANTIZE_MODES.get(algorithm)

                if algorithm == "digitround":
                    raise ValueError(
                        f"Can't quantize {cfvar!r} with algorithm "
                        f"{algorithm!r}, because it is not yet available "
                        "from the netCDF-C library"
                    )

                if quantize_mode is None:
                    raise ValueError(
                        f"Can't quantize {cfvar!r} with non-standardised "
                        f"algorithm {algorithm!r}. Valid algorithms are "
                        f"{tuple(NETCDF_QUANTIZE_MODES)}"
                    )

                if g["fmt"] not in NETCDF4_FMTS:
                    raise ValueError(
                        f"Can't quantize {cfvar!r} into a {g['fmt']} "
                        "format dataset. Quantization is only possible when "
                        f"writing to one of the {NETCDF4_FMTS} formats."
                    )

                if not datatype.startswith("f"):
                    raise ValueError(
                        f"Can't quantize {cfvar!r} with data type "
                        f"{datatype!r}. Only floating point data can be "
                        "quantized."
                    )

                if cf_ns is None:
                    raise ValueError(
                        f"Can't quantize {cfvar!r} because the "
                        f"{cf_parameter!r} parameter has not been defined"
                    )

                u = CF_QUANTIZATION_PARAMETER_LIMITS[cf_parameter][datatype]
                if not 1 <= cf_ns <= u:
                    raise ValueError(
                        f"Can't quantize {cfvar!r} with a {cf_parameter!r} "
                        f"parameter value of {cf_ns}. {cf_parameter!r} must "
                        f"lie in the range [1, {u}]"
                    )

                # Update the kwargs for `_createVariable` to perform
                # the quantization during the write process
                kwargs["quantize_mode"] = quantize_mode
                kwargs["significant_digits"] = cf_ns

        # ------------------------------------------------------------
        # For aggregation variables, create a dictionary containing
        # the fragment array variables' data.
        #
        # E.g. {'map': <Data(2, 1): [[5, 8]]>,
        #       'location': <Data(1, 1): [[data/file.nc.nc]]>,
        #       'variable': <Data(1, 1): [[q]]>}
        # ------------------------------------------------------------
        cfa = None
        if self._cfa_write_status(ncvar, cfvar, construct_type, domain_axes):
            try:
                cfa = self._cfa_fragment_array_variables(data, cfvar)
            except AggregationError:
                if g["cfa"].get("strict", True):
                    # Raise the exception in 'strict' mode
                    if g["mode"] == "w":
                        self.dataset_remove()

                    raise

                # In 'non-strict' mode, write the data to a normal
                # non-aggregation variable.
                g["cfa_write_status"][ncvar] = False
            else:
                # We're going to create a scalar aggregation variable,
                # so override dimensions and dataset chunking strategy
                # keyword arguments. This is necessary because the
                # dimensions and dataset chunking strategy will
                # otherwise reflect the aggregated data in memory,
                # rather than the scalar variable in the dataset.
                kwargs["contiguous"] = True
                kwargs["chunksizes"] = None
                kwargs["dimensions"] = ()
                kwargs["shape"] = ()
                kwargs["shards"] = None

        # Add compression parameters (but not for scalars or vlen
        # strings).
        #
        # From the NUG:
        #
        #   Compression is permitted but may not be effective for VLEN
        #   data, because the compression is applied to structures
        #   containing lengths and pointers to the data, rather than
        #   the actual data.
        if kwargs["dimensions"] and kwargs["datatype"] != str:
            kwargs.update(g["netcdf_compression"])

        # Note: this is a trivial assignment in standalone cfdm, but
        # allows for non-trivial customisation applied by subclasses.
        kwargs = self._customise_createVariable(
            cfvar, construct_type, domain_axes, kwargs
        )

        logger.info(
            f"      dimensions: ({', '.join(ncdimensions)})"
        )  # pragma: no cover

        try:
            self._createVariable(**kwargs)
        except RuntimeError as error:
            error = str(error)
            message = (
                f"Can't create variable in {g['netcdf'].data_model} dataset "
                f"from {cfvar!r}: {error}. "
                f"_createVariable arguments: {kwargs}"
            )
            if error == (
                "NetCDF: Not a valid data type or _FillValue type mismatch"
            ):
                raise ValueError(
                    f"Can't write {cfvar.data.dtype.name} data from {cfvar!r} "
                    f"to a {g['netcdf'].data_model} dataset. "
                    "Consider using a netCDF4 format, or use the 'datatype' "
                    "parameter, or change the datatype before writing."
                )
            elif error == "NetCDF: NC_UNLIMITED in the wrong index":
                raise RuntimeError(
                    f"{message}. In a {g['netcdf'].data_model} dataset the "
                    "unlimited dimension must be the first (leftmost) "
                    "dimension of the variable. "
                    "Consider using a netCDF4 format."
                )
            else:
                raise RuntimeError(message)

        # ------------------------------------------------------------
        # Write attributes to the dataset variable
        # ------------------------------------------------------------
<<<<<<< HEAD
        attributes = self._write_attributes(
            cfvar, ncvar, extra=extra, omit=omit, dtype=datatype
=======
        attributes = self._write_variable_attributes(
            cfvar, ncvar, extra=extra, omit=omit
>>>>>>> cdafa4b5
        )

        # ------------------------------------------------------------
        # Write data to the dataset variable
        #
        # Note that we don't need to worry about scale_factor and
        # add_offset, since if a data array is *not* a numpy array,
        # then it will have its own scale_factor and add_offset
        # parameters which will be applied when the array is realised,
        # and the python netCDF4 package will deal with the case when
        # scale_factor or add_offset are set as properties on the
        # variable.
        # ------------------------------------------------------------
        if data is not None and not omit_data:
            # Find the missing data values, if any.
            _FillValue = self.implementation.get_property(
                cfvar, "_FillValue", None
            )
            missing_value = self.implementation.get_property(
                cfvar, "missing_value", None
            )
            unset_values = [
                value
                for value in (_FillValue, missing_value)
                if value is not None
            ]

            self._write_data(
                data,
                cfvar,
                ncvar,
                ncdimensions,
                domain_axes,
                unset_values=unset_values,
                compressed=self._compressed_data(ncdimensions),
                attributes=attributes,
                construct_type=construct_type,
                cfa=cfa,
            )

    def _customise_createVariable(
        self, cfvar, construct_type, domain_axes, kwargs
    ):
        """Customises `_createVariable` keywords.

        The keyword arguments may be changed in subclasses which
        override this method.

        .. versionadded:: (cfdm) 1.7.6

        :Parameters:

            cfvar: cfdm instance that contains data

            construct_type: `str`
                The construct type of the *cfvar*, or its parent if
                *cfvar* is not a construct.

                .. versionadded:: (cfdm) 1.10.1.0

            domain_axes: `None`, or `tuple` of `str`
                The domain axis construct identifiers for *cfvar*.

                .. versionadded:: (cfdm) 1.10.1.0

            kwargs: `dict`

        :Returns:

            `dict`
                Dictionary of keyword arguments to be passed to
                `_createVariable`.

        """
        # This method is trivial but the intention is that subclasses
        # may override it to perform any desired customisation.
        return kwargs

    def _transform_strings(self, data, ncdimensions):
        """Transform metadata construct arrays with string data type.

        .. versionadded:: (cfdm) 1.7.3

        :Parameters:

            data: `Data` or `None`

            ncdimensions: `tuple`

        :Returns:

            `Data`, `tuple`

        """
        datatype = self._datatype(data)

        if data is not None and datatype == "S1":
            # --------------------------------------------------------
            # Convert a string data type numpy array into a character
            # data type ('S1') numpy array with an extra trailing
            # dimension. Note that for NETCDF4 output files, datatype
            # is str, so this conversion does not happen.
            # --------------------------------------------------------
            array = self.implementation.get_array(data)
            array = self._numpy_compressed(array)

            strlen = len(max(array, key=len))
            del array

            data = self._convert_to_char(data)
            ncdim = self._string_length_dimension(strlen)

            ncdimensions = ncdimensions + (ncdim,)

        return data, ncdimensions

    def _write_data(
        self,
        data,
        cfvar,
        ncvar,
        ncdimensions,
        domain_axes=None,
        unset_values=(),
        compressed=False,
        attributes=None,
        construct_type=None,
        cfa=None,
    ):
        """Write a data array to the dataset.

        :Parameters:

            data: `Data` instance

            cfvar: cfdm instance

            ncvar: `str`

            ncdimensions: `tuple` of `str`

            domain_axes: `None`, or `tuple` of `str`
                The domain axis construct identidifiers for *cfvar*.

                .. versionadded:: (cfdm) 1.10.1.0

            unset_values: sequence of numbers

            attributes: `dict`, optional
                The dataset attributes for the constructs that have
                been written to the dataset.

            construct_type: `str`
                The construct type of the *cfvar*, or its parent if
                *cfvar* is not a construct.

                .. versionadded:: (cfdm) 1.10.1.0

            cfa: `dict`, optional
                For aggregation variables, a dictionary containing the
                fragment array variables' data.

                .. versionadded:: (cfdm) 1.12.0.0

        :Returns:

            `None`

        """
        g = self.write_vars

        if cfa:
            # --------------------------------------------------------
            # Write the data as an aggregation variable
            # --------------------------------------------------------
            self._cfa_create_data(cfa, ncvar, ncdimensions, data, cfvar)
            return

        # ------------------------------------------------------------
        # Still here? The write a normal (non-aggregation) variable
        # ------------------------------------------------------------
        import dask.array as da

        zarr = g["backend"] == "zarr"

        if compressed:
            # Write data in its compressed form
            data = data.source().source()

        # Get the dask array
        dx = da.asanyarray(data)

        # Convert the data type
        new_dtype = g["datatype"].get(dx.dtype)
        if new_dtype is not None:
            dx = dx.astype(new_dtype)

        # VLEN variables can not be assigned to by masked arrays
        # (https://github.com/Unidata/netcdf4-python/pull/465), so
        # fill missing data in string (as opposed to char) data types.
        if g["fmt"] == "NETCDF4" and dx.dtype.kind in "SU":
            dx = dx.map_blocks(
                self._filled_string_array,
                fill_value="",
                meta=np.array((), dx.dtype),
            )

        # Initialise the dataset lock for the data writing from Dask
        lock = None

        # Rechunk the Dask array to shards, if applicable.
        if zarr:
            # When a Zarr variable is sharded, the Dask array must be
            # rechunked to the shards because "when writing data, a
            # full shard must be written in one go for optimal
            # performance and to avoid concurrency issues."
            # https://zarr.readthedocs.io/en/stable/user-guide/arrays.html#sharding
            shards = g["nc"][ncvar].shards
            if shards is not None:
                dx = dx.rechunk(shards)
                # This rechunking has aligned Dask chunk boundaries
                # with Zarr chunk boundaries, so we don't need to lock
                # the write.
                lock = False

        # Check for out-of-range values
        if g["warn_valid"]:
            if construct_type:
                var = cfvar
            else:
                var = None

            dx = dx.map_blocks(
                self._check_valid,
                cfvar=var,
                attributes=attributes,
                meta=np.array((), dx.dtype),
            )

        if zarr:
            # `zarr` can't write a masked array to a variable, so we
            # have to manually replace missing data with the fill
            # value.
            dx = dx.map_blocks(
                self._filled_array,
                meta=np.array((), dx.dtype),
                fill_value=g["nc"][ncvar].fill_value,
            )

        if lock is None:
            # We need to define the dataset lock for data writing from
            # Dask
            from cfdm.data.locks import netcdf_lock as lock

        da.store(
            dx, g["nc"][ncvar], compute=True, return_stored=False, lock=lock
        )

    def _filled_array(self, array, fill_value):
        """Replace masked values with a fill value.

        .. versionadded:: (cfdm) NEXTVERSION

        :Parameters:

            array: `numpy.ndarray`
                The arry to be filled.

            fill_value:
                The fill value.

        :Returns:

            `numpy.ndarray`

        """
        if np.ma.isMA(array):
            return array.filled(fill_value)

        return array

    def _check_valid(self, array, cfvar=None, attributes=None):
        """Checks for array values outside of the valid range.

        Specifically, checks array for out-of-range values, as
        defined by the valid_[min|max|range] attributes.

        .. versionadded:: (cfdm) 1.8.3

        :Parameters:

            array: `numpy.ndarray`
                The array to be checked.

            cfvar: construct
                The CF construct containing the array.

            attributes: `dict`
                The variable's CF properties.

        :Returns:

            `numpy.ndarray`
                The input array, unchanged.

        """
        out = 0

        valid_range = None
        valid_min = None
        valid_max = None

        if "valid_range" in attributes:
            prop = "valid_range"
            valid_range = True
            valid_min, valid_max = attributes[prop]

        # Note: leave this as str.format() as different variables are applied
        message = (
            "WARNING: {!r} has data values written to {} "
            "that are strictly {} than the valid {} "
            "defined by the {} property: {}. "
            "Set warn_valid=False to remove warning."
        )

        if "valid_min" in attributes:
            prop = "valid_min"
            if valid_range:
                raise ValueError(
                    f"Can't write {cfvar!r} with both {prop} and "
                    "valid_range properties"
                )

            valid_min = attributes[prop]

        if valid_min is not None and array.min() < valid_min:
            print(
                message.format(
                    cfvar,
                    self.write_vars["dataset_name"],
                    "less",
                    "minimum",
                    prop,
                    valid_min,
                )
            )
            out += 1

        if "valid_max" in attributes:
            prop = "valid_max"
            if valid_range:
                raise ValueError(
                    f"Can't write {cfvar!r} with both {prop} and "
                    "valid_range properties"
                )

            valid_max = attributes[prop]

        if valid_max is not None and array.max() > valid_max:
            print(
                message.format(
                    cfvar,
                    self.write_vars["dataset_name"],
                    "greater",
                    "maximum",
                    prop,
                    valid_max,
                )
            )
            out += 1

        return array

    def _convert_to_char(self, data):
        """Convert string data into character data.

        The returned Data object will have data type 'S1' and will
        have an extra trailing dimension.

        .. versionadded:: (cfdm) 1.7.0

        :Parameters:

            data: Data instance

        :Returns:

            Data instance

        """
        data = self.implementation.initialise_Data(
            array=self._character_array(self.implementation.get_array(data)),
            units=self.implementation.get_data_units(data, None),
            calendar=self.implementation.get_data_calendar(data, None),
            copy=False,
        )

        return data

    def _write_field_or_domain(
        self, f, add_to_seen=False, allow_data_insert_dimension=True
    ):
        """Write a field or domain construct to the dataset.

        All of the metadata constructs are also written.

        .. versionadded:: (cfdm) 1.7.0

        :Parameters:

            f: `Field` or `Domain`

            add_to_seen: bool, optional

            allow_data_insert_dimension: `bool`, optional

        :Returns:

            `None`

        """
        import re

        g = self.write_vars

        ncdim_size_to_spanning_constructs = []
        seen = g["seen"]

        logger.info(f"  Writing {f!r}:")  # pragma: no cover

        # Work out if we have a field or domain instance. CF-1.9
        domain = self.implementation.is_domain(f)
        field = not domain

        if domain and g["output_version"] < g["CF-1.9"]:
            raise ValueError(
                "Can't create domain variables in a "
                f"CF-{g['output_version']} dataset. Need CF-1.9 or later."
            )

        seen = g["seen"]

        org_f = f
        if add_to_seen:
            id_f = id(f)

        # Copy the field/domain, as we are almost certainly about to
        # do terrible things to it (or are we? should review this)
        f = self.implementation.copy_construct(org_f)

        if field:
            # Get the construct identifiers of the domain axes that
            # span the field's data
            data_axes = list(self.implementation.get_field_data_axes(f))
        else:
            # Get the domain axis construct identifiers of the domain
            # axes that define the domain. CF-1.9
            data_axes = list(self.implementation.get_domain_axes(f))

        # Mapping of domain axis identifiers to dataset dimension
        # names. This gets reset for each new field/domain that is
        # written to the dataset.
        #
        # For example: {'domainaxis1': 'lon'}
        g["axis_to_ncdim"] = {}

        # Mapping of domain axis identifiers to dataset scalar
        # coordinate variable names. This gets reset for each new
        # field/domain that is written to the dataset.
        #
        # For example: {'domainaxis0': 'time'}
        g["axis_to_ncscalar"] = {}

        # Mapping of construct internal identifiers to dataset
        # variable names. This gets reset for each new field/domain
        # that is written to the dataset.
        #
        # For example: {'dimensioncoordinate1': 'longitude'}
        g["key_to_ncvar"] = {}

        # Mapping of construct internal identifiers to their dataset
        # dimensions. This gets reset for each new field/domain that
        # is written to the dataset.
        #
        # For example: {'dimensioncoordinate1': ['longitude']}
        g["key_to_ncdims"] = {}

        # Type of compression applied to the field/domain
        compression_type = self.implementation.get_compression_type(f)
        g["compression_type"] = compression_type
        logger.info(
            f"    Compression = {g['compression_type']!r}"
        )  # pragma: no cover

        #
        g["sample_ncdim"] = {}

        #
        g["part_ncdim"] = None

        # Initialise the list of the field/domain's auxiliary/scalar
        # coordinates
        coordinates = []

        if g["output_version"] >= g[
            "CF-1.8"
        ] and not self.implementation.conform_geometry_variables(f):
            raise ValueError(
                f"Can't write {f!r}: node count, part node count, "
                "or interior ring variables have "
                "inconsistent properties"
            )

        g["formula_terms_refs"] = [
            ref
            for ref in list(
                self.implementation.get_coordinate_references(f).values()
            )
            if self.implementation.get_coordinate_conversion_parameters(
                ref
            ).get("standard_name", False)
        ]

        g["grid_mapping_refs"] = [
            ref
            for ref in list(
                self.implementation.get_coordinate_references(f).values()
            )
            if self.implementation.get_coordinate_conversion_parameters(
                ref
            ).get("grid_mapping_name", False)
        ]

        # Check if the field or domain has a domain topology construct
        # (CF>=1.11)
        ugrid = self.implementation.has_domain_topology(f)
        if ugrid:
            raise NotImplementedError(
                "Can't yet write UGRID datasets. "
                "This feature is coming soon ..."
            )

        field_coordinates = self.implementation.get_coordinates(f)

        owning_coordinates = []
        standard_names = []
        computed_standard_names = []
        for ref in g["formula_terms_refs"]:
            coord_key = None

            standard_name = (
                self.implementation.get_coordinate_conversion_parameters(
                    ref
                ).get("standard_name")
            )
            computed_standard_name = (
                self.implementation.get_coordinate_conversion_parameters(
                    ref
                ).get("computed_standard_name")
            )

            if (
                standard_name is not None
                and computed_standard_name is not None
            ):
                for (
                    key
                ) in self.implementation.get_coordinate_reference_coordinates(
                    ref
                ):
                    coord = field_coordinates[key]

                    if not (
                        self.implementation.get_data_ndim(coord) == 1
                        and self.implementation.get_property(
                            coord, "standard_name", None
                        )
                        == standard_name
                    ):
                        continue

                    if coord_key is not None:
                        coord_key = None
                        break

                    coord_key = key

            owning_coordinates.append(coord_key)
            standard_names.append(standard_name)
            computed_standard_names.append(computed_standard_name)

        for key, csn in zip(owning_coordinates, computed_standard_names):
            if key is None:
                continue

            x = self.implementation.get_property(
                coord, "computed_standard_name", None
            )
            if x is None:
                self.implementation.set_properties(
                    field_coordinates[key],
                    {"computed_standard_name": csn},
                    copy=False,
                )
            elif x != csn:
                raise ValueError("Standard name could not be computed.")

        dimension_coordinates = self.implementation.get_dimension_coordinates(
            f
        )

        # For each of the field/domain's domain axes ...
        domain_axes = self.implementation.get_domain_axes(f)

        for axis, domain_axis in sorted(domain_axes.items()):
            ncdim = self.implementation.nc_get_dimension(
                domain_axis, default=None
            )

            found_dimension_coordinate = False
            for key, dim_coord in dimension_coordinates.items():
                if self.implementation.get_construct_data_axes(f, key) != (
                    axis,
                ):
                    continue

                # ----------------------------------------------------
                # Still here? Then a dimension coordinate exists for
                # this domain axis.
                # ----------------------------------------------------
                if axis in data_axes:
                    # The data array spans this domain axis, so write
                    # the dimension coordinate to the dataset as a
                    # coordinate variable.
                    ncvar = self._write_dimension_coordinate(
                        f, key, dim_coord, ncdim=ncdim, coordinates=coordinates
                    )
                else:
                    # The data array does not span this axis (and
                    # therefore the dimension coordinate must have
                    # size 1).
                    if (
                        not g["scalar"]
                        or len(
                            self.implementation.get_constructs(f, axes=[axis])
                        )
                        >= 2
                    ):
                        # Either A) it has been requested to not write
                        # scalar coordinate variables; or B) there ARE
                        # auxiliary coordinates, cell measures, domain
                        # ancillaries or field ancillaries which span
                        # this domain axis. Therefore write the
                        # dimension coordinate to the dataset as a
                        # coordinate variable.
                        ncvar = self._write_dimension_coordinate(
                            f,
                            key,
                            dim_coord,
                            ncdim=ncdim,
                            coordinates=coordinates,
                        )

                        # Expand the field's data array to include
                        # this domain axis
                        if field:
                            f = self.implementation.field_insert_dimension(
                                f, position=0, axis=axis
                            )
                    else:
                        # Scalar coordinate variables are being
                        # allowed; and there are NO auxiliary
                        # coordinates, cell measures, domain
                        # ancillaries or field ancillaries which span
                        # this domain axis. Therefore write the
                        # dimension coordinate to the dataset as a
                        # scalar coordinate variable.
                        coordinates = self._write_scalar_coordinate(
                            f, key, dim_coord, axis, coordinates
                        )

                # If it's a 'dry run' for append mode, assume a dimension
                # coordinate has not been found in order to run through the
                # remaining logic below.
                found_dimension_coordinate = True
                break

            if not found_dimension_coordinate:
                # ----------------------------------------------------
                # There is NO dimension coordinate for this axis
                # ----------------------------------------------------
                spanning_constructs = self.implementation.get_constructs(
                    f, axes=[axis]
                )

                spanning_auxiliary_coordinates = (
                    self.implementation.get_auxiliary_coordinates(
                        f, axes=[axis], exact=True
                    )
                )

                if (
                    axis not in data_axes
                    and spanning_constructs
                    and spanning_constructs != spanning_auxiliary_coordinates
                ):
                    # The data array doesn't span the domain axis but
                    # a cell measure, domain ancillary, field
                    # ancillary, or an N-d (N>1) auxiliary coordinate
                    # does => expand the data array to include it.
                    if field:
                        f = self.implementation.field_insert_dimension(
                            f, position=0, axis=axis
                        )
                        data_axes.append(axis)

                # If the data array (now) spans this domain axis then
                # create a dataset dimension for it
                if axis in data_axes:
                    axis_size0 = self.implementation.get_domain_axis_size(
                        f, axis
                    )

                    use_existing_dimension = False

                    if spanning_constructs:
                        for key, construct in list(
                            spanning_constructs.items()
                        ):
                            axes = self.implementation.get_construct_data_axes(
                                f, key
                            )
                            spanning_constructs[key] = (
                                construct,
                                axes.index(axis),
                            )

                        for b1 in g["ncdim_size_to_spanning_constructs"]:
                            (ncdim1, axis_size1), constructs1 = list(
                                b1.items()
                            )[0]

                            if axis_size0 != axis_size1:
                                continue

                            constructs1 = constructs1.copy()

                            matched_construct = False

                            for (
                                key0,
                                (construct0, index0),
                            ) in spanning_constructs.items():
                                for (
                                    key1,
                                    (construct1, index1),
                                ) in constructs1.items():
                                    if (
                                        index0 == index1
                                        and self.implementation.equal_components(
                                            construct0, construct1
                                        )
                                    ):
                                        del constructs1[key1]
                                        matched_construct = True
                                        break

                                if matched_construct:
                                    break

                            if (
                                matched_construct
                                and self._dimension_in_subgroup(f, ncdim1)
                            ):
                                use_existing_dimension = True
                                break

                    if use_existing_dimension:
                        g["axis_to_ncdim"][axis] = ncdim1
                    elif (
                        g["compression_type"] == "ragged contiguous"
                        and len(data_axes) == 2
                        and axis == data_axes[1]
                    ):
                        # Do not create a dataset dimension for the
                        # element dimension
                        g["axis_to_ncdim"][axis] = "ragged_contiguous_element"
                    elif (
                        g["compression_type"] == "ragged indexed"
                        and len(data_axes) == 2
                        and axis == data_axes[1]
                    ):
                        # Do not create a dataset dimension for the
                        # element dimension
                        g["axis_to_ncdim"][axis] = "ragged_indexed_element"
                    elif (
                        g["compression_type"] == "ragged indexed contiguous"
                        and len(data_axes) == 3
                        and axis == data_axes[1]
                    ):
                        # Do not create a dataset dimension for the
                        # element dimension
                        g["axis_to_ncdim"][
                            axis
                        ] = "ragged_indexed_contiguous_element1"
                    elif (
                        g["compression_type"] == "ragged indexed contiguous"
                        and len(data_axes) == 3
                        and axis == data_axes[2]
                    ):
                        # Do not create a dataset dimension for the
                        # element dimension
                        g["axis_to_ncdim"][
                            axis
                        ] = "ragged_indexed_contiguous_element2"
                    else:
                        domain_axis = self.implementation.get_domain_axes(f)[
                            axis
                        ]
                        ncdim = self.implementation.nc_get_dimension(
                            domain_axis, "dim"
                        )

                        if not g["group"]:
                            # A flat dataset has been requested, so
                            # strip off any group structure from the
                            # name.
                            ncdim = self._remove_group_structure(ncdim)

                        ncdim = self._name(ncdim)

                        unlimited = self._unlimited(f, axis)
                        self._write_dimension(
                            ncdim, f, axis, unlimited=unlimited
                        )

                        ncdim_size_to_spanning_constructs.append(
                            {(ncdim, axis_size0): spanning_constructs}
                        )

        if field:
            field_data_axes = tuple(self.implementation.get_field_data_axes(f))
        else:
            # For a domain, the domain axes should NOT have changed
            # since we last retrieved them. CF-1.9
            field_data_axes = tuple(data_axes)

        data_ncdimensions = [
            g["axis_to_ncdim"][axis] for axis in field_data_axes
        ]

        # ------------------------------------------------------------
        # Now that we've dealt with all of the axes, deal with
        # compression
        # ------------------------------------------------------------
        if compression_type:
            compressed_axes = tuple(self.implementation.get_compressed_axes(f))
            #            g['compressed_axes'] = compressed_axes
            compressed_ncdims = tuple(
                [g["axis_to_ncdim"][axis] for axis in compressed_axes]
            )

            if compression_type == "gathered":
                # ----------------------------------------------------
                # Compression by gathering
                #
                # Write the list variable to the dataset, making a
                # note of the dataset sample dimension.
                # ----------------------------------------------------
                list_variable = self.implementation.get_list(f)
                compress = " ".join(compressed_ncdims)
                sample_ncdim = self._write_list_variable(
                    f, list_variable, compress=compress
                )

            elif compression_type == "ragged contiguous":
                # ----------------------------------------------------
                # Compression by contiguous ragged array
                #
                # Write the count variable to the dataset, making a
                # note of the dataset sample dimension.
                # ----------------------------------------------------
                count = self.implementation.get_count(f)
                sample_ncdim = self._write_count_variable(
                    f, count, ncdim=data_ncdimensions[0], create_ncdim=False
                )

            elif compression_type == "ragged indexed":
                # ----------------------------------------------------
                # Compression by indexed ragged array
                #
                # Write the index variable to the dataset, making a
                # note of the dataset sample dimension.
                # ----------------------------------------------------
                index = self.implementation.get_index(f)
                index_ncdim = self.implementation.nc_get_dimension(
                    index, default="sample"
                )
                if not g["group"]:
                    # A flat dataset has been requested, so strip off
                    # any group structure from the name.
                    index_ncdim = self._remove_group_structure(index_ncdim)

                sample_ncdim = self._write_index_variable(
                    f,
                    index,
                    sample_dimension=index_ncdim,
                    ncdim=index_ncdim,
                    create_ncdim=True,
                    instance_dimension=data_ncdimensions[0],
                )

            elif compression_type == "ragged indexed contiguous":
                # ----------------------------------------------------
                # Compression by indexed contigous ragged array
                #
                # Write the index variable to the dataset, making a
                # note of the dataset sample dimension.
                # ----------------------------------------------------
                count = self.implementation.get_count(f)
                count_ncdim = self.implementation.nc_get_dimension(
                    count, default="feature"
                )

                if not g["group"]:
                    # A flat dataset has been requested, so strip off
                    # any group structure from the name.
                    count_ncdim = self._remove_group_structure(count_ncdim)

                sample_ncdim = self._write_count_variable(
                    f, count, ncdim=count_ncdim, create_ncdim=True
                )

                if not g["group"]:
                    # A flat dataset has been requested, so strip off any
                    # group structure from the name.
                    sample_ncdim = self._remove_group_structure(sample_ncdim)

                index_ncdim = count_ncdim
                index = self.implementation.get_index(f)
                self._write_index_variable(
                    f,
                    index,
                    sample_dimension=sample_ncdim,
                    ncdim=index_ncdim,
                    create_ncdim=False,
                    instance_dimension=data_ncdimensions[0],
                )

                g["sample_ncdim"][compressed_ncdims[0:2]] = index_ncdim
            else:
                raise ValueError(
                    f"Can't write {org_f!r}: Unknown compression type: "
                    f"{compression_type!r}"
                )

            g["sample_ncdim"][compressed_ncdims] = sample_ncdim

            if field:
                n = len(compressed_ncdims)
                sample_dimension = (
                    self.implementation.get_sample_dimension_position(f)
                )
                data_ncdimensions[sample_dimension : sample_dimension + n] = [
                    sample_ncdim
                ]
            else:
                # The dimensions for domain variables are not
                # ordered. CF-1.9
                data_ncdimensions = [
                    ncdim
                    for ncdim in data_ncdimensions
                    if ncdim not in compressed_ncdims
                ]
                data_ncdimensions.append(sample_ncdim)

        data_ncdimensions = tuple(data_ncdimensions)

        # ------------------------------------------------------------
        # Create auxiliary coordinate variables, except those which
        # might be completely specified elsewhere by a transformation.
        # ------------------------------------------------------------

        # Initialise the list of 'coordinates' attribute variable
        # values (each of the form 'name')
        for key, aux_coord in sorted(
            self.implementation.get_auxiliary_coordinates(f).items()
        ):
            axes = self.implementation.get_construct_data_axes(f, key)
            if len(axes) > 1 or axes[0] in data_axes:
                # This auxiliary coordinate construct spans at least
                # one of the dimensions of the field constuct's data
                # array, or the domain constructs dimensions.
                coordinates = self._write_auxiliary_coordinate(
                    f, key, aux_coord, coordinates
                )
            else:
                # This auxiliary coordinate needs to be written as a
                # scalar coordinate variable
                coordinates = self._write_scalar_coordinate(
                    f, key, aux_coord, axis, coordinates
                )

        # ------------------------------------------------------------
        # Create dataset variables from domain ancillaries
        # ------------------------------------------------------------
        for key, anc in sorted(
            self.implementation.get_domain_ancillaries(f).items()
        ):
            self._write_domain_ancillary(f, key, anc)

        # ------------------------------------------------------------
        # Create dataset variables from cell measures
        # ------------------------------------------------------------
        # Set the list of 'cell_measures' attribute values (each of
        # the form 'measure: name')
        cell_measures = [
            self._write_cell_measure(f, key, msr)
            for key, msr in sorted(
                self.implementation.get_cell_measures(f).items()
            )
        ]

        # ------------------------------------------------------------
        # Create formula_terms dataset attributes from vertical
        # coordinate references
        # ------------------------------------------------------------
        for ref in g["formula_terms_refs"]:
            formula_terms = []
            bounds_formula_terms = []
            owning_coord_key = None

            standard_name = (
                self.implementation.get_coordinate_conversion_parameters(
                    ref
                ).get("standard_name")
            )
            if standard_name is not None:
                c = []
                for (
                    key
                ) in self.implementation.get_coordinate_reference_coordinates(
                    ref
                ):
                    coord = self.implementation.get_coordinates(f)[key]
                    if (
                        self.implementation.get_property(
                            coord, "standard_name", None
                        )
                        == standard_name
                    ):
                        c.append((key, coord))

                if len(c) == 1:
                    owning_coord_key, _ = c[0]
                    z_axis = self.implementation.get_construct_data_axes(
                        f, owning_coord_key
                    )[0]

            if owning_coord_key is not None:
                # This formula_terms coordinate reference matches up
                # with an existing coordinate

                for (
                    term,
                    value,
                ) in self.implementation.get_coordinate_conversion_parameters(
                    ref
                ).items():
                    if value is None:
                        continue

                    if term in ("standard_name", "computed_standard_name"):
                        continue

                    ncvar = self._write_scalar_data(f, value, ncvar=term)

                    formula_terms.append(f"{term}: {ncvar}")
                    bounds_formula_terms.append(f"{term}: {ncvar}")

                for (
                    term,
                    key,
                ) in (
                    ref.coordinate_conversion.domain_ancillaries().items()
                ):  # DCH ALERT
                    if key is None:
                        continue

                    domain_anc = self.implementation.get_domain_ancillaries(f)[
                        key
                    ]
                    if domain_anc is None:
                        continue

                    if id(domain_anc) not in seen:
                        continue

                    # Get the dataset variable name for the domain
                    # ancillary and add it to the formula_terms
                    # attribute
                    ncvar = seen[id(domain_anc)]["ncvar"]
                    formula_terms.append(f"{term}: {ncvar}")

                    bounds = g["bounds"].get(ncvar, None)
                    if bounds is not None:
                        if z_axis not in (
                            self.implementation.get_construct_data_axes(f, key)
                        ):
                            bounds = None

                    if bounds is None:
                        bounds_formula_terms.append(f"{term}: {ncvar}")
                    else:
                        bounds_formula_terms.append(f"{term}: {bounds}")

            # Add the formula_terms attribute to the parent coordinate
            # variable
            if formula_terms:
                ncvar = g["key_to_ncvar"][owning_coord_key]
                formula_terms = " ".join(formula_terms)
                if not g["dry_run"] and not g["post_dry_run"]:
                    try:
                        self._set_attributes(
                            {"formula_terms": formula_terms}, ncvar
                        )
                    except KeyError:
                        pass  # TODO convert to 'raise' via fixes upstream

                logger.info(
                    "    Writing formula_terms attribute to variable "
                    f"{ncvar}: {formula_terms!r}"
                )  # pragma: no cover

                # Add the formula_terms attribute to the parent
                # coordinate bounds variable
                bounds_ncvar = g["bounds"].get(ncvar)
                if bounds_ncvar is not None:
                    bounds_formula_terms = " ".join(bounds_formula_terms)
                    if not g["dry_run"] and not g["post_dry_run"]:
                        try:
                            self._set_attributes(
                                {"formula_terms": bounds_formula_terms},
                                bounds_ncvar,
                            )
                        except KeyError:
                            pass  # TODO convert to 'raise' via fixes upstream

                    logger.info(
                        "    Writing formula_terms to bounds variable "
                        f"{bounds_ncvar}: {bounds_formula_terms!r}"
                    )  # pragma: no cover

            # Deal with a vertical datum
            if owning_coord_key is not None:
                self._create_vertical_datum(ref, owning_coord_key)

        # ------------------------------------------------------------
        # Create dataset grid mapping variables
        # ------------------------------------------------------------
        multiple_grid_mappings = len(g["grid_mapping_refs"]) > 1

        grid_mapping = [
            self._write_grid_mapping(f, ref, multiple_grid_mappings)
            for ref in g["grid_mapping_refs"]
        ]

        # ------------------------------------------------------------
        # Field ancillary variables
        #
        # Create the 'ancillary_variables' CF attribute and create the
        # referenced dataset ancillary variables
        # ------------------------------------------------------------
        if field:
            ancillary_variables = [
                self._write_field_ancillary(f, key, anc)
                for key, anc in self.implementation.get_field_ancillaries(
                    f
                ).items()
            ]

        # ------------------------------------------------------------
        # Create the data/domain dataset variable
        # ------------------------------------------------------------
        if field:
            default = "data"
        else:
            default = "domain"

        ncvar = self._create_variable_name(f, default=default)

        ncdimensions = data_ncdimensions

        extra = {}

        # Cell measures
        if cell_measures:
            cell_measures = " ".join(cell_measures)
            logger.debug(
                "    Writing cell_measures attribute to "
                f"variable {ncvar}: {cell_measures!r}"
            )  # pragma: no cover

            extra["cell_measures"] = cell_measures

        # Auxiliary/scalar coordinates
        if coordinates:
            coordinates = " ".join(coordinates)
            logger.info(
                "    Writing coordinates attribute to "
                f"variable {ncvar}: {coordinates!r}"
            )  # pragma: no cover

            extra["coordinates"] = coordinates

        # Grid mapping
        if grid_mapping:
            grid_mapping = " ".join(grid_mapping)
            logger.info(
                "    Writing grid_mapping attribute to "
                f"variable {ncvar}: {grid_mapping!r}"
            )  # pragma: no cover

            extra["grid_mapping"] = grid_mapping

        # Ancillary variables
        if field and ancillary_variables:
            ancillary_variables = " ".join(ancillary_variables)
            ancillary_variables = re.sub(r"\s+", " ", ancillary_variables)
            logger.info(
                "    Writing ancillary_variables attribute to "
                f"variable {ncvar}: {ancillary_variables!r}"
            )  # pragma: no cover

            extra["ancillary_variables"] = ancillary_variables

        # name can be a dimension of the variable, a scalar coordinate
        # variable, a valid standard name, or the word 'area'
        if field:
            cell_methods = self.implementation.get_cell_methods(f)
            if cell_methods:
                axis_map = g["axis_to_ncdim"].copy()
                axis_map.update(g["axis_to_ncscalar"])

                cell_methods_strings = []
                for cm in list(cell_methods.values()):
                    if not self.cf_cell_method_qualifiers().issuperset(
                        self.implementation.get_cell_method_qualifiers(cm)
                    ):
                        raise ValueError(
                            f"Can't write {org_f!r}: Unknown cell method "
                            f"property: {cm.properties()!r}"
                        )

                    axes = [
                        axis_map.get(axis, axis)
                        for axis in self.implementation.get_cell_method_axes(
                            cm, ()
                        )
                    ]
                    self.implementation.set_cell_method_axes(cm, axes)
                    cell_methods_strings.append(
                        self.implementation.get_cell_method_string(cm)
                    )

                cell_methods = " ".join(cell_methods_strings)
                logger.info(
                    "    Writing cell_methods attribute to "
                    f"variable {ncvar}: {cell_methods}"
                )  # pragma: no cover

                extra["cell_methods"] = cell_methods

        # ------------------------------------------------------------
        # Geometry container (CF>=1.8)
        # ------------------------------------------------------------
        if g["output_version"] >= g["CF-1.8"]:
            geometry_container = self._create_geometry_container(f)
            if geometry_container:
                gc_ncvar = self._write_geometry_container(
                    f, geometry_container
                )
                extra["geometry"] = gc_ncvar

        # ------------------------------------------------------------
        # Create a new data/domain dataset variable
        # ------------------------------------------------------------
        # Omit any global attributes from the variable
        omit = g["global_attributes"]
        if g["group"] and self.implementation.nc_get_variable_groups(f):
            # Also omit any group attributes from the variable
            # (CF>=1.8)
            groups = self.implementation.nc_get_group_attributes(f)
            if groups:
                omit = tuple(omit)
                omit += tuple(groups)

        if domain:
            # Include the dimensions attribute on domain
            # variables. CF-1.9
            extra["dimensions"] = " ".join(sorted(ncdimensions))

        # Note that for domain variables the ncdimensions parameter is
        # automatically changed to () within the
        # _write_netcdf_variable method. CF-1.9
        self._write_netcdf_variable(
            ncvar,
            ncdimensions,
            f,
            self.implementation.get_data_axes(f, None),
            omit=omit,
            extra=extra,
            data_variable=field,
            domain_variable=domain,
        )

        # Update the 'seen' dictionary, if required
        if add_to_seen:
            seen[id_f] = {
                "variable": org_f,
                "ncvar": ncvar,
                "ncdims": ncdimensions,
            }

        if ncdim_size_to_spanning_constructs:
            g["ncdim_size_to_spanning_constructs"].extend(
                ncdim_size_to_spanning_constructs
            )

    def _create_vertical_datum(self, ref, coord_key):
        """Deal with a vertical datum.

        .. versionaddedd:: (cfdm) 1.7.0

        """
        g = self.write_vars

        if not self.implementation.has_datum(ref):
            return

        count = [0, None]
        for grid_mapping in g["grid_mapping_refs"]:
            if self.implementation.equal_datums(ref, grid_mapping):
                count = [count[0] + 1, grid_mapping]
                if count[0] > 1:
                    break

        if count[0] == 1:
            # Add the vertical coordinate to an existing
            # horizontal coordinate reference
            logger.info(
                f"      Adding {coord_key!r} to {grid_mapping!r}"
            )  # pragma: no cover

            grid_mapping = count[1]
            self.implementation.set_coordinate_reference_coordinate(
                grid_mapping, coord_key
            )
        else:
            # Create a new horizontal coordinate reference for the
            # vertical datum
            logger.info(
                "    Creating a new horizontal coordinate reference "
                "for the vertical datum"
            )  # pragma: no cover

            new_grid_mapping = (
                self.implementation.initialise_CoordinateReference()
            )

            self.implementation.set_coordinate_reference_coordinates(
                coordinate_reference=new_grid_mapping, coordinates=[coord_key]
            )

            coordinate_conversion = (
                self.implementation.initialise_CoordinateConversion(
                    parameters={"grid_mapping_name": "latitude_longitude"}
                )
            )
            self.implementation.set_coordinate_conversion(
                coordinate_reference=new_grid_mapping,
                coordinate_conversion=coordinate_conversion,
            )

            datum = self.implementation.get_datum(ref)
            self.implementation.set_datum(
                coordinate_reference=new_grid_mapping, datum=datum
            )

            ncvar = self.implementation.nc_get_variable(datum)
            if ncvar is not None:
                if not self.write_vars["group"]:
                    # A flat dataset has been requested, so strip off
                    # any group structure from the name.
                    ncvar = self._remove_group_structure(ncvar)

                self.implementation.nc_set_variable(new_grid_mapping, ncvar)

            g["grid_mapping_refs"].append(new_grid_mapping)

    def _unlimited(self, field, axis):
        """Whether an axis is unlimited.

        .. versionadded:: (cfdm) 1.7.0

        :Parameters:

            field: `Field` or `Domain`

            axis: `str`
                Domain axis construct identifier,
                e.g. ``'domainaxis1'``.

        :Returns:

            `bool`

        """
        return self.implementation.nc_is_unlimited_axis(field, axis)

    def _write_group_attributes(self, fields):
        """Writes the group-level attributes to the dataset.

        :Parameters:

            fields : `list` of field constructs

        :Returns:

            `None`

        """
        g = self.write_vars

        group_attributes = {}

        # ------------------------------------------------------------
        # Add properties that have been marked as group-level on each
        # field
        # ------------------------------------------------------------
        xx = {}
        for f in fields:
            groups = self.implementation.nc_get_variable_groups(f)
            if groups:
                xx.setdefault(groups, []).append(f)
                group_attributes.setdefault(groups, {}).update(
                    self.implementation.nc_get_group_attributes(f)
                )

        for groups, fields in xx.items():
            this_group_attributes = group_attributes[groups]

            f0 = fields[0]
            for prop in tuple(this_group_attributes):
                prop0 = self.implementation.get_property(f0, prop, None)

                if prop0 is None:
                    this_group_attributes.pop(prop)
                    continue

                if len(fields) > 1:
                    for f in fields[1:]:
                        prop1 = self.implementation.get_property(f, prop, None)
                        if not self.implementation.equal_properties(
                            prop0, prop1
                        ):
                            this_group_attributes.pop(prop)
                            break

            # --------------------------------------------------------
            # Write the group-level attributes to the dataset
            # --------------------------------------------------------
            # Replace None values with actual values
            for attr, value in this_group_attributes.items():
                if value is not None:
                    continue

                this_group_attributes[attr] = self.implementation.get_property(
                    f0, attr
                )

            nc = self._get_group(g["dataset"], groups)

            if not g["dry_run"]:
                self._set_attributes(this_group_attributes, group=nc)

            group_attributes[groups] = tuple(this_group_attributes)

        g["group_attributes"] = group_attributes

    def _get_group(self, parent, groups):
        """Get the group of *parent* defined by *groups*.

        The group will be created if it doesn't already exist.

        .. versionadded:: (cfdm) NEXTVERSION

        :Parameters:

            parent: `netCDF4.Dateset` or `netCDF4.Group` or `Zarr.Group`
                The group in which to find or create new group.

            groups: sequence of `str`
                The group defined by the sequence of its subgroups
                relative to *parent*, e.g. ``('forecast', 'model')``.

        :Returns:

            `netCDF4.Group` or `Zarr.Group`
                The group.

        """
        match self.write_vars["backend"]:
            case "netCDF4":
                for group in groups:
                    if group in parent.groups:
                        parent = parent.groups[group]
                    else:
                        parent = self._createGroup(parent, group)

            case "zarr":
                group = "/".join(groups)
                if group in parent:
                    parent = parent[group]
                else:
                    parent = self._createGroup(parent, group)

        return parent

    def _write_global_attributes(self, fields):
        """Writes all global properties to the dataset.

        Specifically, finds the global properties from all of the
        input fields and writes them to the root group of the dataset.

        :Parameters:

            fields : `list` of field constructs

        :Returns:

            `None`

        """
        import re

        g = self.write_vars

        # ------------------------------------------------------------
        # Initialise the global attributes with those requested to be
        # such
        # ------------------------------------------------------------
        global_attributes = g["global_attributes"]

        # ------------------------------------------------------------
        # Add in the standard "description of file contents"
        # attributes
        # ------------------------------------------------------------
        global_attributes.update(
            self.cf_description_of_file_contents_attributes()
        )

        # ------------------------------------------------------------
        # Add properties that have been marked as global on each field
        # ------------------------------------------------------------
        force_global = {}
        for f in fields:
            for attr, v in self.implementation.nc_get_global_attributes(
                f
            ).items():
                if v is None:
                    global_attributes.add(attr)
                else:
                    force_global.setdefault(attr, []).append(v)

        if "Conventions" not in force_global:
            for f in fields:
                v = self.implementation.nc_get_global_attributes(f).get(
                    "Conventions"
                )
                if v is not None:
                    force_global.setdefault("Conventions", []).append(v)

        force_global = {
            attr: v[0]
            for attr, v in force_global.items()
            if len(v) == len(fields) and len(set(v)) == 1
        }

        # File descriptors supercede "forced" global attributes
        for attr in g["file_descriptors"]:
            force_global.pop(attr, None)

        # ------------------------------------------------------------
        # Remove attributes that have been specifically requested to
        # not be global attributes.
        # ------------------------------------------------------------
        global_attributes.difference_update(g["variable_attributes"])

        # ------------------------------------------------------------
        # Remove properties listed as file descriptors.
        # ------------------------------------------------------------
        global_attributes.difference_update(g["file_descriptors"])

        # ------------------------------------------------------------
        # Remove attributes that are "forced" global attributes. These
        # are dealt with separately, because they may appear as global
        # and variable attributes.
        # ------------------------------------------------------------
        global_attributes.difference_update(force_global)

        # ------------------------------------------------------------
        # Remove global attributes that have different values for
        # different fields
        # ------------------------------------------------------------
        f0 = fields[0]
        for prop in tuple(global_attributes):
            prop0 = self.implementation.get_property(f0, prop, None)

            if prop0 is None:
                global_attributes.remove(prop)
                continue

            if len(fields) > 1:
                for f in fields[1:]:
                    prop1 = self.implementation.get_property(f, prop, None)
                    if not self.implementation.equal_properties(prop0, prop1):
                        global_attributes.remove(prop)
                        break

        # -----------------------------------------------------------
        # Write the Conventions global attribute to the dataset
        # ------------------------------------------------------------
        delimiter = " "
        set_Conventions = force_global.pop("Conventions", None)
        if g["Conventions"]:
            if isinstance(g["Conventions"], str):
                g["Conventions"] = [g["Conventions"]]
            else:
                g["Conventions"] = list(g["Conventions"])
        else:
            if set_Conventions is None:
                g["Conventions"] = []
            else:
                if "," in set_Conventions:
                    g["Conventions"] = set_Conventions.split(",")
                else:
                    g["Conventions"] = set_Conventions.split()

        for i, c in enumerate(g["Conventions"][:]):
            x = re.search(r"CF-(\d.*)", c)
            if x:
                g["Conventions"].pop(i)

        if [x for x in g["Conventions"] if "," in x]:
            raise ValueError(
                f"Conventions names can not contain commas: {g['Conventions']}"
            )

        g["output_version"] = g["latest_version"]
        g["Conventions"] = ["CF-" + str(g["output_version"])] + list(
            g["Conventions"]
        )

        if [x for x in g["Conventions"] if " " in x]:
            # At least one of the conventions contains blanks
            # space, so join them with commas.
            delimiter = ","

        if not g["dry_run"] and not g["post_dry_run"]:
            attrs = {"Conventions": delimiter.join(g["Conventions"])}

            # ------------------------------------------------------------
            # Write the file descriptors to the dataset
            # ------------------------------------------------------------
            attrs.update(g["file_descriptors"])

            # ------------------------------------------------------------
            # Write other global attributes to the dataset
            # ------------------------------------------------------------
            attrs.update(
                {
                    attr: self.implementation.get_property(f0, attr)
                    for attr in global_attributes - set(("Conventions",))
                }
            )

            # ------------------------------------------------------------
            # Write "forced" global attributes to the dataset
            # ------------------------------------------------------------
            attrs.update(force_global)

            self._set_attributes(attrs, group=g["dataset"])

        g["global_attributes"] = global_attributes

    def dataset_exists(self, dataset):
        """Whether or not a dataset exists on disk.

        .. versionadded:: (cfdm) NEXTVERSION

        :Parameters:

            dataset: `str`
                The name of the dataset.

        :Returns:

            `bool`
                Whether or not the dataset exists on disk.

        """
        match self.write_vars["dataset_type"]:
            case "file":
                return os.path.isfile(dataset)

            case "directory":
                return os.path.isdir(dataset)

    def dataset_remove(self):
        """Remove the dataset that is being created.

        .. note:: If the dataset is a directory, then it is silently
                  not removed. To do so could be very dangerous (what
                  if it were your home space?).

        .. versionadded:: (cfdm) NEXTVERSION

        :Returns:

            `None`

        """
        g = self.write_vars
        match g["dataset_type"]:
            case "file":
                os.remove(g["dataset_name"])
            case "directory":
                pass

    def dataset_close(self):
        """Close the dataset that has been written.

        .. versionadded:: (cfdm) 1.7.0

        :Returns:

            `None`

        """
        g = self.write_vars
        if g["backend"] == "netCDF4":
            g["dataset"].close()

    def dataset_open(self, dataset_name, mode, fmt, fields):
        """Open the dataset for writing.

        .. versionadded:: (cfdm) 1.7.0

        :Parameters:

            dataset_name: `str`
                The dataset to open.

            mode: `str`
                As for the *mode* parameter for initialising a
                `netCDF4.Dataset` instance.

            fmt: `str`
                As for the *format* parameter for initialising a
                `netCDF4.Dataset` instance. Ignored for Zarr datasets.

            fields: sequence of `Field` or `Domain`
                The constructs to be written to the dataset. Note that
                these constructs are only used to ascertain if any
                data to be written is in *dataset_name*. If this is
                the case and mode is "w" then an exception is raised
                to prevent *dataset_name* from being deleted.

        :Returns:

            `netCDF.Dataset` or `zarr.Group`

        """
        import netCDF4

        if fields and mode == "w":
            dataset_name = os.path.abspath(dataset_name)
            for f in fields:
                if dataset_name in self.implementation.get_original_filenames(
                    f
                ):
                    raise ValueError(
                        "Can't write with mode 'w' to a dataset that contains "
                        f"data which needs to be read: {f!r} uses "
                        f"{dataset_name}"
                    )

        g = self.write_vars

        # mode == 'w' is safer than != 'a' in case of a typo (the
        # letters are neighbours on a QWERTY keyboard) since 'w' is
        # destructive. Note that for append ('a') mode the original
        # dataset is never wiped.
        if mode == "w" and g["overwrite"]:
            self.dataset_remove()

        match g["backend"]:
            case "netCDF4":
                try:
                    nc = netCDF4.Dataset(dataset_name, mode, format=fmt)
                except RuntimeError as error:
                    raise RuntimeError(f"{error}: {dataset_name}")

            case "zarr":
                try:
                    import zarr
                except ModuleNotFoundError as error:
                    error.msg += (
                        ". Install the 'zarr' package "
                        "(https://pypi.org/project/zarr) to read Zarr datasets"
                    )
                    raise

                nc = zarr.create_group(
                    dataset_name,
                    overwrite=g["overwrite"],
                    zarr_format=3,
                    storage_options=g.get("storage_options"),
                )

        return nc

    @_manage_log_level_via_verbosity
    def write(
        self,
        fields,
        dataset_name,
        fmt="NETCDF4",
        mode="w",
        overwrite=True,
        global_attributes=None,
        variable_attributes=None,
        file_descriptors=None,
        external=None,
        Conventions=None,
        datatype=None,
        least_significant_digit=None,
        chunk_cache=None,
        endian="native",
        compress=4,
        fletcher32=False,
        shuffle=True,
        scalar=True,
        string=True,
        extra_write_vars=None,
        verbose=None,
        warn_valid=True,
        group=True,
        coordinates=False,
        omit_data=None,
        dataset_chunks="4MiB",
        dataset_shards=None,
        cfa="auto",
        reference_datetime=None,
    ):
        """Write field and domain constructs to a dataset.

        Output global properties are those which occur in the set of
        CF global properties and non-standard data variable properties
        and which have equal values across all input fields.

        Logically identical field components are only written to the
        datset once, apart from when they need to fulfil both
        dimension coordinate and auxiliary coordinate roles for
        different data variables.

        .. versionadded:: (cfdm) 1.7.0

        :Parameters:

            fields : (sequence of) `cfdm.Field`
                The field or fields to write to the dataset.

                See `cfdm.write` for details.

            dataset_name: str
                The output dataset.

                See `cfdm.write` for details.

            mode: `str`, optional
                Specify the mode of write access for the output
                dataset. One of:

                ========  =================================================
                *mode*    Description
                ========  =================================================

                ``'w'``   Open a new dataset for writing to. If it
                          exists and *overwrite* is True then the
                          dataset is deleted prior to being recreated.

                ``'a'``   Open an existing dataset for appending new
                          information to. The new information will be
                          incorporated whilst the original contents of the
                          dataset will be preserved.

                          In practice this means that new fields will be
                          created, whilst the original fields will not be
                          edited at all. Coordinates on the fields, where
                          equal, will be shared as standard.

                          For append mode, note the following:

                          * Global attributes on the dataset
                            will remain the same as they were originally,
                            so will become inaccurate where appended fields
                            have incompatible attributes. To rectify this,
                            manually inspect and edit them as appropriate
                            after the append operation using methods such as
                            `nc_clear_global_attributes` and
                            `nc_set_global_attribute`.

                          * Fields with incompatible ``featureType`` to
                            the original dataset cannot be appended.

                          * At present fields with groups cannot be
                            appended, but this will be possible in a future
                            version. Groups can however be cleared, the
                            fields appended, and groups re-applied, via
                            methods such as `nc_clear_variable_groups` and
                            `nc_set_variable_groups`, to achieve the same
                            for now.

                          * At present domain ancillary constructs of
                            appended fields may not be handled correctly
                            and can appear as extra fields. Set them on the
                            resultant fields using `set_domain_ancillary`
                            and similar methods if required.

                ``'r+'``  Alias for ``'a'``.

                ========  =================================================

                By default the dataset is opened with write access
                mode ``'w'``.

            overwrite: bool, optional
                If False then raise an exception if the output dataset
                pre-exists. By default a pre-existing output dataset
                is over written.

                See `cfdm.write` for details.

            verbose: bool, optional
                See `cfdm.write` for details.

            file_descriptors: `dict`, optional
                Create description of dataset contents netCDF global
                attributes from the specified attributes and their
                values.

                See `cfdm.write` for details.

            global_attributes: (sequence of) `str`, optional
                Create netCDF global attributes from the specified field
                construct properties, rather than netCDF data variable
                attributes.

                See `cfdm.write` for details.

            variable_attributes: (sequence of) `str`, optional
                Create netCDF data variable attributes from the specified
                field construct properties.

                See `cfdm.write` for details.

            external: `str`, optional
                Write metadata constructs that have data and are
                marked as external to the named external
                dataset. Ignored if there are no such constructs.

                See `cfdm.write` for details.

            datatype : dict, optional
                Specify data type conversions to be applied prior to writing
                data to disk.

                See `cfdm.write` for details.

            Conventions: (sequence of) `str`, optional
                Specify conventions to be recorded by the netCDF global
                 ``Conventions`` attribute.

                See `cfdm.write` for details.

            endian: `str`, optional
                The endian-ness of the output dataset. Ignored for
                Zarr datasets.

                See `cfdm.write` for details.

            compress: `int`, optional
                Regulate the speed and efficiency of compression.

                See `cfdm.write` for details.

            least_significant_digit: `int`, optional
                Truncate the input field construct data arrays, but
                not the data arrays of metadata constructs. Ignored
                for Zarr datasets.

                See `cfdm.write` for details.

            chunk_cache: `int` or `None`, optional
                The amount of memory (in bytes) used in each HDF5
                variable's chunk cache. Ignored for Zarr datasets.

                See `cfdm.write` for details.

                .. versionadded:: (cfdm) 1.12.2.0

            fletcher32: `bool`, optional
                If True then the Fletcher-32 HDF5 checksum algorithm is
                activated to detect compression errors. Ignored if
                *compress* is ``0``. Ignored for Zarr datasets.

                See `cfdm.write` for details.

            shuffle: `bool`, optional
                If True (the default) then the HDF5 shuffle filter
                (which de-interlaces a block of data before
                compression by reordering the bytes by storing the
                first byte of all of a variable's values in the chunk
                contiguously, followed by all the second bytes, and so
                on) is turned off. Ignored for Zarr datasets.

                See `cfdm.write` for details.

            string: `bool`, optional
                By default string-valued construct data are written as
                netCDF arrays of type string if the output dataset
                format is ``'NETCDF4'`` or ``'ZARR3'``, or of type
                char with an extra dimension denoting the maximum
                string length for any other output dataset format (see
                the *fmt* parameter). If *string* is False then
                string-valued construct data are written as netCDF
                arrays of type char with an extra dimension denoting
                the maximum string length, regardless of the selected
                output dataset format.

                See `cfdm.write` for details.

                .. versionadded:: (cfdm) 1.8.0

            warn_valid: `bool`, optional
                If True (the default) then print a warning when writing
                "out-of-range" data, as indicated by the values, if
                present, of any of the ``valid_min``, ``valid_max`` or
                ``valid_range`` properties on field and metadata
                constructs that have data. If False the warning
                is not printed.

                The consequence of writing out-of-range data values is
                that, by default, these values will be masked when the
                dataset is subsequently read.

                *Parameter example:*
                  If a construct has ``valid_max`` property with value
                  ``100`` and data with maximum value ``999``, then the
                  resulting warning may be suppressed by setting
                  ``warn_valid=False``.

                .. versionadded:: (cfdm) 1.8.3

            group: `bool`, optional
                If False then create a "flat" netCDF dataset, i.e. one
                with only the root group, regardless of any group
                structure specified by the field constructs.

                See `cfdm.write` for details.

                .. versionadded:: (cfdm) 1.8.6.0

            coordinates: `bool`, optional
                If True then include CF-netCDF coordinate variable names
                in the 'coordinates' attribute of output data
                variables.

                See `cfdm.write` for details.

                .. versionadded:: (cfdm) 1.8.7.0

            omit_data: (sequence of) `str`, optional
                Do not write the data of the named construct types.

                See `cfdm.write` for details.

                .. versionadded:: (cfdm) 1.10.0.1

            dataset_chunks: `str`, `int`, or `float`, optional
                The dataset chunking strategy. The default value is
                "4MiB". See `cfdm.write` for details.

            dataset_shards: `int` or `None`, optional
                The Zarr dataset sharding strategy. The default value
                is `None`. See `cfdm.write` for details.

                .. versionadded:: (cfdm) NEXTVERSION

            cfa: `dict` or `None`, optional
                Configure the creation of aggregation variables. See
                `cfdm.write` for details.

                .. versionadded:: (cfdm) 1.11.2.0

        :Returns:

            `None`

        **Examples**

        See `cfdm.write` for examples.

        """
        from packaging.version import Version

        logger.info(f"Writing to {fmt}")  # pragma: no cover

        # Expand dataset name
        dataset_name = os.path.expanduser(os.path.expandvars(dataset_name))
        dataset_name = abspath(dataset_name)

        # Parse the 'omit_data' parameter
        if omit_data is None:
            omit_data = ()
        elif isinstance(omit_data, str):
            omit_data = (omit_data,)

        if "all" in omit_data:
            omit_data = (
                "field",
                "field_ancillary",
                "domain_ancillary",
                "auxiliary_coordinate",
                "cell_measure",
                "dimension_coordinate",
            )

        # ------------------------------------------------------------
        # Initialise netCDF write parameters
        # ------------------------------------------------------------
        self.write_vars = {
            "dataset_name": dataset_name,
            # Format of output dataset
            "fmt": None,
            # Backend for writing to the dataset
            "backend": None,
            # Whether the output datset is a file or a directory
            "dataset_type": None,
            # netCDF4.Dataset instance
            #            "netcdf": None,
            # Map netCDF variable names to netCDF4.Variable instances
            "nc": {},
            # Map netCDF dimension names to netCDF dimension sizes
            "ncdim_to_size": {},
            # Set of all netCDF dimension and netCDF variable names.
            "ncvar_names": set(()),
            # Set of global or non-standard CF properties which have
            # identical values across all input fields.
            "variable_attributes": set(),
            "global_attributes": set(),
            "file_descriptors": {},
            "group": group,
            "group_attributes": {},
            "bounds": {},
            # NetCDF compression/endian
            "netcdf_compression": {},
            "endian": "native",
            "least_significant_digit": None,
            "chunk_cache": None,
            # CF properties which need not be set on bounds if they're set
            # on the parent coordinate
            "omit_bounds_properties": (
                "units",
                "standard_name",
                "axis",
                "positive",
                "calendar",
                "month_lengths",
                "leap_year",
                "leap_month",
            ),
            # Data type conversions to be applied prior to writing
            "datatype": {},
            # Whether or not to write string data-types to the output
            # dataset (as opposed to char data-types).
            "string": string,
            # Conventions
            "Conventions": Conventions,
            "ncdim_size_to_spanning_constructs": [],
            "count_variable_sample_dimension": {},
            "index_variable_sample_dimension": {},
            "external_variables": set(),
            "external_fields": [],
            "geometry_containers": {},
            "geometry_encoding": {},
            "geometry_dimensions": set(),
            "dimensions_with_role": {},
            "dimensions": set(),
            "unlimited_dimensions": set(),
            "latest_version": Version(self.implementation.get_cf_version()),
            "version": {},
            # Warn for the presence of out-of-range data with of
            # valid_[min|max|range] attributes?
            "warn_valid": bool(warn_valid),
            "valid_properties": set(("valid_min", "valid_max", "valid_range")),
            # Whether or not to name dimension coordinates in the
            # 'coordinates' attribute
            "coordinates": bool(coordinates),
            # Dictionary of netCDF variable names and netCDF
            # dimensions keyed by items of the field (such as a
            # coordinate or a coordinate reference)
            "seen": {},
            # Dry run: populate 'seen' dict without actually writing
            # to dataset.
            "dry_run": False,
            # To indicate if the previous iteration was a dry run:
            #
            # Note: need write_vars keys to specify dry runs (iterations)
            # and subsequent runs despite them being implied by the mode ('r'
            # and 'a' for dry_run and post_dry_run respectively) so that the
            # mode does not need to be passed to various methods, where a
            # pair of such keys seem clearer than one "effective mode" key.
            "post_dry_run": False,
            # Do not write the data of the named construct types.
            "omit_data": omit_data,
            # Change the units of a reference date-time.
            "reference_datetime": reference_datetime,
            # --------------------------------------------------------
            # CF Aggregation variables
            # --------------------------------------------------------
            # Configuration options for writing aggregation variables
            "cfa": None,
            # The directory of the aggregation dataset
            "aggregation_file_directory": None,
            # Cache the CF aggregation variable write status for each
            # dataset variable
            "cfa_write_status": {},
            # --------------------------------------------------------
            # Dataset chunking and sharding stategy
            # --------------------------------------------------------
            "dataset_chunks": dataset_chunks,
            "dataset_shards": dataset_shards,
            # --------------------------------------------------------
            # Quantization: Store unique Quantization objects, keyed
            #               by their output dataset variable names.
            # --------------------------------------------------------
            "quantization": {},
        }

        if mode not in ("w", "a", "r+"):
            raise ValueError(
                "cfdm.write mode parameter must be one of 'w', 'a' or 'r+', "
                f"but got '{mode}'"
            )
        elif mode == "r+":  # support alias used by netCDF4.Dataset mode
            mode = "a"

        self.write_vars["mode"] = mode

        # Parse the 'dataset_chunks' parameter
        if dataset_chunks != "contiguous":
            from dask.utils import parse_bytes

            try:
                self.write_vars["dataset_chunks"] = parse_bytes(dataset_chunks)
            except (ValueError, AttributeError):
                raise ValueError(
                    "Invalid value for the 'dataset_chunks' keyword: "
                    f"{dataset_chunks!r}."
                )

        # Parse the 'dataset_shards' parameter
        if dataset_shards is not None:
            if not isinstance(dataset_shards, Integral) or dataset_shards < 1:
                raise ValueError(
                    f"Invalid value for 'dataset_shards' keyword: "
                    f"{dataset_shards!r}."
                )

        # ------------------------------------------------------------
        # Parse the 'cfa' keyword
        # ------------------------------------------------------------
        if cfa is None:
            cfa = {"constructs": None}
        elif isinstance(cfa, str):
            cfa = {"constructs": cfa}
        elif isinstance(cfa, dict):
            keys = ("constructs", "uri", "strict")
            if not set(cfa).issubset(keys):
                raise ValueError(
                    f"Invalid dictionary key to the 'cfa' keyword: {cfa!r}. "
                    f"Valid keys are {keys}"
                )

            valid_uri = ("default", "absolute", "relative")
            if cfa.get("uri", "default") not in valid_uri:
                raise ValueError(
                    "Invalid value for the 'uri' keyword of the 'cfa' "
                    f"parameter: {cfa!r}. Expected one of {valid_uri}"
                )

            cfa = cfa.copy()
        else:
            raise ValueError(
                f"Invalid value for the 'cfa' keyword: {cfa!r}. "
                "Should be a string, a dictionary, or None"
            )

        cfa.setdefault("constructs", "auto")
        cfa.setdefault("uri", "default")
        cfa.setdefault("strict", True)

        constructs = cfa["constructs"]
        if isinstance(constructs, dict):
            cfa["constructs"] = constructs.copy()
        elif constructs is not None:
            # Convert a (sequence of) `str` to a `dict`
            if isinstance(constructs, str):
                constructs = (constructs,)

            cfa["constructs"] = {c: None for c in constructs}

        self.write_vars["cfa"] = cfa

        effective_mode = mode  # actual mode to use for the first IO iteration
        effective_fields = fields

        if mode == "a":
            # First read in the fields from the existing dataset:
            effective_fields = self._NetCDFRead(self.implementation).read(
                dataset_name, netcdf_backend="netCDF4"
            )

            # Read rather than append for the first iteration to ensure nothing
            # gets written; only want to update the 'seen' dictionary first.
            effective_mode = "r"

            overwrite = False
            self.write_vars["dry_run"] = True

            # Make lists of the fields to aid with iteration over them below:
            if not isinstance(fields, (list, tuple)):
                fields = [fields]
            if not isinstance(effective_fields, (list, tuple)):
                effective_fields = [effective_fields]

            # Fail ASAP if can't perform the operation:
            # 1. because attempting to append at least one field with group(s)
            if fmt == "NETCDF4":
                for f in fields:
                    if self.implementation.nc_get_variable_groups(f):
                        raise ValueError(
                            "At present append mode is unable to append fields "
                            "which have groups, however groups can be cleared, "
                            "the fields appended, and groups re-applied, via "
                            "methods such as 'nc_clear_variable_groups' and "
                            "'nc_set_variable_groups', to achieve the same."
                        )

            # 2. because the featureType on the original fields and the fields
            # to be appended are incompatible:
            original_ft = False  # no FT, distinguish from 'None' attr. value
            appended_fields_fts = []
            for ef in effective_fields:  # i.e original fields
                if "featureType" in ef.nc_global_attributes():
                    original_ft = ef.nc_global_attributes()["featureType"]
            for f in fields:  # i.e. fields to be appended
                if (
                    "featureType" in f.nc_global_attributes()
                    and f.nc_global_attributes()["featureType"] is not None
                ):
                    appended_fields_fts.append(
                        f.nc_global_attributes()["featureType"]
                    )
            # Incompatible if: 1) the appended fields have more than one
            # FT between them, 2) the original FT is not appropriate for
            # all appended fields, or 3) there is no original FT but one
            # or more across all appended fields.
            if (
                len(appended_fields_fts) > 1
                or (
                    len(appended_fields_fts) == 1
                    and original_ft is not False
                    and original_ft != appended_fields_fts[0]
                )
                or (appended_fields_fts and original_ft is not False)
            ):
                raise ValueError(
                    "Can't append fields with an incompatible 'featureType' "
                    "global attribute to the original dataset."
                )

        self._file_io_iteration(
            mode=effective_mode,
            overwrite=overwrite,
            fields=effective_fields,
            dataset_name=dataset_name,
            fmt=fmt,
            global_attributes=global_attributes,
            variable_attributes=variable_attributes,
            file_descriptors=file_descriptors,
            external=external,
            Conventions=Conventions,
            datatype=datatype,
            least_significant_digit=least_significant_digit,
            chunk_cache=chunk_cache,
            endian=endian,
            compress=compress,
            fletcher32=fletcher32,
            shuffle=shuffle,
            scalar=scalar,
            string=string,
            extra_write_vars=extra_write_vars,
            warn_valid=warn_valid,
            group=group,
        )

        if mode == "w":  # only one iteration required in this simple case
            return
        elif mode == "a":  # need another iteration to append after reading
            self.write_vars["dry_run"] = False
            self.write_vars["post_dry_run"] = True  # i.e. follows a dry run

            # Perform a second iteration to append, with knowledge of the
            # constructs existing in the file from the first iteration.
            return self._file_io_iteration(
                mode=mode,
                overwrite=overwrite,
                fields=fields,
                dataset_name=dataset_name,
                fmt=fmt,
                global_attributes=global_attributes,
                variable_attributes=variable_attributes,
                file_descriptors=file_descriptors,
                external=external,
                Conventions=Conventions,
                datatype=datatype,
                least_significant_digit=least_significant_digit,
                chunk_cache=chunk_cache,
                endian=endian,
                compress=compress,
                fletcher32=fletcher32,
                shuffle=shuffle,
                scalar=scalar,
                string=string,
                extra_write_vars=extra_write_vars,
                warn_valid=warn_valid,
                group=group,
            )

    def _file_io_iteration(
        self,
        mode,
        overwrite,
        fields,
        dataset_name,
        fmt,
        global_attributes,
        variable_attributes,
        file_descriptors,
        external,
        Conventions,
        datatype,
        least_significant_digit,
        chunk_cache,
        endian,
        compress,
        fletcher32,
        shuffle,
        scalar,
        string,
        extra_write_vars,
        warn_valid,
        group,
    ):
        """Perform a dataset-writing iteration."""
        from packaging.version import Version

        # ------------------------------------------------------------
        # Initiate dataset IO with given write variables
        # ------------------------------------------------------------
        if mode == "w":
            desc = "Writing to"
        elif mode == "a":  # append mode on a post-dry run when it appends
            desc = "Appending to"
        else:  # includes append mode on a dry-run when it does just read
            desc = "Reading from"
        logger.info(f"{desc} {fmt}")  # pragma: no cover

        g = self.write_vars

        # ------------------------------------------------------------
        # Set possible versions
        # ------------------------------------------------------------
        for version in ("1.6", "1.7", "1.8", "1.9", "1.10", "1.11", "1.12"):
            g["CF-" + version] = Version(version)

        if extra_write_vars:
            g.update(copy.deepcopy(extra_write_vars))

        # Customise the write parameters
        self._customise_write_vars()

        compress = int(compress)
        if compress:
            compression = "zlib"
        else:
            compression = None

        if fmt in NETCDF3_FMTS:
            if compress:
                # Can't compress a netCDF-3 format file
                compress = 0

            if group:
                # Can't write groups to a netCDF-3 file
                g["group"] = False
        elif fmt not in NETCDF4_FMTS + ZARR_FMTS:
            raise ValueError(
                f"Unknown output dataset format: {fmt!r}. "
                f"Valid formats are {NETCDF4_FMTS + NETCDF3_FMTS + ZARR_FMTS}"
            )

        # ------------------------------------------------------------
        # Set up global/non-global attributes
        # ------------------------------------------------------------
        if variable_attributes:
            if isinstance(variable_attributes, str):
                variable_attributes = set((variable_attributes,))
            else:
                variable_attributes = set(variable_attributes)

            g["variable_attributes"] = variable_attributes

            if "Conventions" in variable_attributes:
                raise ValueError(
                    "Can't prevent the 'Conventions' property from being "
                    f"a CF global variable: {variable_attributes}"
                )

        if global_attributes:
            if isinstance(global_attributes, str):
                global_attributes = set((global_attributes,))
            else:
                global_attributes = set(global_attributes)

            g["global_attributes"] = global_attributes

        if file_descriptors:
            if "Conventions" in file_descriptors:
                raise ValueError(
                    "Use the Conventions parameter to specify conventions, "
                    "rather than a file descriptor."
                )

            g["file_descriptors"] = file_descriptors

        # ------------------------------------------------------------
        # Set up data type conversions. By default, Booleans are
        # converted to 32-bit integers and python objects are
        # converted to 64-bit floats.
        # ------------------------------------------------------------
        dtype_conversions = {
            np.dtype(bool): np.dtype("int32"),
            np.dtype(object): np.dtype(float),
        }
        if datatype:
            dtype_conversions.update(datatype)

        g["datatype"].update(dtype_conversions)

        # -------------------------------------------------------
        # Compression/endian
        # -------------------------------------------------------
        g["netcdf_compression"].update(
            {
                "compression": compression,
                "complevel": compress,
                "fletcher32": bool(fletcher32),
                "shuffle": bool(shuffle),
            }
        )
        g["endian"] = endian
        g["least_significant_digit"] = least_significant_digit

        g["fmt"] = fmt
        match fmt:
            case "ZARR3":
                g["backend"] = "zarr"
                g["dataset_type"] = "directory"
            case _:
                g["backend"] = "netCDF4"
                g["dataset_type"] = "file"

        if isinstance(
            fields,
            (
                self.implementation.get_class("Field"),
                self.implementation.get_class("Domain"),
            ),
        ):
            fields = (fields,)
        else:
            try:
                fields = tuple(fields)
            except TypeError:
                raise TypeError(
                    "'fields' parameter must be a (sequence of) "
                    "Field or Domain instances"
                )

        # ------------------------------------------------------------
        # Scalar coordinate variables
        # ------------------------------------------------------------
        g["scalar"] = scalar

        g["overwrite"] = overwrite

        # ------------------------------------------------------------
        # Open the output dataset
        # ------------------------------------------------------------
        if self.dataset_exists(dataset_name):
            if mode == "w" and not overwrite:
                raise IOError(
                    f"Can't write with mode {mode!r} to existing dataset "
                    f"{os.path.abspath(dataset_name)} unless overwrite=True"
                )

            if not os.access(dataset_name, os.W_OK):
                raise IOError(
                    "Can't write to existing dataset "
                    f"{os.path.abspath(dataset_name)} without permission"
                )
        else:
            g["overwrite"] = False

        g["dataset_name"] = dataset_name
        g["dataset"] = self.dataset_open(dataset_name, mode, fmt, fields)

        if not g["dry_run"]:
            # --------------------------------------------------------
            # Write global properties to the dataset first. This is
            # important as doing it later could slow things down
            # enormously. This function also creates the
            # g['global_attributes'] set, which is used in the
            # `_write_field_or_domain` method.
            # --------------------------------------------------------
            self._write_global_attributes(fields)

            # --------------------------------------------------------
            # Write group-level properties to the dataset next
            # --------------------------------------------------------
            if (
                g["group"] and not g["post_dry_run"]
            ):  # i.e. not for append mode
                self._write_group_attributes(fields)
        else:
            g["output_version"] = g["latest_version"]

        if external is not None:
            if g["output_version"] < g["CF-1.7"]:
                raise ValueError(
                    "Can't create external variables at "
                    f"CF-{g['output_version']}. Need CF-1.7 or later."
                )

            external = os.path.expanduser(os.path.expandvars(external))
            if os.path.realpath(external) == os.path.realpath(dataset_name):
                raise ValueError(
                    "Can't set 'dataset_name' and 'external' to the same path"
                )

        g["external_dataset"] = external

        # ------------------------------------------------------------
        # Write each field construct
        # ------------------------------------------------------------
        for f in fields:
            self._write_field_or_domain(f)

        # ------------------------------------------------------------
        # Write all of the buffered data to disk
        # ------------------------------------------------------------
        # For append mode, it is cleaner code-wise to close the
        # dataset on the read iteration and re-open it for the append
        # iteration. So we always close it here.
        self.dataset_close()

        # ------------------------------------------------------------
        # Write external fields to the external dataset
        # ------------------------------------------------------------
        if g["external_fields"] and g["external_dataset"] is not None:
            self.write(
                fields=g["external_fields"],
                dataset_name=g["external_dataset"],
                fmt=fmt,
                overwrite=overwrite,
                datatype=datatype,
                endian=endian,
                compress=compress,
                fletcher32=fletcher32,
                shuffle=shuffle,
                extra_write_vars=extra_write_vars,
                chunk_cache=chunk_cache,
                dataset_chunks=g["dataset_chunks"],
                dataset_shards=g["dataset_shards"],
            )

    def _int32(self, array):
        """Cast an array to 32-bit integers.

        This saves space and allows the variables to be written to
        CLASSIC files.

        If the input array already contins 32-bit integers then it is
        returned unchanged.

        If the input array is not of integer kind then an exception is
        raised.

        .. versionadded:: (cfdm) 1.9.0.1

        :Parameters:

            array: `numpy.ndarray`
                The array to be recast.

        :Returns:

            `numpy.ndarray`
                The array recast to 32-bit integers.

        """
        if array.dtype.kind != "i":
            raise TypeError(
                f"Won't cast array from {array.dtype.base} to dtype('int32')"
            )

        if array.max() <= np.iinfo("int32").max:
            array = array.astype("int32", casting="same_kind")

        return array

    def _dimension_in_subgroup(self, v, ncdim):
        """Return True if the dimension is in a valid group.

        Returns True if the dimension is in the same group, or a
        parent group, as the group defined by the construct. Otherwise
        return False.

        .. versionadded:: (cfdm) 1.9.0.3

        :Parameters:

            v: Construct

            ncdim: `str`
                The dataset dimension name.

                *Parameter example:*
                  ``'lat'``

                *Parameter example:*
                  ``'/group1/lat'``

        :Returns:

            `bool`
                Whether or not the dimension is in a valid group.

        """
        v_groups = self.implementation.nc_get_variable_groups(v)
        v_groups = "/" + "/".join(v_groups)

        ncdim_groups = self._groups(ncdim)

        return v_groups.startswith(ncdim_groups)

    def _customise_write_vars(self):
        """Customise the write parameters.

        This method is primarily aimed at providing a customisation
        entry point for subclasses.

        .. versionadded:: (cfdm) 1.10.1.0

        """
        pass

    def _chunking_parameters(self, data, ncdimensions):
        """Set chunking parameters for a dataset variable.

        .. versionadded:: (cfdm) 1.11.2.0

        :Parameters:

            data: `Data` or `None`
                The data being written.

            ncdimensions: `tuple`
                The dataset dimensions of the data.

        :Returns:

            3-tuple
                The 'contiguous', 'chunksizes', and 'shards'
                parameters for `_createVariable`.

        """
        if data is None:
            return False, None, None

        g = self.write_vars

        # ------------------------------------------------------------
        # Dataset chunk strategy: Either use that provided on the
        # data, or else work it out.
        # ------------------------------------------------------------
        # Get the chunking strategy defined by the data itself
        chunksizes = self.implementation.nc_get_dataset_chunksizes(data)
        shards = self.implementation.nc_get_dataset_shards(data)

        if chunksizes == "contiguous":
            # Contiguous as defined by 'data'
            return True, None, None

        # Still here?
        if shards is None:
            shards = g["dataset_shards"]

        dataset_chunks = g["dataset_chunks"]
        if isinstance(chunksizes, int):
            # Reset dataset chunks to the integer given by 'data'
            dataset_chunks = chunksizes
        elif chunksizes is not None:
            # Chunked as defined by the tuple of int given by 'data'
            return False, chunksizes, shards

        # Still here? Then work out the chunking strategy from the
        # dataset_chunks
        if dataset_chunks == "contiguous":
            # Contiguous as defined by 'dataset_chunks'
            return True, None, None

        # Still here? Then work out the chunks from both the
        # size-in-bytes given by dataset_chunks (e.g. 1024, or '1
        # KiB'), and the data shape (e.g. (12, 73, 96)).
        if self._compressed_data(ncdimensions):
            # Base the dataset chunks on the compressed data that is
            # going into the dataset
            d = self.implementation.get_compressed_array(data)
        else:
            d = data

        d_dtype = d.dtype
        dtype = g["datatype"].get(d_dtype, d_dtype)

        from dask import config as dask_config
        from dask.array.core import normalize_chunks

        with dask_config.set({"array.chunk-size": dataset_chunks}):
            chunksizes = normalize_chunks("auto", shape=d.shape, dtype=dtype)

        if chunksizes:
            # 'chunksizes' looks something like ((96, 96, 96, 50),
            # (250, 250, 4)). However, we only want one number per
            # dimension, so we choose the largest: [96, 250].
            chunksizes = [max(c) for c in chunksizes]
            return False, chunksizes, shards
        else:
            # The data is scalar, so 'chunksizes' is () => write the
            # data contiguously.
            return True, None, None

    def _compressed_data(self, ncdimensions):
        """Whether or not the data is being written in compressed form.

        .. versionadded:: (cfdm) 1.11.2.0

        :Parameters:

            ncdimensions: `sequence` of `str`
                The ordered dataset dimension names of the data. These
                are the dimensions going into the dataset, and if the
                data is compressed will differ from the dimensions
                implied by the data in memory.

        :Returns:

            `bool`
                `True` if the data is being written in a compressed
                form, otherwise `False`.

        """
        return bool(
            set(ncdimensions).intersection(
                self.write_vars["sample_ncdim"].values()
            )
        )

    def _change_reference_datetime(self, coord):
        """Change the units of a reference date-time.

        .. versionadded:: (cfdm) 1.12.0.0

        :Parameters:

            coord: `Coordinate`
                The time coordinates.

        :Returns:

                A new coordinate construct with changed units.

        """
        reference_datetime = self.write_vars["reference_datetime"]
        if not reference_datetime or not coord.Units.isreftime:
            return coord

        if not hasattr(coord, "reference_datetime"):
            raise ValueError(
                "Can't override time coordinate reference date-time "
                f"for {coord.__class__} objects."
            )

        coord = coord.copy()
        try:
            coord.reference_datetime = reference_datetime
        except ValueError:
            raise ValueError(
                "Can't override time coordinate reference date-time "
                f"{coord.reference_datetime!r} with {reference_datetime!r}"
            )
        else:
            return coord

    def _cfa_write_status(self, ncvar, cfvar, construct_type, domain_axes):
        """The aggregation write status of the data.

        A necessary and sufficient condition for writing the data as
        aggregated data is that this method returns `True` and
        `_cfa_aggregation_instructions` returns a `dict`.

        .. versionadded:: (cfdm) 1.12.0.0

        :Parameters:

            cfvar:
                Construct (e.g. `DimensionCoordinate`), or construct
                component e.g. (`Bounds`) that contains the data.

            construct_type: `str`
                The construct type of the *cfvar*, or of its parent if
                *cfvar* is a construct component.

            domain_axes: `None`, or `tuple` of `str`
                The domain axis construct identifiers for *cfvar*.

        :Returns:

            `bool`
                True if the variable is to be written as an
                aggregation variable.

        """
        g = self.write_vars

        cfa_write_status = g["cfa_write_status"].get(ncvar)
        if cfa_write_status is not None:
            return cfa_write_status

        if construct_type is None:
            # This prevents recursion whilst writing fragment array
            # variables.
            g["cfa_write_status"][ncvar] = False
            return False

        data = self.implementation.get_data(cfvar, None)
        if data is None:
            # Can't write as an aggregation variable when there is no
            # data
            g["cfa_write_status"][ncvar] = False
            return False

        constructs = g["cfa"].get("constructs")
        if constructs is None:
            # Nothing gets written as an aggregation variable when
            # 'constructs' is set to None
            g["cfa_write_status"][ncvar] = False
            return False

        for c in (construct_type, "all"):
            if c in constructs:
                ndim = constructs[c]
                if ndim is None or ndim == len(domain_axes):
                    g["cfa_write_status"][ncvar] = True
                    return True

                g["cfa_write_status"][ncvar] = False
                return False

        if "auto" in constructs:
            if not data.nc_get_aggregated_data():
                g["cfa_write_status"][ncvar] = False
                return False

            ndim = constructs["auto"]
            if ndim is None or ndim == len(domain_axes):
                g["cfa_write_status"][ncvar] = True
                return True

        g["cfa_write_status"][ncvar] = False
        return False

    def _cfa_create_data(self, cfa, ncvar, ncdimensions, data, cfvar):
        """Write an aggregation variable to the dataset.

        .. versionadded:: (cfdm) 1.12.0.0

        :Parameters:

            cfa: `dict`
                A dictionary containing the fragment array variables'
                data.

            ncvar: `str`
                The dataset xname for the variable.

            ncdimensions: sequence of `str`

            netcdf_attrs: `dict`

            data: `Data`

        :Returns:

            `True`

        """
        g = self.write_vars

        # ------------------------------------------------------------
        # Write the fragment array variables to the dataset
        # ------------------------------------------------------------
        aggregated_data = data.nc_get_aggregated_data()
        aggregated_data_attr = []

        all_dimensions = g["dimensions"]
        all_unlimited_dimensions = g["unlimited_dimensions"]

        # ------------------------------------------------------------
        # Map
        # ------------------------------------------------------------
        feature = "map"
        f_map = cfa[feature]

        chunking = None

        # Get the shape netCDF dimensions from the 'map' fragment
        # array variable.
        map_ncdimensions = []
        dim = "j"
        for size in f_map.shape:
            cfa_ncdim = f"a_map_{dim}{size}"
            if dim == "i" and all_unlimited_dimensions.intersection(
                ncdimensions
            ):
                unlimited = True
                # Append a "u" to the dimension name to allow there to
                # fixed and unlimited dimensions with the same size
                cfa_ncdim += "u"
            else:
                unlimited = False

            if cfa_ncdim not in all_dimensions:
                # Create a new location dimension
                self._write_dimension(
                    cfa_ncdim, None, unlimited=unlimited, size=size
                )

            map_ncdimensions.append(cfa_ncdim)
            dim = "i"

        map_ncdimensions = tuple(map_ncdimensions)

        #        # Write the fragment array variable to the netCDF dataset
        #        if ncdimensions[0].startswith('time'):
        #            chunking=(False, (f_map.shape[0], f_map.shape[1] * 85*12))

        feature_ncvar = self._cfa_write_fragment_array_variable(
            f_map,
            aggregated_data.get(feature, f"fragment_{feature}"),
            map_ncdimensions,
            chunking=chunking,
        )
        aggregated_data_attr.append(f"{feature}: {feature_ncvar}")

        if "uris" in cfa:
            # --------------------------------------------------------
            # URIs
            # --------------------------------------------------------
            feature = "uris"
            f_uris = cfa[feature]

            chunking = None

            # Get the fragment array dataset dimensions from the
            # 'location' fragment array variable.
            location_ncdimensions = []
            for ncdim, size in zip(ncdimensions, f_uris.shape):
                cfa_ncdim = f"a_{ncdim}"
                if cfa_ncdim not in all_dimensions:
                    # Create a new fragment array dimension
                    unlimited = ncdim in all_unlimited_dimensions
                    # unlimited = ncdim in g[
                    #    "unlimited_dimensions"
                    # ] and ncdim.startswith("time")
                    self._write_dimension(
                        cfa_ncdim, None, unlimited=unlimited, size=size
                    )

                location_ncdimensions.append(cfa_ncdim)

            location_ncdimensions = tuple(location_ncdimensions)

            #            # Write the fragment array variable to the netCDF dataset
            #            if ncdimensions[0].startswith('time'):
            #                chunking = (False, ((85*12,) + f_uris.shape[1:]))
            #            else:
            chunking = None
            feature_ncvar = self._cfa_write_fragment_array_variable(
                f_uris,
                aggregated_data.get(feature, f"fragment_{feature}"),
                location_ncdimensions,
                chunking=chunking,
            )
            aggregated_data_attr.append(f"{feature}: {feature_ncvar}")

            # --------------------------------------------------------
            # Identifiers
            # --------------------------------------------------------
            feature = "identifiers"

            # Attempt to reduce variable names to a common scalar
            # value
            u = cfa[feature].unique().compressed().persist()
            if u.size == 1:
                cfa[feature] = u.squeeze()
                variable_ncdimensions = ()
            else:
                variable_ncdimensions = location_ncdimensions

            f_identifiers = cfa[feature]

            # Write the fragment array variable to the netCDF dataset
            feature_ncvar = self._cfa_write_fragment_array_variable(
                f_identifiers,
                aggregated_data.get(feature, f"fragment_{feature}"),
                variable_ncdimensions,
            )
            aggregated_data_attr.append(f"{feature}: {feature_ncvar}")
        else:
            # --------------------------------------------------------
            # Unique values
            # --------------------------------------------------------
            feature = "unique_values"
            f_unique_value = cfa[feature]

            # Get the fragment array dimensions from the 'value'
            # fragment array variable.
            unique_value_ncdimensions = []
            for ncdim, size in zip(ncdimensions, f_unique_value.shape):
                cfa_ncdim = f"a_{ncdim}"
                if cfa_ncdim not in g["dimensions"]:
                    # Create a new fragment array dimension
                    self._write_dimension(cfa_ncdim, None, size=size)

                unique_value_ncdimensions.append(cfa_ncdim)

            unique_value_ncdimensions = tuple(unique_value_ncdimensions)

            # Write the fragment array variable to the dataset
            feature_ncvar = self._cfa_write_fragment_array_variable(
                f_unique_value,
                aggregated_data.get(feature, f"fragment_{feature}"),
                unique_value_ncdimensions,
            )
            aggregated_data_attr.append(f"{feature}: {feature_ncvar}")

        # ------------------------------------------------------------
        # Add the aggregation variable attributes
        # ------------------------------------------------------------
        self._write_variable_attributes(
            None,
            ncvar,
            extra={
                "aggregated_dimensions": " ".join(ncdimensions),
                "aggregated_data": " ".join(sorted(aggregated_data_attr)),
            },
        )

        g["cfa_write_status"][ncvar] = True
        return True

    def _filled_string_array(self, array, fill_value=""):
        """Fill a string array.

        .. versionadded:: (cfdm) 1.12.0.0

        :Parameters:

            array: `numpy.ndarray`
                The `numpy` array with string (byte or unicode) data
                type.

        :Returns:

            `numpy.ndarray`
                The string array with any missing data replaced
                by the fill value.

        """
        if np.ma.isMA(array):
            return array.filled(fill_value)

        return array

    def _cfa_write_fragment_array_variable(
        self, data, ncvar, ncdimensions, attributes=None, chunking=None
    ):
        """Write an aggregation fragment array variable.

        .. versionadded:: (cfdm) 1.12.0.0

        :Parameters:

            data `Data`
                The data to write.

            ncvar: `str`
                The dataset variable name.

            ncdimensions: `tuple` of `str`
                The fragment array variable's dataset dimensions.

            attributes: `dict`, optional
                Any attributes to attach to the variable.

            chunking: sequence, optional
                Set `_createVariable` 'contiguous', 'chunksizes', and
                'shards' parameters (in that order) for the fragment
                array variable. If `None` (the default), then these
                parameters are inferred from the data.

        :Returns:

            `str`
                The name of the fragment array dataset variable.

        """
        create = not self._already_in_file(data, ncdimensions)

        if create:
            # Create a new fragment array variable in the dataset,
            # with 'contiguous' chunking
            ncvar = self._name(ncvar)
            self._write_netcdf_variable(
                ncvar,
                ncdimensions,
                data,
                None,
                extra=attributes,
                chunking=chunking,
            )
        else:
            # This fragment array variable has already been written to
            # the dataset
            ncvar = self.write_vars["seen"][id(data)]["ncvar"]

        return ncvar

    @classmethod
    def _cfa_unique_value(cls, a, strict=True):
        """Return the unique value of an array.

        If there are multiple unique values then missing data is
        returned.

        .. versionadded:: (cfdm) 1.12.0.0

        :Parameters:

             a: `numpy.ndarray`
                The array.

             strict: `bool`, optional
                 If True then raise an exception if there is more than
                 one unique value. If False then a unique value of
                 missing data will be returned in this case.

        :Returns:

            `numpy.ndarray`
                A size 1 array containing the unique value, or missing
                data if there is not a unique value.

        """
        a = cfdm_to_memory(a)

        out_shape = (1,) * a.ndim
        a = np.unique(a)
        if a.size == 1:
            return a.reshape(out_shape)

        if strict:
            raise AggregationError(str(a))

        return np.ma.masked_all(out_shape, dtype=a.dtype)

    def _cfa_fragment_array_variables(self, data, cfvar):
        """Convert data to aggregated_data terms.

        .. versionadded:: (cfdm) 1.12.0.0

        :Parameters:

            data: `Data`
                The data to be converted.

            cfvar: construct
                The construct that contains the *data*.

        :Returns:

            `dict`
                A dictionary whose keys are the standardised
                aggregation_data terms, with values of `Data`
                instances containing the corresponding variables.

        **Examples**

        >>> n._cfa_fragment_array_variables(data, cfvar)
        {'shape': <Data(2, 1): [[5, 8]]>,
         'location': <Data(1, 1): [[file:///home/file.nc]]>,
         'variable': <Data(1, 1): [[q]]>}

        """
        from os.path import relpath

        g = self.write_vars

        if not data.nc_get_aggregation_write_status():
            raise AggregationError(
                f"Can't write {cfvar!r} as a CF aggregation variable. "
                "This is could be "
                "because some fragment values in memory have been "
                "changed relative to those in the fragment datasets, "
                "or a Dask rechunking has occured, etc."
            )

        # ------------------------------------------------------------
        # Create the 'map' array
        # ------------------------------------------------------------
        a_shape = data.numblocks
        if a_shape:
            ndim = data.ndim
            aggregation_shape = np.ma.masked_all(
                (ndim, max(a_shape)), dtype=integer_dtype(max(data.chunksize))
            )
            for i, chunks in enumerate(data.chunks):
                aggregation_shape[i, : len(chunks)] = chunks
        else:
            # Scalar 'shape' fragment array variable
            aggregation_shape = np.ones((), dtype=np.dtype("int32"))

        out = {"map": type(data)(aggregation_shape)}

        if data.nc_get_aggregation_fragment_type() == "uri":
            from uritools import uricompose, urisplit

            # --------------------------------------------------------
            # Create 'uris' and 'idenftifiers' arrays
            # --------------------------------------------------------
            uri_default = g["cfa"].get("uri", "default") == "default"
            uri_relative = (
                not uri_default
                and g["cfa"].get("uri", "relative") == "relative"
            )
            normalise = not uri_default

            if uri_relative:
                # Get the aggregation dataset directory as an absolute
                # URI
                aggregation_file_directory = g["aggregation_file_directory"]
                if aggregation_file_directory is None:
                    uri = urisplit(dirname(g["dataset_name"]))
                    if uri.isuri():
                        aggregation_file_scheme = uri.scheme
                        aggregation_file_directory = uri.geturi()
                    else:
                        aggregation_file_scheme = "file"
                        aggregation_file_directory = uricompose(
                            scheme=aggregation_file_scheme,
                            authority="",
                            path=uri.path,
                        )
                        uri_fragment = uri.fragment
                        if uri_fragment is not None:
                            # Append a URI fragment. Do this with a
                            # string-append, rather than via
                            # `uricompose` in case the fragment
                            # contains more than one # character.
                            aggregation_file_directory += f"#{uri_fragment}"

                    g["aggregation_file_directory"] = (
                        aggregation_file_directory
                    )
                    g["aggregation_file_scheme"] = aggregation_file_scheme

                aggregation_file_scheme = g["aggregation_file_scheme"]

            aggregation_uris = []
            aggregation_identifiers = []
            for index, position in zip(
                data.chunk_indices(), data.chunk_positions()
            ):
                # Try to get this Dask chunk's data as a reference to
                # fragment dataset
                fragment = data[index].compute(_force_to_memory=False)
                try:
                    dataset_name, address, is_subspace, f_index = (
                        fragment.get_filename(normalise=normalise),
                        fragment.get_address(),
                        fragment.is_subspace(),
                        fragment.index(),
                    )
                except (AttributeError, TypeError):
                    # This Dask chunk's data is not a reference to
                    # fragment file
                    raise AggregationError(
                        f"Can't write {cfvar!r} as a CF "
                        "aggregation variable: "
                        f"The Dask chunk in position {position} "
                        f"(defined by data index {index!r}) does not "
                        "reference a unique fragment dataset. This is could "
                        "be because some fragment values in memory have been "
                        "changed relative to those in the fragment datasets, "
                        "or a Dask rechunking has occured, etc."
                    )

                if is_subspace:
                    # This Dask chunk's data is a reference to
                    # fragment dataset, but only to a subspace of it.
                    raise AggregationError(
                        f"Can't write {cfvar!r} as a CF "
                        "aggregation variable: "
                        f"The Dask chunk in position {position} "
                        f"(defined by data index {index!r}) references "
                        f"a subspace ({f_index!r}) of the fragment dataset "
                        f"{fragment!r}. This might be fixable by setting "
                        "the 'cfa_write' keyword in the 'read' function."
                    )

                uri = urisplit(dataset_name)
                if uri_relative and uri.isrelpath():
                    dataset_name = abspath(dataset_name)

                if uri.isabspath():
                    # Dataset name is an absolute-path URI reference
                    dataset_name = uricompose(
                        scheme="file",
                        authority="",
                        path=uri.path,
                    )
                    uri_fragment = uri.fragment
                    if uri_fragment is not None:
                        # Append a URI fragment. Do this with a
                        # string-append, rather than via `uricompose`
                        # in case the fragment contains more than one
                        # # character.
                        dataset_name += f"#{uri_fragment}"

                if uri_relative:
                    scheme = uri.scheme
                    if not scheme:
                        scheme = "file"

                    if scheme != aggregation_file_scheme:
                        raise AggregationError(
                            f"Can't write {cfvar!r} as a CF "
                            "aggregation variable: "
                            "Attempting to create a relative-path URI "
                            f"reference for the fragment dataset {fragment}, "
                            "referenced by the Dask chunk in position "
                            f"{position} (defined by data index {index!r}), "
                            "but the aggregation dataset URI scheme "
                            f"({aggregation_file_scheme}:) is incompatible."
                        )

                    dataset_name = relpath(
                        dataset_name, start=aggregation_file_directory
                    )

                aggregation_uris.append(dataset_name)
                aggregation_identifiers.append(address)

            # Reshape the 1-d aggregation instruction arrays to span
            # the data dimensions, plus the extra trailing dimension
            # if there is one.
            aggregation_uris = np.array(aggregation_uris).reshape(a_shape)
            aggregation_identifiers = np.array(
                aggregation_identifiers
            ).reshape(a_shape)

            out["uris"] = type(data)(aggregation_uris)
            out["identifiers"] = type(data)(aggregation_identifiers)
        else:
            # ------------------------------------------------------------
            # Create a 'unique_values' array
            # ------------------------------------------------------------
            # Transform the data so that it spans the fragment
            # dimensions with one value per fragment. If a chunk has
            # more than one unique value then the fragment's value is
            # missing data.
            import dask.array as da

            dx = data.to_dask_array(
                _force_mask_hardness=False, _force_to_memory=False
            )
            dx_ind = tuple(range(dx.ndim))
            out_ind = dx_ind
            dx = da.blockwise(
                self._cfa_unique_value,
                out_ind,
                dx,
                dx_ind,
                adjust_chunks={i: 1 for i in out_ind},
                meta=np.array((), dx.dtype),
                strict=g["cfa"]["strict"],
            )
            d = type(data)(dx)

            try:
                d.persist(inplace=True)
            except AggregationError as error:
                raise AggregationError(
                    f"Can't write {cfvar!r} as a CF aggregation "
                    "variable. "
                    "At least one Dask chunk has more than one unique value: "
                    f"{error}. "
                    "Set the 'strict' keyword of the 'cfa' parameter to True "
                    "to use a unique value of missing data in this case."
                )

            out["unique_values"] = d

        # Return the dictionary of Data objects
        return out

    def _write_quantization_container(self, quantization):
        """Write a CF quantization container variable.

        .. note:: It is assumed, but not checked, that the
                  per-variable parameters (such as "quantization_nsd"
                  or "_QuantizeBitRoundNumberOfSignificantBits") have
                  been already been removed from *quantization*.

         .. versionadded:: (cfdm) 1.12.2.0

        :Parameters:

            quantization: `Quantization`
                The Quantization metadata to be written.

        :Returns:

            `str`
                The dataset variable name for the quantization
                container.

        """
        g = self.write_vars

        for ncvar, q in g["quantization"].items():
            if self.implementation.equal_components(quantization, q):
                # Use this existing quantization container
                return ncvar

        # Create a new quantization container variable
        ncvar = self._create_variable_name(
            quantization, default="quantization"
        )

        logger.info(
            f"    Writing {quantization!r} to variable: {ncvar}"
        )  # pragma: no cover

        kwargs = {
            "varname": ncvar,
            "datatype": "S1",
            "endian": g["endian"],
        }
        kwargs.update(g["netcdf_compression"])

        if not g["dry_run"]:
            # Create the variable
            self._createVariable(**kwargs)
            self._set_attributes(
                self.implementation.parameters(quantization), ncvar
            )

        # Update the quantization dictionary
        g["quantization"][ncvar] = quantization

        return ncvar

    def _missing_value(self, x, datatype):
        """Get the missing value.

         .. versionadded:: (cfdm) NEXTVERSION

        :Parameters:

            x: construct or `Data`
                The data for which to get the missing value.

            datatype: `str` or str
                The data type, e.g. ``'S1'``, ``'f4'``, `str`.  Used
                to get the netCDF default fill value, but only when a
                missing value can't be found from the attributes of
                *x*.

        :Returns:

                The missing value, or `None` if no missing value could
                be found.

        """
        try:
            # Try 'x' as a construct
            mv = x.get_property("_FillValue", None)
            if mv is None:
                mv = x.get_property("missing_value", None)
        except AttributeError:
            try:
                # Try 'x' as a `Data` object
                mv = getattr(x, "fill_value", None)
            except AttributeError:
                mv = None

        if mv is None:
            # Try to get the netCDF default fill value
            import netCDF4

            mv = netCDF4.default_fillvals.get(datatype)
            if mv is None and datatype is str:
                mv = ""

        return mv<|MERGE_RESOLUTION|>--- conflicted
+++ resolved
@@ -227,15 +227,10 @@
 
         return array.flatten()
 
-<<<<<<< HEAD
-    def _write_attributes(
+    def _write_variable_attributes(
         self, parent, ncvar, extra=None, omit=(), dtype=None
     ):
-        """Write netCDF attributes to the netCDF file.
-=======
-    def _write_variable_attributes(self, parent, ncvar, extra=None, omit=()):
         """Write variable attributes to the dataset.
->>>>>>> cdafa4b5
 
         :Parameters:
 
@@ -3230,13 +3225,8 @@
         # ------------------------------------------------------------
         # Write attributes to the dataset variable
         # ------------------------------------------------------------
-<<<<<<< HEAD
-        attributes = self._write_attributes(
+        attributes = self._write_variable_attributes(
             cfvar, ncvar, extra=extra, omit=omit, dtype=datatype
-=======
-        attributes = self._write_variable_attributes(
-            cfvar, ncvar, extra=extra, omit=omit
->>>>>>> cdafa4b5
         )
 
         # ------------------------------------------------------------
