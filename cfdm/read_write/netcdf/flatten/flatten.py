"""Create a flattened version of a grouped netCDF dataset.

Portions of this code were adapted from the `netcdf_flattener`
library, which carries the following Apache 2.0 Licence:

Copyright (c) 2020 EUMETSAT

Licensed to the Apache Software Foundation (ASF) under one or more
contributor license agreements. The ASF licenses this file to you
under the Apache License, Version 2.0 (the "License"); you may not use
this file except in compliance with the License. You may obtain a copy
of the License at http://www.apache.org/licenses/LICENSE-2.0.

"""

import hashlib
import logging
import re
import warnings

from cfdm.functions import is_log_level_debug

from .config import (
    flattener_attribute_map,
    flattener_dimension_map,
    flattener_separator,
    flattener_variable_map,
    flattening_rules,
    group_separator,
    max_name_len,
    ref_not_found_error,
)

logger = logging.getLogger(__name__)

# Mapping from numpy dtype endian format to that expected by netCDF4
_dtype_endian_lookup = {
    "=": "native",
    ">": "big",
    "<": "little",
    "|": "native",
    None: "native",
}

# Set of netCDF attributes that contain references to dimensions or
# variables
referencing_attributes = set(flattening_rules)


def netcdf_flatten(
    input_ds,
    output_ds,
    strict=True,
    copy_data=True,
<<<<<<< HEAD
    dimension_search="furthest_ancestor",
=======
    group_dimension_search="closest_ancestor",
>>>>>>> 1deb8c02
):
    """Create a flattened version of a grouped CF dataset.

    **CF-netCDF coordinate variables**

    When a CF-netCDF coordinate variable in the input dataset is in a
    different group to its corresponding dimension, the same variable
    in the output flattened dataset will no longer be a CF-netCDF
    coordinate variable, as its name will be prefixed with a different
    group identifier than its dimension.

    In such cases it is up to the user to apply the proximal and
    lateral search algorithms to the flattened dataset returned by
    `netcdf_flatten`, in conjunction with the mappings defined in the
    newly created global attributes ``_flattener_variable_map`` and
    ``_flattener_dimension_map``, to find which netCDF variables are
    acting as CF coordinate variables in the flattened dataset. See
    https://cfconventions.org/cf-conventions/cf-conventions.html#groups
    for details.

    For example, if an input dataset has dimension ``lat`` in the root
    group and coordinate variable ``lat(lat)`` in group ``/group1``,
    then the flattened dataset will contain dimension ``lat`` and
    variable ``group1__lat(lat)``, both in its root group. In this
    case, the ``_flattener_variable_map`` global attribute of the
    flattened dataset will contain the mapping ``'group1__lat:
    /group1/lat'``, and the ``_flattener_dimension_map`` global
    attribute will contain the mapping ``'lat: /lat'``.

    .. versionadded:: (cfdm) 1.11.2.0

    :Parameters:

        input_ds:
            The dataset to be flattened. Must be an object with the
            the same API as `netCDF4.Dataset` or `h5netcdf.File`, or
            else a `zarr.Group` object.

        output_ds: `netCDF4.Dataset`
            A container for the flattened dataset that will get
            updated in-place with the flattened input dataset.

        strict: `bool`, optional
            If True, the default, then failing to resolve a reference
            raises an exception. If False, a warning is issued and
            flattening is continued.

        copy_data: `bool`, optional
            By default, *copy_data* is True and all data arrays from
            *input_ds* are copied to *output_ds*. If False then no
            data arrays are copied, instead all variables' data will
            be represented by the fill value, but without having to
            actually create these arrays in memory or on disk.

<<<<<<< HEAD
        dimension_search: `str`, optional
            How to interpret a sub-group dimension name that has no
            path, i.e. that contains no group-separator characters,
            such as ``dim`` (as opposed to ``group/dim``,
            ``/group/dim``, etc.). Such a dimension name could be a
            variable array dimension name, or be referenced by
            variable attribute.

            This is only required for reading a Zarr dataset, for
            which there is no means of indicating whether the same
            dimension names that appear in different groups correspond
            to each other, or not.

            For a non-Zarr dataset that adheres to the netCDF data
            model, *dimension_search* is ignored because any
            correspondence between dimensions is already explicitly
            recorded.

            The *dimension_search* parameter must be one of:

            * ``'furthest_ancestor'``

              This is the default. Assume that the Zarr sub-group
              dimension is the same as the one with the same name and
              size in an ancestor group, if one exists. If multiple
              such dimensions exist, then the correspondence is with
              the dimension in the ancestor group that is furthest
              away from the sub-group.

            * ``'closet_ancestor'``

              Assume that the Zarr sub-group dimension is the same as
              the dimension with the same name and size in an ancestor
              group, if one exists. If multiple such dimensions exist,
              then the correspondence is with the dimension in the
              ancestor group that is closest to the sub-group.

            * ``'local'``

              Assume that the Zarr sub-group dimension is different to
              any with the same name and size in ancestor groups.

             .. versionadded:: (cfdm) NEXTVERSION
=======
        group_dimension_search: `str`, optional
            How to interpret a dimension name that contains no
            group-separator characters, such as ``dim`` (as opposed to
            ``group/dim``, ``/group/dim``, ``../dim``, etc.). The
            *group_dimension_search* parameter must be one of:

            * ``'closet_ancestor'``

              This is the default and is the behaviour defined by the
              CF conventions (section 2.7 Groups).

              Assume that the sub-group dimension is the same as the
              dimension with the same name and size in an ancestor
              group, if one exists. If multiple such dimensions exist,
              then the correspondence is with the dimension in the
              ancestor group that is **closest** to the sub-group
              (i.e. that is furthest away from the root group).

            * ``'furthest_ancestor'``

              This behaviour is different to that defined by the CF
              conventions (section 2.7 Groups).

              Assume that the sub-group dimension is the same as the
              one with the same name and size in an ancestor group, if
              one exists. If multiple such dimensions exist, then the
              correspondence is with the dimension in the ancestor
              group that is **furthest away** from the sub-group
              (i.e. that is closest to the root group).

            * ``'local'``

              This behaviour is different to that defined by the CF
              conventions (section 2.7 Groups).

              Assume that the Zarr sub-group dimension is different to
              any with the same name and size in all ancestor groups.

            .. note:: For netCDF dataset, for which it is inherently
                      well-defined in which group a dimension is
                      defined, *group_dimension_search* may only take
                      the default value of ``'closet_ancestor'`, which
                      applies the behaviour defined by the CF
                      conventions (section 2.7 Groups).

                      For a Zarr dataset, for which there is no means
                      of indicating whether or not the same dimension
                      names that appear in different groups correspond
                      to each other, setting this parameter may be
                      necessary for the correct interpretation of the
                      dataset in the event that its dimensions are
                      named in a manner that is inconsistent with CF
                      rules defined by the CF conventions (section 2.7
                      Groups).

            .. versionadded:: (cfdm) NEXTVERSION
>>>>>>> 1deb8c02

    :Returns:

        `None`

    """
    _Flattener(
        input_ds,
        output_ds,
        strict,
        copy_data=copy_data,
<<<<<<< HEAD
        dimension_search=dimension_search,
=======
        group_dimension_search=group_dimension_search,
>>>>>>> 1deb8c02
    ).flatten()


def parse_attribute(name, attribute):
    """Parse variable attribute of any form into a dict:

     * 'time' -> {'time': []}
     * 'lat lon' -> {'lat': [], 'lon': []}
     * 'area: time volume: lat lon' -> {'area': ['time'], 'volume':
       ['lat', 'lon']}

    .. versionadded:: (cfdm) 1.11.2.0

    :Parameters:

        name: `str`
            The attribute name (e.g. ``'cell_methods'``).

        attribute: `str`
            The attribute value to parse.

    :Returns:

        `dict`
            The parsed string.

    """

    def subst(s):
        """Substitute tokens for WORD and SEP."""
        return s.replace("WORD", r"[A-Za-z0-9_#/.\(\)]+").replace(
            "SEP", r"(\s+|$)"
        )

    # Regex for 'dict form': "k1: v1 v2 k2: v3"
    pat_value = subst(r"(?P<value>WORD)SEP")
    pat_values = f"({pat_value})*"
    pat_mapping = subst(rf"(?P<mapping_name>WORD):SEP(?P<values>{pat_values})")
    pat_mapping_list = f"({pat_mapping})+"

    # Regex for 'list form': "v1 v2 v3" (including single-item form)
    pat_list_item = subst(r"(?P<list_item>WORD)SEP")
    pat_list = f"({pat_list_item})+"

    # Regex for any form:
    pat_all = subst(
        rf"((?P<list>{pat_list})|(?P<mapping_list>{pat_mapping_list}))$"
    )

    m = re.match(pat_all, attribute)

    # Output is always a dict. If input form is a list, dict values
    # are set as empty lists
    out = {}

    if m is not None:
        list_match = m.group("list")
        # Parse as a list
        if list_match:
            for mapping in re.finditer(pat_list_item, list_match):
                item = mapping.group("list_item")
                out[item] = None

        # Parse as a dict:
        else:
            mapping_list = m.group("mapping_list")
            for mapping in re.finditer(pat_mapping, mapping_list):
                term = mapping.group("mapping_name")
                values = [
                    value.group("value")
                    for value in re.finditer(
                        pat_value, mapping.group("values")
                    )
                ]
                out[term] = values
    else:
        raise AttributeParsingException(
            f"Error parsing {name!r} attribute with value {attribute!r}"
        )

    return out


def generate_var_attr_str(d):
    """Re-generate the attribute string from a dictionary.

    .. versionadded:: (cfdm) 1.11.2.0

    :Parameters:

        d: `dict`
            A resolved and parsed attribute.

    :Returns:

        `str`
            The flattened attribute value.

    """
    parsed_list = []
    for k, v in d.items():
        if v is None:
            parsed_list.append(k)
        elif not v:
            parsed_list.append(f"{k}:")
        else:
            parsed_list.append(f"{k}: {' '.join(v)}")

    return " ".join(parsed_list)


class _Flattener:
    """Information and methods needed to flatten a dataset.

    Contains the input file, the output file being flattened, and all
    the logic of the flattening process.

    See `netcdf_flatten` for detais.

    .. versionadded:: (cfdm) 1.11.2.0

    """

    def __init__(
        self,
        input_ds,
        output_ds,
        strict=True,
        copy_data=True,
<<<<<<< HEAD
        dimension_search="furthest_ancestor",
=======
        group_dimension_search="closest_ancestor",
>>>>>>> 1deb8c02
    ):
        """**Initialisation**

        :Parameters:

            input_ds:
                The dataset to be flattened. Must be an object with
                the the same API as `netCDF4.Dataset` or
                `h5netcdf.File`, or else a `zarr.Group` object.

            output_ds: `netCDF4.Dataset`
                A container for the flattened dataset.

            strict: `bool`, optional
                See `netcdf_flatten`.

            copy_data: `bool`, optional
                See `netcdf_flatten`.

<<<<<<< HEAD
            dimension_search: `str`, optional
=======
            group_dimension_search: `str`, optional
>>>>>>> 1deb8c02
                See `netcdf_flatten`.

                .. versionadded:: (cfdm) NEXTVERSION

        """
        # Mapping of flattened attribute names to their full-path
        # counterparts.
        #
        # E.g. ['Conventions: /Conventions']
        self._attr_map_value = []

        # Mapping of flattened dimension names to their full-path
        # counterparts
        #
        # E.g. ['bounds2: /bounds2',
        #       'x: /x',
        #       'forecast__y: /forecast/y']
        self._dim_map_value = []

        # Mapping of flattened variable names to their full-path
        # counterparts
        #
        # E.g. ['x_bnds: /x_bnds',
        #       'x: /x',
        #       'b_bounds: /b_bounds',
        #       'b: /b',
        #       'latitude_longitude: /latitude_longitude',
        #       'forecast__y: /forecast/y']
        self._var_map_value = []

        # Mapping of full-path dimension names to their flattened
        # counterparts
        #
        # E.g. {'/bounds2': 'bounds2',
        #       '/x': 'x',
        #       '/forecast/y': 'forecast__y'}
        self._dim_map = {}

        # Mapping of full-path variable names to their flattened
        # counterparts
        #
        # E.g. {'/x_bnds': 'x_bnds',
        #       '/x': 'x',
        #       '/b_bounds': 'b_bounds',
        #       '/b': 'b',
        #       '/latitude_longitude': 'latitude_longitude',
        #       '/forecast/y': 'forecast__y'}
        self._var_map = {}

        # Mapping of full-path group names to the dimensions defined
        # therein
        #
        # E.g. {'/': {'feature': <ZarrDimension: feature, size(58)>,
        #             'station': <ZarrDimension: station, size(3)>},
        #       '/forecast': {'element': <ZarrDimension: element, size(118)>},
        #       '/forecast/model': {}}
        #
        # Cuurently this mapping is only required for an input
        # `zarr.Group` dataset, and is generated by
        # `_populate_dimension_maps`.
        self._group_to_dims = {}

        # Mapping of variable names to their Dimension objects.
        #
        # E.g. {'x': (<ZarrDimension: x, size(9)>,),
        #       'x_bnds': (<ZarrDimension: x, size(9)>,
        #                  <ZarrDimension: bounds2, size(2)>),
        #       'latitude_longitude': (),
        #       'forecast/y': (<ZarrDimension: y, size(10),)}
        #
        # Cuurently this mapping is only required for an input
        # `zarr.Group` dataset, and is generated by
        # `_populate_dimension_maps`.
        self._var_to_dims = {}

        self._input_ds = input_ds
        self._output_ds = output_ds

        # Record the backend that defines 'input_ds'
        if hasattr(input_ds, "_h5file"):
            self._input_ds_backend = "h5netcdf"
        elif hasattr(input_ds, "data_model"):
            self._input_ds_backend = "netCDF4"
        elif hasattr(input_ds, "store"):
            self._input_ds_backend = "zarr"
        else:
            raise ValueError(
                "Unknown type of 'input_ds'. Must be one of h5netcdf.File, "
                f"netCDF4.Dataset, or zarr.Group. Got {type(input_ds)}"
            )

        self._strict = bool(strict)
        self._copy_data = bool(copy_data)
<<<<<<< HEAD
        self._dimension_search = dimension_search
=======
        self._group_dimension_search = group_dimension_search
>>>>>>> 1deb8c02

        if (
            output_ds == input_ds
            or output_ds.filepath() == self.dataset_name()
            or output_ds.data_model != "NETCDF4"
        ):
            raise ValueError(
                "Invalid inputs. Input and output datasets should "
                "be different, and output should be of the 'NETCDF4' format."
            )

        self._debug = is_log_level_debug(logger)

    def _variable_attrs(self, variable, dataset=None):
        """Return the variable attributes.

        .. versionadded:: (cfdm) 1.11.2.0

        :Parameters:

            variable:
                The variable object.

        :Returns:

            `dict`
                A dictionary of the attribute values keyed by their
                names.

        """
        match self._backend(dataset):
            case "netCDF4":
                return {
                    attr: variable.getncattr(attr)
                    for attr in variable.ncattrs()
                }

            case "h5netcdf":
                return dict(variable.attrs)

            case "zarr":
                attrs = dict(variable.attrs)
                # Remove _ARRAY_DIMENSIONS from Zarr v2 variable
                # attributes
                if variable.metadata.zarr_format == 2:
                    attrs.pop("_ARRAY_DIMENSIONS", None)

                return attrs

    def chunksizes(self, variable):
        """Return the variable storage chunk sizes.

        .. versionadded:: (cfdm) 1.11.2.0

        :Parameters:

            variable:
                The variable object.

        :Returns:

            `None` or sequence of `int`
                The chunksizes, or `None` if the variable is not
                chunked.

        **Examples**

        >>> f.chunksizes(variable)
        [1, 324, 432]

        >>> f.chunksizes(variable)
        None

        """
        match self._backend():
            case "h5netcdf" | "zarr":
                return variable.chunks

            case "netCDF4":
                chunking = variable.chunking()
                if chunking == "contiguous":
                    return

                return chunking

    def contiguous(self, variable):
        """Whether or not the variable data is contiguous on disk.

        .. versionadded:: (cfdm) 1.11.2.0

        :Parameters:

            variable:
                The variable object.

        :Returns:

            `bool`
                 `True` if the variable data is contiguous on disk,
                 otherwise `False`.

        **Examples**

        >>> f.contiguous(variable)
        False

        """
        match self._backend():
            case "h5netcdf" | "zarr":
                return variable.chunks is None

            case "netCDF4":
                return variable.chunking() == "contiguous"

    def dtype(self, variable):
        """Return the data type of a variable.

        .. versionadded:: (cfdm) 1.11.2.0

        :Parameters:

            variable:
                The variable object.

        :Returns:

            `numpy.dtype` or `str`
                 The data type.

        **Examples**

        >>> f.dtype(variable)
        dtype('<f8')

        >>> f.dtype(variable)
        str

        """
        from numpy.dtypes import StringDType

        out = variable.dtype
        if out in ("O", StringDType()):
            out = str

        return out

    def endian(self, variable):
        """Return the endian-ness of a variable.

        .. versionadded:: (cfdm) 1.11.2.0

        :Parameters:

            variable:
                The variable object.

        :Returns:

            `str`
                 The endian-ness (``'little'``, ``'big'``, or
                 ``'native'``) of the variable.

        **Examples**

        >>> f.endian(variable)
        'native'

        """
        match self._backend():
            case "h5netcdf" | "zarr":
                dtype = variable.dtype
                return _dtype_endian_lookup[getattr(dtype, "byteorder", None)]

            case "netCDF4":
                return variable.endian()

    def dataset_name(self, dataset=None):
        """Return the file path for the dataset.

        .. versionadded:: (cfdm) 1.11.2.0

        :Parameters:

            dataset:
                The dataset object. If `None` then the input dataset
                is used.

        :Returns:

            `str`
                The file system path, or the OPeNDAP URL, for the
                dataset.

        **Examples**

        >>> f.dataset_name()
        '/home/data/file.nc'

        """
        if dataset is None:
            dataset = self._input_ds

        match self._backend():
            case "h5netcdf":
                return dataset.filename

            case "netCDF4":
                return dataset.filepath()

            case "zarr":
                return str(dataset.store)

    def _variable_dimensions(self, variable):
        """Return the dimension objects associated with a variable.

        .. versionadded:: (cfdm) 1.11.2.0

        :Parameters:

            variable:
                The variable object.

        :Returns:

            `list` of dimension objects

        """
        match self._backend():
            case "netCDF4":
                return variable.get_dims()

            case "h5netcdf":
                dims = {}
                dimension_names = list(variable.dimensions)
                group = variable._parent
                for name, dim in group.dims.items():
                    if name in dimension_names:
                        dims[name] = dim
                        dimension_names.remove(name)

                group = group.parent
                while group is not None and dimension_names:
                    for name, dim in group.dims.items():
                        if name in dimension_names:
                            dims[name] = dim
                            dimension_names.remove(name)

                    group = group.parent
<<<<<<< HEAD

                return [dims[name] for name in variable.dimensions]

=======

                return [dims[name] for name in variable.dimensions]

>>>>>>> 1deb8c02
            case "zarr":
                return self._var_to_dims[variable.name]

    def getncattr(self, x, attr):
        """Retrieve a netCDF attribute.

        .. versionadded:: (cfdm) 1.11.2.0

        :Parameters:

            x: variable, group, or dataset

            attr: `str`

        :Returns:

        """
        match self._backend():
            case "h5netcdf" | "zarr":
                return x.attrs[attr]

            case "netCDF4":
                return getattr(x, attr)

    def group(self, x):
        """Return the group that a variable or dimension belongs to.

        .. versionadded:: (cfdm) 1.11.2.0

        :Parameters:

            x:
                The variable or dimension object.

        :Returns:

            `Group`

        """
        match self._backend():
            case "netCDF4":
                return x.group()
<<<<<<< HEAD

            case "h5netcdf":
                return x._parent

            case "zarr":
                try:
                    # Variable
                    group_name = group_separator.join(
                        x.path.split(group_separator)[:-1]
                    )
                    g = self._input_ds.get(group_name)
                    if g is None:
                        # Must be the root group
                        g = self._input_ds

=======

            case "h5netcdf":
                return x._parent

            case "zarr":
                try:
                    # Variable
                    group_name = group_separator.join(
                        x.path.split(group_separator)[:-1]
                    )
                    g = self._input_ds.get(group_name)
                    if g is None:
                        # Must be the root group
                        g = self._input_ds

>>>>>>> 1deb8c02
                    return g
                except AttributeError:
                    # Dimension
                    return x.group()

    def name(self, x, dataset=None):
        """Return the netCDF name, without its groups.

        .. versionadded:: (cfdm) 1.11.2.0

        :Returns:

            `str`

        """
        match self._backend(dataset):
            case "h5netcdf" | "netCDF4":
                return x.name.split(group_separator)[-1]

            case "zarr":
                try:
                    # Variable
                    return x.path.split(group_separator)[-1]
                except AttributeError:
                    # Dimension
                    return x.name.split(group_separator)[-1]

    def _attribute_names(self, x):
        """Return attribute names of a variable, group, or dataset.

        .. versionadded:: (cfdm) 1.11.2.0

        :Parameters:

            x:
                The variable, group, or dataset object

        :Returns:

            `list`

        """
        match self._backend():
            case "h5netcdf":
                attrs = list(x.attrs)

            case "netCDF4":
                attrs = x.ncattrs()

            case "zarr":
                attrs = dict(x.attrs)

                # Remove _ARRAY_DIMENSIONS from Zarr v2 variable
                # attributes
                if x.metadata.zarr_format == 2 and hasattr(x, "shape"):
                    attrs.pop("_ARRAY_DIMENSIONS", None)

                attrs = list(attrs)

        return attrs

    def parent(self, group):
        """Return the parent group.

        .. versionadded:: (cfdm) 1.11.2.0

        :Returns:

            `Group` or `None`
                The parent group, or `None` if *group* is the root
                group (and so has no parent).

        """
        match self._backend():
            case "h5netcdf" | "netCDF4":
                return group.parent

            case "zarr":
                name = group.name
                if name == group_separator:
                    return

                return self._input_ds[
                    group_separator.join(name.split(group_separator)[:-1])
                ]

    def path(self, group):
        """Return a simulated unix directory path to a group.

        .. versionadded:: (cfdm) 1.11.2.0

        :Parameters:

            group:
                The group object.

        :Returns:

            `str`

        """
        match self._backend():
            case "h5netcdf" | "zarr":
                try:
                    return group.name
                except AttributeError:
                    return group_separator

            case "netCDF4":
                return group.path

    def flatten(self):
        """Flattens and writes to output file.

        .. versionadded:: (cfdm) 1.11.2.0

        :Return:

            `None`

        """
        input_ds = self._input_ds
        output_ds = self._output_ds

        if self._debug:
            logger.debug(
                f"Flattening the groups of {self.dataset_name()}"
            )  # pragma: no cover

        # Flatten product
        self.process_group(input_ds)

        # Add name mapping attributes
        output_ds.setncattr(flattener_attribute_map, self._attr_map_value)
        output_ds.setncattr(flattener_dimension_map, self._dim_map_value)
        output_ds.setncattr(flattener_variable_map, self._var_map_value)

        # Browse flattened variables to rename references:
        if self._debug:
            logger.debug(
                "    Browsing flattened variables to rename references "
                "in attributes"
            )  # pragma: no cover

        for var in output_ds.variables.values():
            self.adapt_references(var)

    def process_group(self, input_group):
        """Flattens a given group to the output file.

        .. versionadded:: (cfdm) 1.11.2.0

        :Parameters:

            input_group:
                The group object to flatten.

        :Returns:

            `None`

        """
        if self._debug:
            logger.debug(
                f"    Browsing group {self.path(input_group)}"
            )  # pragma: no cover

        for attr_name in self._attribute_names(input_group):
            self.flatten_attribute(input_group, attr_name)

        for dim in self._group_dimensions(input_group).values():
            self.flatten_dimension(dim)

        for var in self._group_variables(input_group).values():
            self.flatten_variable(var)

        for child_group in self._child_groups(input_group).values():
            self.process_group(child_group)

    def flatten_attribute(self, input_group, attr_name):
        """Flattens a given attribute from a group to the output file.

        .. versionadded:: (cfdm) 1.11.2.0

        :Parameters:

            input_group:
                The group object containing the attribute to flatten.

            attr_name: `str`
                The name of the attribute.

        :Returns:

            `None`

        """
        # Create new name
        new_attr_name = self.generate_flattened_name(input_group, attr_name)

        if self._debug:
            logger.debug(
                f"        Creating global attribute {new_attr_name!r} from "
                f"group {self.path(input_group)}"
            )  # pragma: no cover

        # Write attribute
        self._output_ds.setncattr(
            new_attr_name, self.getncattr(input_group, attr_name)
        )

        # Store new naming for later and in mapping attribute
        self._attr_map_value.append(
            self.generate_mapping_str(input_group, attr_name, new_attr_name)
        )

    def flatten_dimension(self, dim):
        """Flattens a given dimension to the output file.

        .. versionadded:: (cfdm) 1.11.2.0

        :Parameters:

            dim:
                The dimension object to flatten.

        :Returns:

            `None`

        """
        # Create new name
        group = self.group(dim)
        name = self.name(dim)
        new_name = self.generate_flattened_name(group, name)

        if self._debug:
            logger.debug(
                f"        Creating dimension {new_name!r} from "
                f"group {self.path(group)!r}"
            )  # pragma: no cover

        # Write dimension
        self._output_ds.createDimension(
            new_name, (len(dim), None)[dim.isunlimited()]
        )

        # Store new name in dict for resolving references later
        self._dim_map[self.pathname(group, name)] = new_name

        # Add to name mapping attribute
        self._dim_map_value.append(
            self.generate_mapping_str(group, name, new_name)
        )

    def flatten_variable(self, var):
        """Flattens a given variable to the output file.

        .. versionadded:: (cfdm) 1.11.2.0

        :Parameters:

            var:
                The variable object.

        :Returns:

            `None`

        """
        # Create new name
        new_name = self.generate_flattened_name(
            self.group(var), self.name(var)
        )

        if self._debug:
            logger.debug(
                f"        Creating variable {new_name!r} from "
                f"{self.pathname(self.group(var), self.name(var))!r}"
            )  # pragma: no cover

        # Replace old by new dimension names
        new_dims = list(
            map(
                lambda x: self._dim_map[
                    self.pathname(self.group(x), self.name(x))
                ],
                self._variable_dimensions(var),
            )
        )

        # Write variable
        attributes = self._variable_attrs(var)

        copy_data = self._copy_data
        if copy_data:
            fill_value = attributes.pop("_FillValue", None)
        else:
            fill_value = False

        new_var = self._output_ds.createVariable(
            new_name,
            self.dtype(var),
            new_dims,
            zlib=False,
            complevel=4,
            shuffle=True,
            fletcher32=False,
            contiguous=self.contiguous(var),
            chunksizes=self.chunksizes(var),
            endian=self.endian(var),
            least_significant_digit=None,
            fill_value=fill_value,
        )

        if copy_data:
            self.write_data(var, new_var)

        # Copy attributes
        new_var.setncatts(attributes)

        # Store new name in dict for resolving references later
        self._var_map[self.pathname(self.group(var), self.name(var))] = (
            new_name
        )

        # Add to name mapping attribute
        self._var_map_value.append(
            self.generate_mapping_str(
                self.group(var), self.name(var), new_name
            )
        )

        # Resolve references in variable attributes and replace by
        # absolute path
        self.resolve_references(new_var, var)

    def increment_pos(self, pos, dim, copy_slice_shape, var_shape):
        """Increment position.

        Increment position vector in a variable along a dimension by
        the matching slice length along that dimension. If end of the
        dimension is reached, recursively increment the next
        dimensions until a valid position is found.

        .. versionadded:: (cfdm) 1.11.2.0

        :Parameters:

            pos: `list`
                The current slice position along each dimension of the
                array.

            dim: `int`
                The position of the array dimension to be incremented.

            copy_slice_shape: `list`
                The shape of the copy slice.

            var_shape: `tuple`
                The shape of the whole variable.

        :Returns:

            `bool`
                `True` if a valid position is found within the
                variable, `False` otherwise.

        """
        # Try to increment dimension
        pos[dim] += copy_slice_shape[dim]

        # Test new position
        dim_end_reached = pos[dim] > var_shape[dim]
        var_end_reached = (dim + 1) >= len(copy_slice_shape)

        # End of this dimension not reached yet
        if not dim_end_reached:
            return True

        # End of this dimension reached. Reset to 0 and try increment
        # next one recursively
        elif dim_end_reached and not var_end_reached:
            pos[: dim + 1] = [0 for j in range(dim + 1)]
            return self.increment_pos(
                pos, dim + 1, copy_slice_shape, var_shape
            )

        else:
            # End of this dimension reached, and no dimension to
            # increment. Finish.
            return False

    def write_data(self, old_var, new_var):
        """Copy the data of a variable to the ouput datset.

        .. versionadded:: (cfdm) 1.11.2.0

        :Parameters:

            old_var:
                The variable object where the data should be copied
                from.

            new_var:
                The new variable object in which to copy the data.

        :Returns:

            `None`

        """
        import dask.array as da
        import numpy as np

        from cfdm.data.locks import netcdf_lock

        # Need to convert a string-valued 'old_var' to a numpy array
        if self.dtype(old_var) == str:
            match self._backend():
                case "h5netcdf" | "netCDF4":
                    array = old_var[...]

                    string_type = isinstance(array, str)
                    if string_type:
                        # A netCDF string type scalar variable comes
                        # out as Python str object, so convert it to a
                        # numpy array.
                        array = np.array(array, dtype=f"U{len(array)}")

                    if not old_var.ndim:
                        # NetCDF4 has a thing for making scalar size 1
                        # variables into 1d arrays
                        array = array.squeeze()

                    if not string_type:
                        # An N-d (N>=1) netCDF string type variable
                        # comes out as a numpy object array, so
                        # convert it to numpy string array.
                        array = array.astype("U", copy=False)
                        # netCDF4 doesn't auto-mask VLEN variables
                        # array = np.ma.where(array == "",
                        # np.ma.masked, array)
                        array = np.ma.masked_values(array, "")

                    old_var = array

                case "zarr":
                    array = old_var[...]
                    array = array.astype("O", copy=False).astype(
                        "U", copy=False
                    )
                    fill_value = old_var.attrs.get(
                        "_FillValue", old_var.attrs.get("missing_value", "")
                    )
                    array = np.where(array == "", fill_value, array)
                    old_var = array

        if isinstance(old_var, np.ndarray):
            new_var[...] = old_var
        else:
            dx = da.from_array(old_var)
            da.store(
                dx,
                new_var,
                compute=True,
                return_stored=False,
                lock=netcdf_lock,
            )

    def resolve_reference(self, orig_ref, orig_var, rules):
        """Resolve a reference.

        Resolves the absolute path to a coordinate variable within the
        group structure.

        .. versionadded:: (cfdm) 1.11.2.0

        :Parameters:

            orig_ref: `str`
                The reference to resolve.

            orig_var:
                The original variable object containing the reference.

            rules: `FlatteningRules`
                The flattening rules that apply to the reference.

        :Returns:

            `str`
                The absolute path to the reference.

        """
        ref = orig_ref
        absolute_ref = None
        ref_type = ""

        ref_to_dim = rules.ref_to_dim
        ref_to_var = rules.ref_to_var

        # Resolve first as dim (True), or var (False)
        resolve_dim_or_var = ref_to_dim > ref_to_var

        # Resolve var (resp. dim) if resolving as dim (resp. var) failed
        resolve_alt = ref_to_dim and ref_to_var

        # Reference is already given by absolute path
        if ref.startswith(group_separator):
            method = "Absolute"
            absolute_ref = ref

        # Reference is given by relative path
        elif group_separator in ref:
            method = "Relative"

            # First tentative as dim OR var
            if resolve_dim_or_var:
                ref_type = "dimension"
            else:
                ref_type = "variable"

            absolute_ref = self.search_by_relative_path(
                orig_ref, self.group(orig_var), resolve_dim_or_var
            )

            # If failed and alternative possible, second tentative
            if absolute_ref is None and resolve_alt:
                if resolve_dim_or_var:
                    ref_type = "variable"
                else:
                    ref_type = "dimension"

                absolute_ref = self.search_by_relative_path(
                    orig_ref, self.groupp(orig_var), not resolve_dim_or_var
                )

        # Reference is to be searched by proximity
        else:
            method = "Proximity"
            absolute_ref, ref_type = self.resolve_reference_proximity(
                ref,
                resolve_dim_or_var,
                resolve_alt,
                orig_var,
                rules,
            )

        # Post-search checks and return result
        return self.resolve_reference_post_processing(
            absolute_ref,
            orig_ref,
            orig_var,
            rules,
            ref_type,
            method,
        )

    def resolve_reference_proximity(
        self, ref, resolve_dim_or_var, resolve_alt, orig_var, rules
    ):
        """Resolve reference: search by proximity.

        .. versionadded:: (cfdm) 1.11.2.0

        :Parameters:

            ref: `str`
                The reference to resolve.

            resolve_dim_or_var: `bool`
                Try to resolve first as dimension (True), or else as
                variable (False).

            resolve_alt: `bool`
                Resolve as variable if resolving as dimension failed,
                and vice versa.

            orig_var:
                The original variable object containing the reference.

            rules: `FlatteningRules`
                The flattening rules that apply to the reference.

        :Returns:

            (`str` or `None, str)
                The resolved reference (or `None` if unresolved), and
                the type of reference (either ``'dimension'`` or
                ``'variable'``).

        """
        # First tentative as dim OR var
        if resolve_dim_or_var:
            ref_type = "dimension"
        else:
            ref_type = "variable"

        stop_at_local_apex = rules.stop_at_local_apex

        resolved_var = self.search_by_proximity(
            ref,
            self.group(orig_var),
            resolve_dim_or_var,
            False,
            stop_at_local_apex,
        )

        # If failed and alternative possible, second tentative
        if resolved_var is None and resolve_alt:
            if resolve_dim_or_var:
                ref_type = "variable"
            else:
                ref_type = "dimension"

            resolved_var = self.search_by_proximity(
                ref,
                self.group(orig_var),
                not resolve_dim_or_var,
                False,
                stop_at_local_apex,
            )

        # If found, create ref string
        if resolved_var is not None:
            return (
                self.pathname(
                    self.group(resolved_var), self.name(resolved_var)
                ),
                ref_type,
            )

        # Unresolved
        return None, ""

    def resolve_reference_post_processing(
        self, absolute_ref, orig_ref, orig_var, rules, ref_type, method
    ):
        """Post-processing operations after resolving reference.

        .. versionadded:: (cfdm) 1.11.2.0

        :Parameters:

            absolute_ref: `str`
                The absolute path of the reference.

            orig_ref: `str`
                The original reference.

            orig_var:
                The original variable object containing the reference.

            rules: `FlatteningRules`
                The flattening rules that apply to the reference.

            ref_type: `str`
                the type of reference (either ``'dimension'`` or
                ``'variable'``).

            method: `str`
                The method of reference resolution (either
                ``'proximity'`` or ``'absolute'``).

        :Returns:

            `str`
                The absolute reference.

        """
        # If not found and accept standard name, assume standard name
        if absolute_ref is None and rules.accept_standard_names:
            if self._debug:
                logger.debug(
                    f"            Reference to {orig_ref!r} not "
                    "resolved. Assumed to be a standard name."
                )  # pragma: no cover

            ref_type = "standard_name"
            absolute_ref = orig_ref
        elif absolute_ref is None:
            # Not found, so raise exception.
            absolute_ref = self.handle_reference_error(
                rules.name, orig_ref, self.path(self.group(orig_var))
            )
        else:
            # Found
            if self._debug:
                logger.debug(
                    f"            {method} reference to {ref_type} "
                    f"{orig_ref!r} resolved as {absolute_ref!r}"
                )  # pragma: no cover

        # If variables refs are limited to coordinate variable,
        # additional check
        if (
            ref_type == "variable"
            and rules.limit_to_scalar_coordinates
            and (
                (
                    "coordinates" not in self._attribute_names(orig_var)
                    or orig_ref not in self.getncattr(orig_var, "coordinates")
                )
                or self._input_ds[absolute_ref].ndim > 0
            )
        ):
            if self._debug:
                logger.debug(
                    f"            Reference to {orig_ref!r} is not a scalar "
                    "coordinate variable. Assumed to be a standard name."
                )  # pragma: no cover

            absolute_ref = orig_ref

        # Return result
        return absolute_ref

    def search_by_relative_path(self, ref, current_group, search_dim):
        """Search by relative path.

        Resolves the absolute path to a reference within the group
        structure, using search by relative path.

        .. versionadded:: (cfdm) 1.11.2.0

        :Parameters:

            ref: `str`
                The reference to resolve.

            current_group:
                The current group object of the reference.

            search_dim: `bool`
                If True then search for a dimension, otherwise a
                variable.

        :Returns:

            `str`
                The absolute path to the variable.

        """
        # Go up parent groups
        while ref.startswith(f"..{group_separator}"):
            parent = self.parent(current_group)
            if parent is None:
                return

            ref = ref[3:]
            current_group = parent

        # Go down child groups
        ref_split = ref.split(group_separator)
        for g in ref_split[:-1]:
            try:
                current_group = self._child_groups(current_group)[g]
            except KeyError:
                return

        # Get variable or dimension
        if search_dim:
            elt = tuple(self._group_dimensions(current_group))[ref_split[-1]]

        else:
            elt = tuple(self._group_variables(current_group))[ref_split[-1]]

        # Get absolute reference
        return self.pathname(self.group(elt), self.name(elt))

    def search_by_proximity(
        self,
        ref,
        current_group,
        search_dim,
        local_apex_reached,
        is_coordinate_variable,
    ):
        """Search by proximity.

        Resolves the absolute path to a reference within the group
        structure, using search by proximity.

        First search up in the hierarchy for the reference, until root
        group is reached. If coordinate variable, search until local
        apex is reached, then search down in siblings.

        .. versionadded:: (cfdm) 1.11.2.0

        :Parameters:

            ref: `str`
                The reference to resolve.

            current_group:
                The current group object where searching.

            search_dim: `bool`
                If True then search for a dimension, otherwise a
                variable.

            local_apex_reached: `bool`
                Whether or not the apex has previously been reached.

            is_coordinate_variable: `bool`
                Whether the search is for a coordiante variable.

        :Returns:

            `str` or `None`
                The absolute path to the variable, if found, otherwise
                `None`.

        """
        if search_dim:
            dims_or_vars = self._group_dimensions(current_group)
        else:
            dims_or_vars = self._group_variables(current_group)

        # Found in current group
        if ref in dims_or_vars:
            return dims_or_vars[ref]

        local_apex_reached = (
            local_apex_reached or ref in self._group_dimensions(current_group)
        )

        # Check if have to continue looking in parent group
        # - normal search: continue until root is reached
        # - coordinate variable: continue until local apex is reached
        parent_group = self.parent(current_group)
        if is_coordinate_variable:
            top_reached = local_apex_reached or parent_group is None
        else:
            top_reached = parent_group is None

        # Search up
        if not top_reached:
            return self.search_by_proximity(
                ref,
                parent_group,
                search_dim,
                local_apex_reached,
                is_coordinate_variable,
            )

        elif is_coordinate_variable and local_apex_reached:
            # Coordinate variable and local apex reached, so search
            # down in siblings.
            found_elt = None
            for child_group in self._child_groups(current_group).values():
                found_elt = self.search_by_proximity(
                    ref,
                    child_group,
                    search_dim,
                    local_apex_reached,
                    is_coordinate_variable,
                )
                if found_elt is not None:
                    break

            return found_elt

        # Did not find
        return

    def resolve_references(self, var, old_var):
        """Resolve references.

        In a given variable, replace all references to other variables
        in its attributes by absolute references.

        .. versionadded:: (cfdm) 1.11.2.0

        :Parameters:

            var:
                The flattened variable object in which references
                should be renamed with absolute references.

            old_var:
                The original variable object (in group structure).

        :Returns:

            `None`

        """
        var_attrs = self._variable_attrs(var, "output")
        for name in referencing_attributes.intersection(var_attrs):
            # Parse attribute value
            parsed_attribute = parse_attribute(name, var_attrs[name])

            # Resolved references in parsed as required by attribute
            # properties
            resolved_parsed_attr = {}

            rules = flattening_rules[name]
            resolve_key = rules.resolve_key
            resolve_value = rules.resolve_value

            for k, v in parsed_attribute.items():
                if resolve_key:
                    k = self.resolve_reference(k, old_var, rules)

                if resolve_value and v is not None:
                    v = [self.resolve_reference(x, old_var, rules) for x in v]

                resolved_parsed_attr[k] = v

            # Re-generate attribute value string with resolved
            # references
            var.setncattr(name, generate_var_attr_str(resolved_parsed_attr))

    def adapt_references(self, var):
        """Adapt references.

        In a given variable, replace all references to variables in
        attributes by references to the new names in the flattened
        netCDF. All references have to be already resolved as absolute
        references.

        .. versionadded:: (cfdm) 1.11.2.0

        :Parameters:

            var:
                The flattened variable object in which references
                should be renamed with new names.

        :Returns:

            `None`

        """
        var_attrs = self._variable_attrs(var, "output")
        for name in referencing_attributes.intersection(var_attrs):
            # Parse attribute value
            value = var_attrs[name]
            parsed_attribute = parse_attribute(name, value)

            adapted_parsed_attr = {}

            rules = flattening_rules[name]
            resolve_key = rules.resolve_key
            resolve_value = rules.resolve_value

            for k, v in parsed_attribute.items():
                if resolve_key:
                    k = self.adapt_name(k, rules)

                if resolve_value and v is not None:
                    v = [self.adapt_name(x, rules) for x in v]

                adapted_parsed_attr[k] = v

            new_attr_value = generate_var_attr_str(adapted_parsed_attr)
            var.setncattr(name, new_attr_value)

            if self._debug:
                logger.debug(
                    "        Value of attribute "
                    f"{self.name(var, 'output')}.{name} "
                    f"changed from {value!r} to {new_attr_value!r}"
                )  # pragma: no cover

    def adapt_name(self, resolved_ref, rules):
        """Apapt the name.

        Return name of flattened reference. If not found, raise
        exception or continue with a warning.

        .. versionadded:: (cfdm) 1.11.2.0

        :Parameters:

            resolved_ref: `str`
                The resolved reference.

            rules: `FlatteningRules`
                The flattening rules that apply to the reference.

        :Returns:

            `str`
                The adapted reference.

        """
        # If ref contains Error message, leave as such
        if ref_not_found_error in resolved_ref:
            return resolved_ref

        ref_to_dim = rules.ref_to_dim
        ref_to_var = rules.ref_to_var

        # Select highest priority map
        if ref_to_dim > ref_to_var:
            name_mapping = self._dim_map

        if ref_to_dim < ref_to_var:
            name_mapping = self._var_map

        # Try to find mapping
        try:
            return name_mapping[resolved_ref]

        # If not found, look in other map if allowed
        except KeyError:
            if ref_to_dim and ref_to_var:
                if ref_to_dim < ref_to_var:
                    name_mapping = self._dim_map
                else:
                    name_mapping = self._var_map

                try:
                    return name_mapping[resolved_ref]
                except KeyError:
                    pass

        # If still not found, check if any standard name is allowed
        if rules.accept_standard_names:
            return resolved_ref

        else:
            # If not found, raise exception
            return self.handle_reference_error(rules.name, resolved_ref)

    def pathname(self, group, name=None):
        """Compose full path name to an element in a group structure.

        .. versionadded:: (cfdm) 1.11.2.0

        :Parameters:

            current_group:
                The group object containing the dimension or variable.

            name: `str`
                The name of the dimension or variable.

        :Returns:

            `str`
                The absolute path to the dimension or variable

        """
        if self.parent(group) is None:
            return group_separator + name

        return group_separator.join((self.path(group), name))

    def generate_mapping_str(self, input_group, name, new_name):
        """Generate string mapping.

        Generates a string representing the name mapping of an element
        before and after flattening.

        .. versionadded:: (cfdm) 1.11.2.0

        :Parameters:

            input_group:
                The group object containing the non-flattened
                dimension or variable.

            name: `str`
                The name of the non-flattened dimension or variable.

            new_name: `str`
                The name of the flattened dimension or variable.

        :Returns:

            `str`
                A string representing the name mapping for the
                dimension or variable.

        """
        original_pathname = self.pathname(input_group, name)
        return f"{new_name}: {original_pathname}"

    def convert_path_to_valid_name(self, pathname):
        """Generate valid name from path.

        .. versionadded:: (cfdm) 1.11.2.0

        :Parameters:

            pathname: `str`
                The non-flattened namepath to a dimension or variable.

            new_name: `str`
                A flattened version of *pathname*.
        :Returns:

            `str`
                The valid netCDF name.

        """
        return pathname.replace(group_separator, "", 1).replace(
            group_separator, flattener_separator
        )

    def generate_flattened_name(self, input_group, orig_name):
        """Convert full path of an element to a valid NetCDF name.

        * The name of an element is the concatenation of its
          containing group and its name;

        * replaces ``/`` from paths (forbidden as NetCDF name);

        * if name is longer than 255 characters, replace path to group
          by hash;

        * if name is still too long, replace complete name by hash.

        .. versionadded:: (cfdm) 1.11.2.0

        :Parameters:

            input_group:
                The group object containing the dimension or variable.

            orig_name: `str`
                The original name of the dimension or variable.

        :Returns:

            `str`
                The new valid name of the dimension or variable.

        """
        # If element is at root: no change
        if self.parent(input_group) is None:
            new_name = orig_name

        # If element in child group, concatenate group path and
        # element name
        else:
            full_name = (
                self.convert_path_to_valid_name(self.path(input_group))
                + flattener_separator
                + orig_name
            )
            new_name = full_name

            # If resulting name is too long, hash group path
            if len(new_name) >= max_name_len:
                group_hash = hashlib.sha1(
                    self.path(input_group).encode("UTF-8")
                ).hexdigest()
                new_name = group_hash + flattener_separator + orig_name

                # If resulting name still too long, hash everything
                if len(new_name) >= max_name_len:
                    new_name = hashlib.sha1(
                        full_name.encode("UTF-8")
                    ).hexdigest()

        return new_name

    def handle_reference_error(self, role, ref, context=None):
        """Handle reference error.

        Depending on the `_strict` mode, either raise an exception or
        log a warning. If not strict then a reference placeholder is
        returned.

        .. versionadded:: (cfdm) 1.11.2.0

        :Parameters:

            role: `str`
                The CF role of the reference,
                e.g. ``'instance_dimension'``, ``'cell_measures'``.

            ref: `str`
                The reference.

            context: `str`
                Additional context information to add to message.

        :Returns:

            `str`
                The error message, or if `_strict` is `True` then an
                `UnresolvedReferenceException` is raised.

        """
        message = f"{role} reference {ref!r} could not be resolved"
        if context is not None:
            message = f"{message} from {context}"

        if self._strict:
            raise UnresolvedReferenceException(message)

        warnings.warn(message)
        return f"{ref_not_found_error}_{ref}"

    def _group_dimensions(self, group):
        """Return dimensions that are defined in a group.

        .. versionadded:: (cfdm) NEXTVERSION

        :Parameters:

            group:
                The group object.

        :Returns:

            `dict`-like
                The dimensions defined in the group, keyed by their
                names.

        """
        match self._backend():
            case "h5netcdf" | "netCDF4":
<<<<<<< HEAD
=======
                if self._group_dimension_search != "closest_ancestor":
                    raise ValueError(
                        f"For netCDF dataset {self.dataset_name()}, "
                        "group_dimension_search keyword must be "
                        "'closest_ancestor'. "
                        f"Got {self._group_dimension_search!r}"
                    )

>>>>>>> 1deb8c02
                return group.dimensions

            case "zarr":
                group_name = self.path(group)
                if not self._group_to_dims and group_name == group_separator:
                    # Populate the `_group_to_dims` and `_var_to_dims`
                    # dictionaries if we're at the root group
                    self._populate_dimension_maps(group)

                return self._group_to_dims[group_name]

    def _group_variables(self, group):
        """Return variables that are defined in a group.

        .. versionadded:: (cfdm) NEXTVERSION

        :Parameters:

            group:
                The group object.

        :Returns:

            `dict`-like
                The variables, keyed by their names.

        """
        match self._backend():
            case "h5netcdf" | "netCDF4":
                return group.variables

            case "zarr":
                return dict(group.arrays())

    def _populate_dimension_maps(self, group):
        """Populate the dimension map dictionaries.

        For the given group and all of its child groups, a mapping of
        full-path group names to the unique dimensions implied by the
        varibles therein will be added to `_group_to_dims`. For
        instance::

           {'/': {},
            'bounds2': <ZarrDimension: bounds2, size(2)>,
            'x': <ZarrDimension: x, size(9)>},
            '/forecast': {'y': <ZarrDimension: y, size(10)>},
            '/forecast/model': {}}


        For the given group and all of its child groups, a mapping of
        full-path variables names to their dimensions will be added to
        `_var_to_dims`. For instance::

           {'/latitude_longitude': (),
            '/x': (<ZarrDimension: x, size(9)>,),
            '/x_bnds': (<ZarrDimension: x, size(9)>
                        <ZarrDimension: bounds2, size(2)>),
            '/forecast/cell_measure': (<ZarrDimension: x, size(9)>,
                                       <ZarrDimension: y, size(10)>),
            '/forecast/latitude': (<ZarrDimension: y, size(10)>,
                                   <ZarrDimension: x, size(9)>),
            '/forecast/longitude': (<ZarrDimension: x, size(9)>,
                                    <ZarrDimension: y, size(10)>),
            '/forecast/rotated_latitude_longitude': (),
            '/forecast/time': (),
            '/forecast/y': (<ZarrDimension: y, size(10)>,),
            '/forecast/y_bnds': (<ZarrDimension: y, size(10)>,
                                 <ZarrDimension: bounds2, size(2)>),
            '/forecast/model/ta': (<ZarrDimension: y, size(10)>,
                                   <ZarrDimension: x, size(9)>)}

        **Zarr datasets**

        Populating the `_group_to_dims` dictionary is currently only
        required for a Zarr grouped dataset, for which this
        information is not explicitly defined in the format's data
        model (unlike for netCDF and HDF5 datasets).

        See `netcdf_flatten` for details

        .. versionadded:: (cfdm) NEXTVERSION

        :Parameters:

            group:
                The group object.

        :Returns:

            `None`

        """
        from ..zarr import ZarrDimension

        group_name = self.path(group)

        input_ds = self._input_ds
        group_to_dims = self._group_to_dims
        var_to_dims = self._var_to_dims
<<<<<<< HEAD
        dimension_search = self._dimension_search
=======
        group_dimension_search = self._group_dimension_search
>>>>>>> 1deb8c02

        # Initialise mapping from the group to its ZarrDimension
        # objects. Use 'setdefault' because a previous call to
        # `_populate_dimension_maps` might already have done this.
        group_to_dims.setdefault(group_name, {})

        # Loop over variables in this group, sorted by variable name.
        for v in dict(sorted(group.arrays())).values():
            # Initialise mapping from the variable to its
            # ZarrDimension objects
            var_name = v.name
            var_to_dims[var_name] = ()

            dimension_names = self._variable_dimension_names(v)
            if not dimension_names:
                # A scalar variable has no dimensions
                continue

            # Loop over this variable's dimension names
            for name, size in zip(dimension_names, v.shape):
                name_split = name.split(group_separator)
                basename = name_split[-1]

                # ----------------------------------------------------
                # Define 'g' as the absolute path name of the group in
                # which to register the logical dimension object for
                # this dimension.
                #
                # Which group is defined will depend on the nature of
                # the dimension's 'name'.
                # ----------------------------------------------------
                if group_separator not in name:
                    # ------------------------------------------------
                    # Relative path dimension name which contains no
                    # '/' characters.
                    #
                    # E.g. "dim"
                    # ------------------------------------------------
<<<<<<< HEAD
                    if dimension_search in (
                        "furthest_ancestor",
                        "closest_ancestor",
=======
                    if group_dimension_search in (
                        "closest_ancestor",
                        "furthest_ancestor",
>>>>>>> 1deb8c02
                    ):
                        # Find the names of all ancestor groups, in
                        # the appropriate order for searching.
                        group_split = group_name.split(group_separator)
                        ancestor_names = [
                            group_separator.join(group_split[:n])
                            for n in range(1, len(group_split))
                        ]
                        ancestor_names[0] = group_separator
                        # E.g. if the current group is /g1/g2/g3 then
                        #      the ancestor group names are [/, /g1,
                        #      /g1/g2]

<<<<<<< HEAD
                        if dimension_search == "closest_ancestor":
=======
                        if group_dimension_search == "closest_ancestor":
>>>>>>> 1deb8c02
                            # "closest_ancestor" searching requires
                            # the ancestor group order to be reversed,
                            # e.g. [/g1/g2, /g1, /]
                            ancestor_names = ancestor_names[::-1]

                        # Search through the ancestors in order,
                        # stopping if we find a matching dimension.
                        found_dim_in_ancestor = False
                        for g in ancestor_names:
                            zarr_dim = group_to_dims[g].get(basename)
                            if zarr_dim is not None and zarr_dim.size == size:
                                # Found a dimension in this ancestor
                                # group 'g' with the right name and
                                # size
                                found_dim_in_ancestor = True
                                break

                        if not found_dim_in_ancestor:
                            # Dimension 'basename' could not be
                            # matched to any ancestor group
                            # dimensions, so define it in the current
                            # group.
                            g = group_name

<<<<<<< HEAD
                    elif dimension_search == "local":
=======
                    elif group_dimension_search == "local":
>>>>>>> 1deb8c02
                        # Assume that the dimension is different to
                        # any with same name and size defined in any
                        # ancestor group.
                        g = group_name

                    else:
                        raise DimensionParsingException(
<<<<<<< HEAD
                            "Bad 'dimension_search' value: "
                            f"{dimension_search!r}"
=======
                            "Bad 'group_dimension_search' value: "
                            f"{group_dimension_search!r}"
>>>>>>> 1deb8c02
                        )
                else:
                    g = group_separator.join(name_split[:-1])
                    if name.endswith(group_separator):
                        # --------------------------------------------
                        # Dimension name that ends with '/'
                        #
                        # E.g. "dim/"
                        # E.g. "group1/dim/"
                        # --------------------------------------------
                        raise DimensionParsingException(
                            "Dimension names can't end with the group "
                            f"separator ({group_separator}): "
                            f"dataset={self.dataset_name()} "
                            f"variable={var_name} "
                            f"dimension_name={name}"
                        )

                    elif f"{group_separator}..{group_separator}" in name:
                        # --------------------------------------------
                        # Relative path dimension name with upward
                        # path traversals ('../') not at the start of
<<<<<<< HEAD
                        # the name
=======
                        # the name.
>>>>>>> 1deb8c02
                        #
                        # E.g. "/group1/../group2/dim"
                        # E.g. "group1/../group2/dim"
                        # E.g. "../group1/../group2/dim"
<<<<<<< HEAD
=======
                        #
                        # Note that "../../dim" is not such a case.
>>>>>>> 1deb8c02
                        # --------------------------------------------
                        raise DimensionParsingException(
                            "In Zarr datasets, can't yet deal with a "
                            "relative path dimension name with upward path "
                            "traversals (../) in middle of the name: "
                            f"dataset={self.dataset_name()} "
                            f"variable={var_name} "
                            f"dimension_name={name}"
<<<<<<< HEAD
                            "\n\nPlease raise an issue at "
=======
                            "\n\n"
                            "Please raise an issue at "
>>>>>>> 1deb8c02
                            "https://github.com/NCAS-CMS/cfdm/issues "
                            "if you would like this feature."
                        )

                    elif name.startswith(f"..{group_separator}"):
                        # --------------------------------------------
                        # Relative path dimension name with upward
                        # path traversals ('../') at the start of the
                        # name
                        #
                        # E.g. "../group1/dim"
                        # E.g. "../../group1/dim"
<<<<<<< HEAD
=======
                        # E.g. "../../dim"
>>>>>>> 1deb8c02
                        # --------------------------------------------
                        current_group = group
                        while g.startswith(f"..{group_separator}"):
                            parent_group = self.parent(current_group)
                            current_group = parent_group
                            g = g[3:]
                            if parent_group is None and g.startswith(
                                f"..{group_separator}"
                            ):
                                # We're about to go beyond the root
                                # group!
                                raise DimensionParsingException(
                                    "Upward path traversals in Zarr dimension "
                                    "name go beyond the root group: "
                                    f"dataset={self.dataset_name()} "
                                    f"variable={var_name} "
                                    f"dimension_name={name}"
                                )

                        g = group_separator.join((self.path(current_group), g))

                    elif name.startswith(group_separator):
                        # --------------------------------------------
                        # Absolute path dimension name that starts
                        # with '/', and contains no upward path
                        # traversals ('../').
                        #
                        # E.g. "/dim"
                        # E.g. "/group1/dim"
                        # --------------------------------------------
                        if g == "":
                            g = group_separator

                    else:
                        # --------------------------------------------
                        # Relative path dimension name which contains
                        # '/' and which contains no upward path
                        # traversals ('../').
                        #
                        # E.g. "group1/dim"
                        # --------------------------------------------
                        g = group_separator.join((group_name, g))

                zarr_dim = None
                if g in group_to_dims:
                    # Group 'g' is already registered
                    zarr_dim = group_to_dims[g].get(basename)
                    if zarr_dim is not None:
                        # Dimension 'basename' is already registered
                        # in group 'g'
                        if zarr_dim.size != size:
                            raise DimensionParsingException(
                                f"Zarr Dimension has the wrong size: {size}. "
                                f"Expected size {zarr_dim.size} "
                                "(defined by variable "
                                f"{zarr_dim.reference_variable().name}). "
                                f"dataset={self.dataset_name()} "
                                f"variable={var_name} "
                                f"dimension_name={name}"
                            )
                else:
                    # Initialise group 'g'
                    group_to_dims[g] = {}

                if zarr_dim is None:
                    # Register a new ZarrDimension in a group
                    defining_group = input_ds.get(g)
                    if defining_group is None:
                        # Must be the root group
                        defining_group = input_ds

                    zarr_dim = ZarrDimension(basename, size, defining_group, v)
                    group_to_dims[g][basename] = zarr_dim

                # Map the variable to the ZarrDimension object
                var_to_dims[var_name] += (zarr_dim,)

        # Recursively scan all child groups
        for g in group.group_values():
            self._populate_dimension_maps(g)

    def _variable_dimension_names(self, var):
        """Return the dimension names for a variable.

        Currently this is only required for, and only works for, Zarr
        variables. An `AttributeError` will be raised if called for
        any other type of variable.

        .. versionadded:: (cfdm) NEXTVERSION

        :Parameters:

            var:
                The variable object.

        :Returns:

            `list` of `str`
                The variable's dimension names. A scalar variable will
                have an empty list.

        """
        zarr_format = var.metadata.zarr_format
        match zarr_format:
            case 3:
                dimensions = var.metadata.dimension_names
            case 2:
                dimensions = var.metadata.attrs.get("_ARRAY_DIMENSIONS")
            case _:
                raise DimensionParsingException(
                    f"Can't flatten a Zarr v{zarr_format} dataset. "
                    "Only Zarr v3 and v2 can be flattened"
                )

        if dimensions is None:
            if var.shape:
                raise DimensionParsingException(
                    f"Non-scalar Zarr v{zarr_format} variable has no "
                    f"dimension names: {var.name}"
                )

            dimensions = []

        return dimensions

    def _child_groups(self, group):
        """Return groups that are defined in this group.

        .. versionadded:: (cfdm) NEXTVERSION

        :Parameters:

            group:
                The group object.

        :Returns:

            `dict`-like
                The groups, keyed by their names.

        """
        match self._backend():
            case "h5netcdf" | "netCDF4":
                return group.groups

            case "zarr":
                return dict(group.groups())

    def _backend(self, dataset=None):
        """Return the name of the backend that defines a dataset.

        .. versionadded:: (cfdm) NEXTVERSION

        :Parameters:

            dataset: `str` or `None`
                If set to ``'output'`` then the name of the output
                dateset backend will be returned. If `None` (the
                default) then the name of backend that defines the
                input dataset is returned.

        :Returns:

            `str`
                The backend name.

        """
        if dataset is None:
            return self._input_ds_backend

        if dataset == "output":
            return "netCDF4"

        raise ("Bad value of 'dataset'")


class AttributeParsingException(Exception):
    """Exception for unparsable attribute.

    .. versionadded:: (cfdm) 1.11.2.0

    """

    pass


class DimensionParsingException(Exception):
    """Exception for unparsable dimension.

    .. versionadded:: (cfdm) NEXTVERSION

    """

    pass


class UnresolvedReferenceException(Exception):
    """Exception for unresolvable references in attributes.

    .. versionadded:: (cfdm) 1.11.2.0

    """

    pass<|MERGE_RESOLUTION|>--- conflicted
+++ resolved
@@ -52,11 +52,7 @@
     output_ds,
     strict=True,
     copy_data=True,
-<<<<<<< HEAD
-    dimension_search="furthest_ancestor",
-=======
     group_dimension_search="closest_ancestor",
->>>>>>> 1deb8c02
 ):
     """Create a flattened version of a grouped CF dataset.
 
@@ -111,51 +107,6 @@
             be represented by the fill value, but without having to
             actually create these arrays in memory or on disk.
 
-<<<<<<< HEAD
-        dimension_search: `str`, optional
-            How to interpret a sub-group dimension name that has no
-            path, i.e. that contains no group-separator characters,
-            such as ``dim`` (as opposed to ``group/dim``,
-            ``/group/dim``, etc.). Such a dimension name could be a
-            variable array dimension name, or be referenced by
-            variable attribute.
-
-            This is only required for reading a Zarr dataset, for
-            which there is no means of indicating whether the same
-            dimension names that appear in different groups correspond
-            to each other, or not.
-
-            For a non-Zarr dataset that adheres to the netCDF data
-            model, *dimension_search* is ignored because any
-            correspondence between dimensions is already explicitly
-            recorded.
-
-            The *dimension_search* parameter must be one of:
-
-            * ``'furthest_ancestor'``
-
-              This is the default. Assume that the Zarr sub-group
-              dimension is the same as the one with the same name and
-              size in an ancestor group, if one exists. If multiple
-              such dimensions exist, then the correspondence is with
-              the dimension in the ancestor group that is furthest
-              away from the sub-group.
-
-            * ``'closet_ancestor'``
-
-              Assume that the Zarr sub-group dimension is the same as
-              the dimension with the same name and size in an ancestor
-              group, if one exists. If multiple such dimensions exist,
-              then the correspondence is with the dimension in the
-              ancestor group that is closest to the sub-group.
-
-            * ``'local'``
-
-              Assume that the Zarr sub-group dimension is different to
-              any with the same name and size in ancestor groups.
-
-             .. versionadded:: (cfdm) NEXTVERSION
-=======
         group_dimension_search: `str`, optional
             How to interpret a dimension name that contains no
             group-separator characters, such as ``dim`` (as opposed to
@@ -212,7 +163,6 @@
                       Groups).
 
             .. versionadded:: (cfdm) NEXTVERSION
->>>>>>> 1deb8c02
 
     :Returns:
 
@@ -224,11 +174,7 @@
         output_ds,
         strict,
         copy_data=copy_data,
-<<<<<<< HEAD
-        dimension_search=dimension_search,
-=======
         group_dimension_search=group_dimension_search,
->>>>>>> 1deb8c02
     ).flatten()
 
 
@@ -358,11 +304,7 @@
         output_ds,
         strict=True,
         copy_data=True,
-<<<<<<< HEAD
-        dimension_search="furthest_ancestor",
-=======
         group_dimension_search="closest_ancestor",
->>>>>>> 1deb8c02
     ):
         """**Initialisation**
 
@@ -382,11 +324,7 @@
             copy_data: `bool`, optional
                 See `netcdf_flatten`.
 
-<<<<<<< HEAD
-            dimension_search: `str`, optional
-=======
             group_dimension_search: `str`, optional
->>>>>>> 1deb8c02
                 See `netcdf_flatten`.
 
                 .. versionadded:: (cfdm) NEXTVERSION
@@ -480,11 +418,7 @@
 
         self._strict = bool(strict)
         self._copy_data = bool(copy_data)
-<<<<<<< HEAD
-        self._dimension_search = dimension_search
-=======
         self._group_dimension_search = group_dimension_search
->>>>>>> 1deb8c02
 
         if (
             output_ds == input_ds
@@ -733,15 +667,9 @@
                             dimension_names.remove(name)
 
                     group = group.parent
-<<<<<<< HEAD
 
                 return [dims[name] for name in variable.dimensions]
 
-=======
-
-                return [dims[name] for name in variable.dimensions]
-
->>>>>>> 1deb8c02
             case "zarr":
                 return self._var_to_dims[variable.name]
 
@@ -784,7 +712,6 @@
         match self._backend():
             case "netCDF4":
                 return x.group()
-<<<<<<< HEAD
 
             case "h5netcdf":
                 return x._parent
@@ -800,23 +727,6 @@
                         # Must be the root group
                         g = self._input_ds
 
-=======
-
-            case "h5netcdf":
-                return x._parent
-
-            case "zarr":
-                try:
-                    # Variable
-                    group_name = group_separator.join(
-                        x.path.split(group_separator)[:-1]
-                    )
-                    g = self._input_ds.get(group_name)
-                    if g is None:
-                        # Must be the root group
-                        g = self._input_ds
-
->>>>>>> 1deb8c02
                     return g
                 except AttributeError:
                     # Dimension
@@ -2036,8 +1946,6 @@
         """
         match self._backend():
             case "h5netcdf" | "netCDF4":
-<<<<<<< HEAD
-=======
                 if self._group_dimension_search != "closest_ancestor":
                     raise ValueError(
                         f"For netCDF dataset {self.dataset_name()}, "
@@ -2046,7 +1954,6 @@
                         f"Got {self._group_dimension_search!r}"
                     )
 
->>>>>>> 1deb8c02
                 return group.dimensions
 
             case "zarr":
@@ -2146,11 +2053,7 @@
         input_ds = self._input_ds
         group_to_dims = self._group_to_dims
         var_to_dims = self._var_to_dims
-<<<<<<< HEAD
-        dimension_search = self._dimension_search
-=======
         group_dimension_search = self._group_dimension_search
->>>>>>> 1deb8c02
 
         # Initialise mapping from the group to its ZarrDimension
         # objects. Use 'setdefault' because a previous call to
@@ -2189,15 +2092,9 @@
                     #
                     # E.g. "dim"
                     # ------------------------------------------------
-<<<<<<< HEAD
-                    if dimension_search in (
-                        "furthest_ancestor",
-                        "closest_ancestor",
-=======
                     if group_dimension_search in (
                         "closest_ancestor",
                         "furthest_ancestor",
->>>>>>> 1deb8c02
                     ):
                         # Find the names of all ancestor groups, in
                         # the appropriate order for searching.
@@ -2211,11 +2108,7 @@
                         #      the ancestor group names are [/, /g1,
                         #      /g1/g2]
 
-<<<<<<< HEAD
-                        if dimension_search == "closest_ancestor":
-=======
                         if group_dimension_search == "closest_ancestor":
->>>>>>> 1deb8c02
                             # "closest_ancestor" searching requires
                             # the ancestor group order to be reversed,
                             # e.g. [/g1/g2, /g1, /]
@@ -2240,11 +2133,7 @@
                             # group.
                             g = group_name
 
-<<<<<<< HEAD
-                    elif dimension_search == "local":
-=======
                     elif group_dimension_search == "local":
->>>>>>> 1deb8c02
                         # Assume that the dimension is different to
                         # any with same name and size defined in any
                         # ancestor group.
@@ -2252,13 +2141,8 @@
 
                     else:
                         raise DimensionParsingException(
-<<<<<<< HEAD
-                            "Bad 'dimension_search' value: "
-                            f"{dimension_search!r}"
-=======
                             "Bad 'group_dimension_search' value: "
                             f"{group_dimension_search!r}"
->>>>>>> 1deb8c02
                         )
                 else:
                     g = group_separator.join(name_split[:-1])
@@ -2281,20 +2165,13 @@
                         # --------------------------------------------
                         # Relative path dimension name with upward
                         # path traversals ('../') not at the start of
-<<<<<<< HEAD
-                        # the name
-=======
                         # the name.
->>>>>>> 1deb8c02
                         #
                         # E.g. "/group1/../group2/dim"
                         # E.g. "group1/../group2/dim"
                         # E.g. "../group1/../group2/dim"
-<<<<<<< HEAD
-=======
                         #
                         # Note that "../../dim" is not such a case.
->>>>>>> 1deb8c02
                         # --------------------------------------------
                         raise DimensionParsingException(
                             "In Zarr datasets, can't yet deal with a "
@@ -2303,12 +2180,8 @@
                             f"dataset={self.dataset_name()} "
                             f"variable={var_name} "
                             f"dimension_name={name}"
-<<<<<<< HEAD
-                            "\n\nPlease raise an issue at "
-=======
                             "\n\n"
                             "Please raise an issue at "
->>>>>>> 1deb8c02
                             "https://github.com/NCAS-CMS/cfdm/issues "
                             "if you would like this feature."
                         )
@@ -2321,10 +2194,7 @@
                         #
                         # E.g. "../group1/dim"
                         # E.g. "../../group1/dim"
-<<<<<<< HEAD
-=======
                         # E.g. "../../dim"
->>>>>>> 1deb8c02
                         # --------------------------------------------
                         current_group = group
                         while g.startswith(f"..{group_separator}"):
