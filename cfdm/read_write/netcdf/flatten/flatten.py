"""Create a flattened version of a grouped netCDF dataset.

Portions of this code were adapted from the `netcdf_flattener`
library, which carries the following Apache 2.0 Licence:

Copyright (c) 2020 EUMETSAT

Licensed to the Apache Software Foundation (ASF) under one or more
contributor license agreements. The ASF licenses this file to you
under the Apache License, Version 2.0 (the "License"); you may not use
this file except in compliance with the License. You may obtain a copy
of the License at http://www.apache.org/licenses/LICENSE-2.0.

"""

import logging
import warnings

from cfdm.functions import is_log_level_debug

from .config import (
    flattener_attribute_map,
    flattener_dimension_map,
    flattener_separator,
    flattener_variable_map,
    flattening_rules,
    group_separator,
    max_name_len,
    ref_not_found_error,
)

logger = logging.getLogger(__name__)

# Mapping from numpy dtype endian format to that expected by netCDF4
_dtype_endian_lookup = {
    "=": "native",
    ">": "big",
    "<": "little",
    "|": "native",
    None: "native",
}

# Set of netCDF attributes that contain references to dimensions or
# variables
referencing_attributes = set(flattening_rules)


def dataset_flatten(
    input_ds,
    output_ds,
    strict=True,
    copy_data=True,
    group_dimension_search="closest_ancestor",
):
    """Create a flattened version of a grouped CF dataset.

    The following dataset formats can be flattened: netCDF and Zarr.

    **CF coordinate variables**

    When a CF coordinate variable (i.e. a one-dimensional variable
    with the same name as its dimension) in the input dataset is in a
    different group to its corresponding dimension, the same variable
    in the output flattened dataset will no longer be a CF coordinate
    variable, as its name will be prefixed with a different group
    identifier than its dimension.

    In such cases it is up to the user to apply the proximal and
    lateral search algorithms to the flattened dataset returned by
    `dataset_flatten`, in conjunction with the mappings defined in the
    newly created global attributes ``_flattener_variable_map`` and
    ``_flattener_dimension_map``, to find which variables are acting
    as CF coordinate variables in the flattened dataset. See CF
    conventions section 2.7 Groups for details.

    For example, if an input dataset has dimension ``lat`` in the root
    group and coordinate variable ``lat(lat)`` in group ``/group1``,
    then the flattened dataset will contain dimension ``lat`` and
    variable ``group1__lat(lat)``, both in its root group. In this
    case, the ``_flattener_variable_map`` global attribute of the
    flattened dataset will contain the mapping ``'group1__lat:
    /group1/lat'``, and the ``_flattener_dimension_map`` global
    attribute will contain the mapping ``'lat: /lat'``.

    .. versionadded:: (cfdm) 1.11.2.0

    :Parameters:

        input_ds:
            The dataset to be flattened. Must be an open dataet object
            with the same API as `netCDF4.Dataset`, `h5netcdf.File`,
            or `zarr.Group`.

        output_ds: `netCDF4.Dataset`
            A container for the flattened dataset that will get
            updated in-place with the flattened input dataset.

        strict: `bool`, optional
            If True, the default, then failing to resolve a reference
            raises an exception. If False, a warning is issued and
            flattening is continued.

        copy_data: `bool`, optional
            By default, *copy_data* is True and all data arrays from
            *input_ds* are copied to *output_ds*. If False then no
            data arrays are copied, instead all variables' data will
            be represented by the fill value, but without having to
            actually create these arrays in memory or on disk.

        group_dimension_search: `str`, optional
            How to interpret a dimension name that contains no
            group-separator characters, such as ``dim`` (as opposed to
            ``group/dim``, ``/group/dim``, ``../dim``, etc.). The
            *group_dimension_search* parameter must be one of:

            * ``'closest_ancestor'``

              This is the default and is the behaviour defined by the
              CF conventions (section 2.7 Groups).

              Assume that the sub-group dimension is the same as the
              dimension with the same name and size in an ancestor
              group, if one exists. If multiple such dimensions exist,
              then the correspondence is with the dimension in the
              ancestor group that is **closest** to the sub-group
              (i.e. that is furthest away from the root group).

            * ``'furthest_ancestor'``

              This behaviour is different to that defined by the CF
              conventions (section 2.7 Groups).

              Assume that the sub-group dimension is the same as the
              one with the same name and size in an ancestor group, if
              one exists. If multiple such dimensions exist, then the
              correspondence is with the dimension in the ancestor
              group that is **furthest away** from the sub-group
              (i.e. that is closest to the root group).

            * ``'local'``

              This behaviour is different to that defined by the CF
              conventions (section 2.7 Groups).

              Assume that the sub-group dimension is different to any
              with the same name and size in all ancestor groups.

            .. note:: For a netCDF dataset, for which it is always
                      well-defined in which group a dimension is
                      defined, *group_dimension_search* may only take
                      the default value of ``'closest_ancestor'`,
                      which applies the behaviour defined by the CF
                      conventions (section 2.7 Groups).

                      For a Zarr dataset, for which there is no means
                      of indicating whether or not the same dimension
                      names that appear in different groups correspond
                      to each other, setting this parameter may be
                      necessary for the correct interpretation of the
                      dataset in the event that its dimensions are
                      named in a manner that is inconsistent with CF
                      rules defined by the CF conventions (section 2.7
                      Groups).

            .. versionadded:: (cfdm) NEXTVERSION

    :Returns:

        `None`

    """
    _Flattener(
        input_ds,
        output_ds,
        strict,
        copy_data=copy_data,
        group_dimension_search=group_dimension_search,
    ).flatten()


def parse_attribute(name, attribute):
    """Parse variable attribute of any form into a dict:

     * 'time' -> {'time': []}
     * 'lat lon' -> {'lat': [], 'lon': []}
     * 'area: time volume: lat lon' -> {'area': ['time'], 'volume':
       ['lat', 'lon']}

    .. versionadded:: (cfdm) 1.11.2.0

    :Parameters:

        name: `str`
            The attribute name (e.g. ``'cell_methods'``).

        attribute: `str`
            The attribute value to parse.

    :Returns:

        `dict`
            The parsed string.

    """
    import re

    def subst(s):
        """Substitute tokens for WORD and SEP."""
        return s.replace("WORD", r"[A-Za-z0-9_#/.\(\)]+").replace(
            "SEP", r"(\s+|$)"
        )

    # Regex for 'dict form': "k1: v1 v2 k2: v3"
    pat_value = subst(r"(?P<value>WORD)SEP")
    pat_values = f"({pat_value})*"
    pat_mapping = subst(rf"(?P<mapping_name>WORD):SEP(?P<values>{pat_values})")
    pat_mapping_list = f"({pat_mapping})+"

    # Regex for 'list form': "v1 v2 v3" (including single-item form)
    pat_list_item = subst(r"(?P<list_item>WORD)SEP")
    pat_list = f"({pat_list_item})+"

    # Regex for any form:
    pat_all = subst(
        rf"((?P<list>{pat_list})|(?P<mapping_list>{pat_mapping_list}))$"
    )

    m = re.match(pat_all, attribute)

    # Output is always a dict. If input form is a list, dict values
    # are set as empty lists
    out = {}

    if m is not None:
        list_match = m.group("list")
        # Parse as a list
        if list_match:
            for mapping in re.finditer(pat_list_item, list_match):
                item = mapping.group("list_item")
                out[item] = None

        # Parse as a dict:
        else:
            mapping_list = m.group("mapping_list")
            for mapping in re.finditer(pat_mapping, mapping_list):
                term = mapping.group("mapping_name")
                values = [
                    value.group("value")
                    for value in re.finditer(
                        pat_value, mapping.group("values")
                    )
                ]
                out[term] = values
    else:
        raise AttributeParsingException(
            f"Error parsing {name!r} attribute with value {attribute!r}"
        )

    return out


def generate_var_attr_str(d):
    """Re-generate the attribute string from a dictionary.

    .. versionadded:: (cfdm) 1.11.2.0

    :Parameters:

        d: `dict`
            A resolved and parsed attribute.

    :Returns:

        `str`
            The flattened attribute value.

    """
    parsed_list = []
    for k, v in d.items():
        if v is None:
            parsed_list.append(k)
        elif not v:
            parsed_list.append(f"{k}:")
        else:
            parsed_list.append(f"{k}: {' '.join(v)}")

    return " ".join(parsed_list)


class _Flattener:
    """Information and methods needed to flatten a dataset.

    Contains the input file, the output file being flattened, and all
    the logic of the flattening process.

    See `dataset_flatten` for detais.

    .. versionadded:: (cfdm) 1.11.2.0

    """

    def __init__(
        self,
        input_ds,
        output_ds,
        strict=True,
        copy_data=True,
        group_dimension_search="closest_ancestor",
    ):
        """**Initialisation**

        :Parameters:

            input_ds:
                The dataset to be flattened. Must be an object with
                the the same API as `netCDF4.Dataset` or
                `h5netcdf.File`, or else a `zarr.Group` object.

            output_ds: `netCDF4.Dataset`
                A container for the flattened dataset.

            strict: `bool`, optional
                See `dataset_flatten`.

            copy_data: `bool`, optional
                See `dataset_flatten`.

            group_dimension_search: `str`, optional
                See `dataset_flatten`.

                .. versionadded:: (cfdm) NEXTVERSION

        """
        # Mapping of flattened attribute names to their full-path
        # counterparts.
        #
        # E.g. ['Conventions: /Conventions']
        self._attr_map_value = []

        # Mapping of flattened dimension names to their full-path
        # counterparts
        #
        # E.g. ['bounds2: /bounds2',
        #       'x: /x',
        #       'forecast__y: /forecast/y']
        self._dim_map_value = []

        # Mapping of flattened variable names to their full-path
        # counterparts
        #
        # E.g. ['x_bnds: /x_bnds',
        #       'x: /x',
        #       'b_bounds: /b_bounds',
        #       'b: /b',
        #       'latitude_longitude: /latitude_longitude',
        #       'forecast__y: /forecast/y']
        self._var_map_value = []

        # Mapping of full-path dimension names to their flattened
        # counterparts
        #
        # E.g. {'/bounds2': 'bounds2',
        #       '/x': 'x',
        #       '/forecast/y': 'forecast__y'}
        self._dim_map = {}

        # Mapping of full-path variable names to their flattened
        # counterparts
        #
        # E.g. {'/x_bnds': 'x_bnds',
        #       '/x': 'x',
        #       '/b_bounds': 'b_bounds',
        #       '/b': 'b',
        #       '/latitude_longitude': 'latitude_longitude',
        #       '/forecast/y': 'forecast__y'}
        self._var_map = {}

        # Mapping of full-path group names to the dimensions defined
        # therein
        #
        # E.g. {'/': {'feature': <ZarrDimension: feature, size(58)>,
        #             'station': <ZarrDimension: station, size(3)>},
        #       '/forecast': {'element': <ZarrDimension: element, size(118)>},
        #       '/forecast/model': {}}
        #
        # Cuurently this mapping is only required for an input
        # `zarr.Group` dataset, and is generated by
        # `_populate_dimension_maps`.
        self._group_to_dims = {}

        # Mapping of variable names to their Dimension objects.
        #
        # E.g. {'x': (<ZarrDimension: x, size(9)>,),
        #       'x_bnds': (<ZarrDimension: x, size(9)>,
        #                  <ZarrDimension: bounds2, size(2)>),
        #       'latitude_longitude': (),
        #       'forecast/y': (<ZarrDimension: y, size(10),)}
        #
        # Cuurently this mapping is only required for an input
        # `zarr.Group` dataset, and is generated by
        # `_populate_dimension_maps`.
        self._var_to_dims = {}

        self._input_ds = input_ds
        self._output_ds = output_ds

        # Record the backend that defines 'input_ds'
        if hasattr(input_ds, "_h5file"):
            self._input_ds_backend = "h5netcdf"
        elif hasattr(input_ds, "data_model"):
            self._input_ds_backend = "netCDF4"
        elif hasattr(input_ds, "store"):
            self._input_ds_backend = "zarr"
        else:
            raise ValueError(
                "Unknown type of 'input_ds'. Must be one of h5netcdf.File, "
                f"netCDF4.Dataset, or zarr.Group. Got {type(input_ds)}"
            )

        self._strict = bool(strict)
        self._copy_data = bool(copy_data)
        self._group_dimension_search = group_dimension_search

        if (
            output_ds == input_ds
            or output_ds.filepath() == self.dataset_name()
            or output_ds.data_model != "NETCDF4"
        ):
            raise ValueError(
                "Invalid inputs. Input and output datasets should "
                "be different, and output should be of the 'NETCDF4' format."
            )

        self._debug = is_log_level_debug(logger)

    def _variable_attrs(self, variable, dataset=None):
        """Return the variable attributes.

        .. versionadded:: (cfdm) 1.11.2.0

        :Parameters:

            variable:
                The variable object.

        :Returns:

            `dict`
                A dictionary of the attribute values keyed by their
                names.

        """
        match self._backend(dataset):
            case "netCDF4":
                return {
                    attr: variable.getncattr(attr)
                    for attr in variable.ncattrs()
                }

            case "h5netcdf":
                return dict(variable.attrs)

            case "zarr":
                attrs = dict(variable.attrs)
                # Remove _ARRAY_DIMENSIONS from Zarr v2 variable
                # attributes
                if variable.metadata.zarr_format == 2:
                    attrs.pop("_ARRAY_DIMENSIONS", None)

                return attrs

    def chunksizes(self, variable):
        """Return the variable storage chunk sizes.

        .. versionadded:: (cfdm) 1.11.2.0

        :Parameters:

            variable:
                The variable object.

        :Returns:

            `None` or sequence of `int`
                The chunksizes, or `None` if the variable is not
                chunked.

        **Examples**

        >>> f.chunksizes(variable)
        [1, 324, 432]

        >>> f.chunksizes(variable)
        None

        """
        match self._backend():
            case "h5netcdf" | "zarr":
                return variable.chunks

            case "netCDF4":
                chunking = variable.chunking()
                if chunking == "contiguous":
                    return

                return chunking

    def contiguous(self, variable):
        """Whether or not the variable data is contiguous on disk.

        .. versionadded:: (cfdm) 1.11.2.0

        :Parameters:

            variable:
                The variable object.

        :Returns:

            `bool`
                 `True` if the variable data is contiguous on disk,
                 otherwise `False`.

        **Examples**

        >>> f.contiguous(variable)
        False

        """
        match self._backend():
            case "h5netcdf" | "zarr":
                return variable.chunks is None

            case "netCDF4":
                return variable.chunking() == "contiguous"

    def dtype(self, variable):
        """Return the data type of a variable.

        .. versionadded:: (cfdm) 1.11.2.0

        :Parameters:

            variable:
                The variable object.

        :Returns:

            `numpy.dtype` or `str`
                 The data type.

        **Examples**

        >>> f.dtype(variable)
        dtype('<f8')

        >>> f.dtype(variable)
        str

        """
        from numpy.dtypes import StringDType

        out = variable.dtype
        if out in ("O", StringDType()):
            out = str

        return out

    def endian(self, variable):
        """Return the endian-ness of a variable.

        .. versionadded:: (cfdm) 1.11.2.0

        :Parameters:

            variable:
                The variable object.

        :Returns:

            `str`
                 The endian-ness (``'little'``, ``'big'``, or
                 ``'native'``) of the variable.

        **Examples**

        >>> f.endian(variable)
        'native'

        """
        match self._backend():
            case "h5netcdf" | "zarr":
                dtype = variable.dtype
                return _dtype_endian_lookup[getattr(dtype, "byteorder", None)]

            case "netCDF4":
                return variable.endian()

    def dataset_name(self, dataset=None):
        """Return the file path for the dataset.

        .. versionadded:: (cfdm) 1.11.2.0

        :Parameters:

            dataset:
                The dataset object. If `None` then the input dataset
                is used.

        :Returns:

            `str`
                The file system path, or the OPeNDAP URL, for the
                dataset.

        **Examples**

        >>> f.dataset_name()
        '/home/data/file.nc'

        """
        if dataset is None:
            dataset = self._input_ds

        match self._backend():
            case "h5netcdf":
                return dataset.filename

            case "netCDF4":
                return dataset.filepath()

            case "zarr":
                return str(dataset.store)

    def _variable_dimensions(self, variable):
        """Return the dimension objects associated with a variable.

        .. versionadded:: (cfdm) 1.11.2.0

        :Parameters:

            variable:
                The variable object.

        :Returns:

            `list` of dimension objects

        """
        match self._backend():
            case "netCDF4":
                return variable.get_dims()

            case "h5netcdf":
                dims = {}
                dimension_names = list(variable.dimensions)
                group = variable._parent
                for name, dim in group.dims.items():
                    if name in dimension_names:
                        dims[name] = dim
                        dimension_names.remove(name)

                group = group.parent
                while group is not None and dimension_names:
                    for name, dim in group.dims.items():
                        if name in dimension_names:
                            dims[name] = dim
                            dimension_names.remove(name)

                    group = group.parent

                return [dims[name] for name in variable.dimensions]

            case "zarr":
                return self._var_to_dims[variable.name]

    def getncattr(self, x, attr):
        """Retrieve a netCDF attribute.

        .. versionadded:: (cfdm) 1.11.2.0

        :Parameters:

            x: variable, group, or dataset

            attr: `str`

        :Returns:

        """
<<<<<<< HEAD
        try:
            # netCDF4
            value = getattr(x, attr)
        except AttributeError:
            # h5netcdf
            value = x.attrs[attr]

        if isinstance(value, bytes):
            value = value.decode()

        return value
=======
        match self._backend():
            case "h5netcdf" | "zarr":
                return x.attrs[attr]

            case "netCDF4":
                return getattr(x, attr)
>>>>>>> cdafa4b5

    def group(self, x):
        """Return the group that a variable or dimension belongs to.

        .. versionadded:: (cfdm) 1.11.2.0

        :Parameters:

            x:
                The variable or dimension object.

        :Returns:

            `Group`

        """
        match self._backend():
            case "netCDF4":
                return x.group()

            case "h5netcdf":
                return x._parent

            case "zarr":
                try:
                    # Variable
                    group_name = group_separator.join(
                        x.path.split(group_separator)[:-1]
                    )
                    g = self._input_ds.get(group_name)
                    if g is None:
                        # Must be the root group
                        g = self._input_ds

                    return g
                except AttributeError:
                    # Dimension
                    return x.group()

    def name(self, x, dataset=None):
        """Return the netCDF name, without its groups.

        .. versionadded:: (cfdm) 1.11.2.0

        :Returns:

            `str`

        """
        match self._backend(dataset):
            case "h5netcdf" | "netCDF4":
                return x.name.split(group_separator)[-1]

            case "zarr":
                try:
                    # Variable
                    return x.path.split(group_separator)[-1]
                except AttributeError:
                    # Dimension
                    return x.name.split(group_separator)[-1]

    def _attribute_names(self, x):
        """Return attribute names of a variable, group, or dataset.

        .. versionadded:: (cfdm) 1.11.2.0

        :Parameters:

            x:
                The variable, group, or dataset object

        :Returns:

            `list`

        """
        match self._backend():
            case "h5netcdf":
                attrs = list(x.attrs)

            case "netCDF4":
                attrs = x.ncattrs()

            case "zarr":
                attrs = dict(x.attrs)

                # Remove _ARRAY_DIMENSIONS from Zarr v2 variable
                # attributes
                if x.metadata.zarr_format == 2 and hasattr(x, "shape"):
                    attrs.pop("_ARRAY_DIMENSIONS", None)

                attrs = list(attrs)

        return attrs

    def parent(self, group):
        """Return the parent group.

        .. versionadded:: (cfdm) 1.11.2.0

        :Returns:

            `Group` or `None`
                The parent group, or `None` if *group* is the root
                group (and so has no parent).

        """
        match self._backend():
            case "h5netcdf" | "netCDF4":
                return group.parent

            case "zarr":
                name = group.name
                if name == group_separator:
                    return

                return self._input_ds[
                    group_separator.join(name.split(group_separator)[:-1])
                ]

    def path(self, group):
        """Return a simulated unix directory path to a group.

        .. versionadded:: (cfdm) 1.11.2.0

        :Parameters:

            group:
                The group object.

        :Returns:

            `str`

        """
        match self._backend():
            case "h5netcdf" | "zarr":
                try:
                    return group.name
                except AttributeError:
                    return group_separator

            case "netCDF4":
                return group.path

    def flatten(self):
        """Flattens and writes to output file.

        .. versionadded:: (cfdm) 1.11.2.0

        :Return:

            `None`

        """
        input_ds = self._input_ds
        output_ds = self._output_ds

        if self._debug:
            logger.debug(
                f"Flattening the groups of {self.dataset_name()}"
            )  # pragma: no cover

        # Flatten product
        self.process_group(input_ds)

        # Add name mapping attributes
        output_ds.setncattr(flattener_attribute_map, self._attr_map_value)
        output_ds.setncattr(flattener_dimension_map, self._dim_map_value)
        output_ds.setncattr(flattener_variable_map, self._var_map_value)

        # Browse flattened variables to rename references:
        if self._debug:
            logger.debug(
                "    Browsing flattened variables to rename references "
                "in attributes"
            )  # pragma: no cover

        for var in output_ds.variables.values():
            self.adapt_references(var)

    def process_group(self, input_group):
        """Flattens a given group to the output file.

        .. versionadded:: (cfdm) 1.11.2.0

        :Parameters:

            input_group:
                The group object to flatten.

        :Returns:

            `None`

        """
        if self._debug:
            logger.debug(
                f"    Browsing group {self.path(input_group)}"
            )  # pragma: no cover

        for attr_name in self._attribute_names(input_group):
            self.flatten_attribute(input_group, attr_name)

        for dim in self._group_dimensions(input_group).values():
            self.flatten_dimension(dim)

        for var in self._group_variables(input_group).values():
            self.flatten_variable(var)

        for child_group in self._child_groups(input_group).values():
            self.process_group(child_group)

    def flatten_attribute(self, input_group, attr_name):
        """Flattens a given attribute from a group to the output file.

        .. versionadded:: (cfdm) 1.11.2.0

        :Parameters:

            input_group:
                The group object containing the attribute to flatten.

            attr_name: `str`
                The name of the attribute.

        :Returns:

            `None`

        """
        # Create new name
        new_attr_name = self.generate_flattened_name(input_group, attr_name)

        if self._debug:
            logger.debug(
                f"        Creating global attribute {new_attr_name!r} from "
                f"group {self.path(input_group)}"
            )  # pragma: no cover

        # Write attribute
        self._output_ds.setncattr(
            new_attr_name, self.getncattr(input_group, attr_name)
        )

        # Store new naming for later and in mapping attribute
        self._attr_map_value.append(
            self.generate_mapping_str(input_group, attr_name, new_attr_name)
        )

    def flatten_dimension(self, dim):
        """Flattens a given dimension to the output file.

        .. versionadded:: (cfdm) 1.11.2.0

        :Parameters:

            dim:
                The dimension object to flatten.

        :Returns:

            `None`

        """
        # Create new name
        group = self.group(dim)
        name = self.name(dim)
        new_name = self.generate_flattened_name(group, name)

        if self._debug:
            logger.debug(
                f"        Creating dimension {new_name!r} from "
                f"group {self.path(group)!r}"
            )  # pragma: no cover

        # Write dimension
        self._output_ds.createDimension(
            new_name, (len(dim), None)[dim.isunlimited()]
        )

        # Store new name in dict for resolving references later
        self._dim_map[self.pathname(group, name)] = new_name

        # Add to name mapping attribute
        self._dim_map_value.append(
            self.generate_mapping_str(group, name, new_name)
        )

    def flatten_variable(self, var):
        """Flattens a given variable to the output file.

        .. versionadded:: (cfdm) 1.11.2.0

        :Parameters:

            var:
                The variable object.

        :Returns:

            `None`

        """
        # Create new name
        new_name = self.generate_flattened_name(
            self.group(var), self.name(var)
        )

        if self._debug:
            logger.debug(
                f"        Creating variable {new_name!r} from "
                f"{self.pathname(self.group(var), self.name(var))!r}"
            )  # pragma: no cover

        # Replace old by new dimension names
        new_dims = list(
            map(
                lambda x: self._dim_map[
                    self.pathname(self.group(x), self.name(x))
                ],
                self._variable_dimensions(var),
            )
        )

        # Write variable
        attributes = self._variable_attrs(var)

        copy_data = self._copy_data
        if copy_data:
            fill_value = attributes.pop("_FillValue", None)
        else:
            fill_value = False

        new_var = self._output_ds.createVariable(
            new_name,
            self.dtype(var),
            new_dims,
            zlib=False,
            complevel=4,
            shuffle=True,
            fletcher32=False,
            contiguous=self.contiguous(var),
            chunksizes=self.chunksizes(var),
            endian=self.endian(var),
            least_significant_digit=None,
            fill_value=fill_value,
        )

        if copy_data:
            self.write_data(var, new_var)

        # Copy attributes
        new_var.setncatts(attributes)

        # Store new name in dict for resolving references later
        self._var_map[self.pathname(self.group(var), self.name(var))] = (
            new_name
        )

        # Add to name mapping attribute
        self._var_map_value.append(
            self.generate_mapping_str(
                self.group(var), self.name(var), new_name
            )
        )

        # Resolve references in variable attributes and replace by
        # absolute path
        self.resolve_references(new_var, var)

    def increment_pos(self, pos, dim, copy_slice_shape, var_shape):
        """Increment position.

        Increment position vector in a variable along a dimension by
        the matching slice length along that dimension. If end of the
        dimension is reached, recursively increment the next
        dimensions until a valid position is found.

        .. versionadded:: (cfdm) 1.11.2.0

        :Parameters:

            pos: `list`
                The current slice position along each dimension of the
                array.

            dim: `int`
                The position of the array dimension to be incremented.

            copy_slice_shape: `list`
                The shape of the copy slice.

            var_shape: `tuple`
                The shape of the whole variable.

        :Returns:

            `bool`
                `True` if a valid position is found within the
                variable, `False` otherwise.

        """
        # Try to increment dimension
        pos[dim] += copy_slice_shape[dim]

        # Test new position
        dim_end_reached = pos[dim] > var_shape[dim]
        var_end_reached = (dim + 1) >= len(copy_slice_shape)

        # End of this dimension not reached yet
        if not dim_end_reached:
            return True

        # End of this dimension reached. Reset to 0 and try increment
        # next one recursively
        elif dim_end_reached and not var_end_reached:
            pos[: dim + 1] = [0 for j in range(dim + 1)]
            return self.increment_pos(
                pos, dim + 1, copy_slice_shape, var_shape
            )

        else:
            # End of this dimension reached, and no dimension to
            # increment. Finish.
            return False

    def write_data(self, old_var, new_var):
        """Copy the data of a variable to the ouput datset.

        .. versionadded:: (cfdm) 1.11.2.0

        :Parameters:

            old_var:
                The variable object where the data should be copied
                from.

            new_var:
                The new variable object in which to copy the data.

        :Returns:

            `None`

        """
        import dask.array as da
        import numpy as np

        from cfdm.data.locks import netcdf_lock

        # Need to convert a string-valued 'old_var' to a numpy array
        if self.dtype(old_var) == str:
            match self._backend():
                case "h5netcdf" | "netCDF4":
                    array = old_var[...]

                    string_type = isinstance(array, str)
                    if string_type:
                        # A netCDF string type scalar variable comes
                        # out as Python str object, so convert it to a
                        # numpy array.
                        array = np.array(array, dtype=f"U{len(array)}")

                    if not old_var.ndim:
                        # NetCDF4 has a thing for making scalar size 1
                        # variables into 1d arrays
                        array = array.squeeze()

                    if not string_type:
                        # An N-d (N>=1) netCDF string type variable
                        # comes out as a numpy object array, so
                        # convert it to numpy string array.
                        array = array.astype("U", copy=False)
                        # netCDF4 doesn't auto-mask VLEN variables
                        # array = np.ma.where(array == "",
                        # np.ma.masked, array)
                        array = np.ma.masked_values(array, "")

                    old_var = array

                case "zarr":
                    array = old_var[...]
                    array = array.astype("O", copy=False).astype(
                        "U", copy=False
                    )
                    fill_value = old_var.attrs.get(
                        "_FillValue", old_var.attrs.get("missing_value", "")
                    )
                    array = np.where(array == "", fill_value, array)
                    old_var = array

        if isinstance(old_var, np.ndarray):
            new_var[...] = old_var
        else:
            dx = da.from_array(old_var)
            da.store(
                dx,
                new_var,
                compute=True,
                return_stored=False,
                lock=netcdf_lock,
            )

    def resolve_reference(self, orig_ref, orig_var, rules):
        """Resolve a reference.

        Resolves the absolute path to a coordinate variable within the
        group structure.

        .. versionadded:: (cfdm) 1.11.2.0

        :Parameters:

            orig_ref: `str`
                The reference to resolve.

            orig_var:
                The original variable object containing the reference.

            rules: `FlatteningRules`
                The flattening rules that apply to the reference.

        :Returns:

            `str`
                The absolute path to the reference.

        """
        ref = orig_ref
        absolute_ref = None
        ref_type = ""

        ref_to_dim = rules.ref_to_dim
        ref_to_var = rules.ref_to_var

        # Resolve first as dim (True), or var (False)
        resolve_dim_or_var = ref_to_dim > ref_to_var

        # Resolve var (resp. dim) if resolving as dim (resp. var) failed
        resolve_alt = ref_to_dim and ref_to_var

        # Reference is already given by absolute path
        if ref.startswith(group_separator):
            method = "Absolute"
            absolute_ref = ref

        # Reference is given by relative path
        elif group_separator in ref:
            method = "Relative"

            # First tentative as dim OR var
            if resolve_dim_or_var:
                ref_type = "dimension"
            else:
                ref_type = "variable"

            absolute_ref = self.search_by_relative_path(
                orig_ref, self.group(orig_var), resolve_dim_or_var
            )

            # If failed and alternative possible, second tentative
            if absolute_ref is None and resolve_alt:
                if resolve_dim_or_var:
                    ref_type = "variable"
                else:
                    ref_type = "dimension"

                absolute_ref = self.search_by_relative_path(
                    orig_ref, self.groupp(orig_var), not resolve_dim_or_var
                )

        # Reference is to be searched by proximity
        else:
            method = "Proximity"
            absolute_ref, ref_type = self.resolve_reference_proximity(
                ref,
                resolve_dim_or_var,
                resolve_alt,
                orig_var,
                rules,
            )

        # Post-search checks and return result
        return self.resolve_reference_post_processing(
            absolute_ref,
            orig_ref,
            orig_var,
            rules,
            ref_type,
            method,
        )

    def resolve_reference_proximity(
        self, ref, resolve_dim_or_var, resolve_alt, orig_var, rules
    ):
        """Resolve reference: search by proximity.

        .. versionadded:: (cfdm) 1.11.2.0

        :Parameters:

            ref: `str`
                The reference to resolve.

            resolve_dim_or_var: `bool`
                Try to resolve first as dimension (True), or else as
                variable (False).

            resolve_alt: `bool`
                Resolve as variable if resolving as dimension failed,
                and vice versa.

            orig_var:
                The original variable object containing the reference.

            rules: `FlatteningRules`
                The flattening rules that apply to the reference.

        :Returns:

            (`str` or `None, str)
                The resolved reference (or `None` if unresolved), and
                the type of reference (either ``'dimension'`` or
                ``'variable'``).

        """
        # First tentative as dim OR var
        if resolve_dim_or_var:
            ref_type = "dimension"
        else:
            ref_type = "variable"

        stop_at_local_apex = rules.stop_at_local_apex

        resolved_var = self.search_by_proximity(
            ref,
            self.group(orig_var),
            resolve_dim_or_var,
            False,
            stop_at_local_apex,
        )

        # If failed and alternative possible, second tentative
        if resolved_var is None and resolve_alt:
            if resolve_dim_or_var:
                ref_type = "variable"
            else:
                ref_type = "dimension"

            resolved_var = self.search_by_proximity(
                ref,
                self.group(orig_var),
                not resolve_dim_or_var,
                False,
                stop_at_local_apex,
            )

        # If found, create ref string
        if resolved_var is not None:
            return (
                self.pathname(
                    self.group(resolved_var), self.name(resolved_var)
                ),
                ref_type,
            )

        # Unresolved
        return None, ""

    def resolve_reference_post_processing(
        self, absolute_ref, orig_ref, orig_var, rules, ref_type, method
    ):
        """Post-processing operations after resolving reference.

        .. versionadded:: (cfdm) 1.11.2.0

        :Parameters:

            absolute_ref: `str`
                The absolute path of the reference.

            orig_ref: `str`
                The original reference.

            orig_var:
                The original variable object containing the reference.

            rules: `FlatteningRules`
                The flattening rules that apply to the reference.

            ref_type: `str`
                the type of reference (either ``'dimension'`` or
                ``'variable'``).

            method: `str`
                The method of reference resolution (either
                ``'proximity'`` or ``'absolute'``).

        :Returns:

            `str`
                The absolute reference.

        """
        # If not found and accept standard name, assume standard name
        if absolute_ref is None and rules.accept_standard_names:
            if self._debug:
                logger.debug(
                    f"            Reference to {orig_ref!r} not "
                    "resolved. Assumed to be a standard name."
                )  # pragma: no cover

            ref_type = "standard_name"
            absolute_ref = orig_ref
        elif absolute_ref is None:
            # Not found, so raise exception.
            absolute_ref = self.handle_reference_error(
                rules.name, orig_ref, self.path(self.group(orig_var))
            )
        else:
            # Found
            if self._debug:
                logger.debug(
                    f"            {method} reference to {ref_type} "
                    f"{orig_ref!r} resolved as {absolute_ref!r}"
                )  # pragma: no cover

        # If variables refs are limited to coordinate variable,
        # additional check
        if (
            ref_type == "variable"
            and rules.limit_to_scalar_coordinates
            and (
                (
                    "coordinates" not in self._attribute_names(orig_var)
                    or orig_ref not in self.getncattr(orig_var, "coordinates")
                )
                or self._input_ds[absolute_ref].ndim > 0
            )
        ):
            if self._debug:
                logger.debug(
                    f"            Reference to {orig_ref!r} is not a scalar "
                    "coordinate variable. Assumed to be a standard name."
                )  # pragma: no cover

            absolute_ref = orig_ref

        # Return result
        return absolute_ref

    def search_by_relative_path(self, ref, current_group, search_dim):
        """Search by relative path.

        Resolves the absolute path to a reference within the group
        structure, using search by relative path.

        .. versionadded:: (cfdm) 1.11.2.0

        :Parameters:

            ref: `str`
                The reference to resolve.

            current_group:
                The current group object of the reference.

            search_dim: `bool`
                If True then search for a dimension, otherwise a
                variable.

        :Returns:

            `str`
                The absolute path to the variable.

        """
        # Go up parent groups
        while ref.startswith(f"..{group_separator}"):
            parent = self.parent(current_group)
            if parent is None:
                return

            ref = ref[3:]
            current_group = parent

        # Go down child groups
        ref_split = ref.split(group_separator)
        for g in ref_split[:-1]:
            try:
                current_group = self._child_groups(current_group)[g]
            except KeyError:
                return

        # Get variable or dimension
        if search_dim:
            elt = tuple(self._group_dimensions(current_group))[ref_split[-1]]

        else:
            elt = tuple(self._group_variables(current_group))[ref_split[-1]]

        # Get absolute reference
        return self.pathname(self.group(elt), self.name(elt))

    def search_by_proximity(
        self,
        ref,
        current_group,
        search_dim,
        local_apex_reached,
        is_coordinate_variable,
    ):
        """Search by proximity.

        Resolves the absolute path to a reference within the group
        structure, using search by proximity.

        First search up in the hierarchy for the reference, until root
        group is reached. If coordinate variable, search until local
        apex is reached, then search down in siblings.

        .. versionadded:: (cfdm) 1.11.2.0

        :Parameters:

            ref: `str`
                The reference to resolve.

            current_group:
                The current group object where searching.

            search_dim: `bool`
                If True then search for a dimension, otherwise a
                variable.

            local_apex_reached: `bool`
                Whether or not the apex has previously been reached.

            is_coordinate_variable: `bool`
                Whether the search is for a coordiante variable.

        :Returns:

            `str` or `None`
                The absolute path to the variable, if found, otherwise
                `None`.

        """
        if search_dim:
            dims_or_vars = self._group_dimensions(current_group)
        else:
            dims_or_vars = self._group_variables(current_group)

        # Found in current group
        if ref in dims_or_vars:
            return dims_or_vars[ref]

        local_apex_reached = (
            local_apex_reached or ref in self._group_dimensions(current_group)
        )

        # Check if have to continue looking in parent group
        # - normal search: continue until root is reached
        # - coordinate variable: continue until local apex is reached
        parent_group = self.parent(current_group)
        if is_coordinate_variable:
            top_reached = local_apex_reached or parent_group is None
        else:
            top_reached = parent_group is None

        # Search up
        if not top_reached:
            return self.search_by_proximity(
                ref,
                parent_group,
                search_dim,
                local_apex_reached,
                is_coordinate_variable,
            )

        elif is_coordinate_variable and local_apex_reached:
            # Coordinate variable and local apex reached, so search
            # down in siblings.
            found_elt = None
            for child_group in self._child_groups(current_group).values():
                found_elt = self.search_by_proximity(
                    ref,
                    child_group,
                    search_dim,
                    local_apex_reached,
                    is_coordinate_variable,
                )
                if found_elt is not None:
                    break

            return found_elt

        # Did not find
        return

    def resolve_references(self, var, old_var):
        """Resolve references.

        In a given variable, replace all references to other variables
        in its attributes by absolute references.

        .. versionadded:: (cfdm) 1.11.2.0

        :Parameters:

            var:
                The flattened variable object in which references
                should be renamed with absolute references.

            old_var:
                The original variable object (in group structure).

        :Returns:

            `None`

        """
        var_attrs = self._variable_attrs(var, "output")
        for name in referencing_attributes.intersection(var_attrs):
            # Parse attribute value
            parsed_attribute = parse_attribute(name, var_attrs[name])

            # Resolved references in parsed as required by attribute
            # properties
            resolved_parsed_attr = {}

            rules = flattening_rules[name]
            resolve_key = rules.resolve_key
            resolve_value = rules.resolve_value

            for k, v in parsed_attribute.items():
                if resolve_key:
                    k = self.resolve_reference(k, old_var, rules)

                if resolve_value and v is not None:
                    v = [self.resolve_reference(x, old_var, rules) for x in v]

                resolved_parsed_attr[k] = v

            # Re-generate attribute value string with resolved
            # references
            var.setncattr(name, generate_var_attr_str(resolved_parsed_attr))

    def adapt_references(self, var):
        """Adapt references.

        In a given variable, replace all references to variables in
        attributes by references to the new names in the flattened
        netCDF. All references have to be already resolved as absolute
        references.

        .. versionadded:: (cfdm) 1.11.2.0

        :Parameters:

            var:
                The flattened variable object in which references
                should be renamed with new names.

        :Returns:

            `None`

        """
        var_attrs = self._variable_attrs(var, "output")
        for name in referencing_attributes.intersection(var_attrs):
            # Parse attribute value
            value = var_attrs[name]
            parsed_attribute = parse_attribute(name, value)

            adapted_parsed_attr = {}

            rules = flattening_rules[name]
            resolve_key = rules.resolve_key
            resolve_value = rules.resolve_value

            for k, v in parsed_attribute.items():
                if resolve_key:
                    k = self.adapt_name(k, rules)

                if resolve_value and v is not None:
                    v = [self.adapt_name(x, rules) for x in v]

                adapted_parsed_attr[k] = v

            new_attr_value = generate_var_attr_str(adapted_parsed_attr)
            var.setncattr(name, new_attr_value)

            if self._debug:
                logger.debug(
                    "        Value of attribute "
                    f"{self.name(var, 'output')}.{name} "
                    f"changed from {value!r} to {new_attr_value!r}"
                )  # pragma: no cover

    def adapt_name(self, resolved_ref, rules):
        """Apapt the name.

        Return name of flattened reference. If not found, raise
        exception or continue with a warning.

        .. versionadded:: (cfdm) 1.11.2.0

        :Parameters:

            resolved_ref: `str`
                The resolved reference.

            rules: `FlatteningRules`
                The flattening rules that apply to the reference.

        :Returns:

            `str`
                The adapted reference.

        """
        # If ref contains Error message, leave as such
        if ref_not_found_error in resolved_ref:
            return resolved_ref

        ref_to_dim = rules.ref_to_dim
        ref_to_var = rules.ref_to_var

        # Select highest priority map
        if ref_to_dim > ref_to_var:
            name_mapping = self._dim_map

        if ref_to_dim < ref_to_var:
            name_mapping = self._var_map

        # Try to find mapping
        try:
            return name_mapping[resolved_ref]

        # If not found, look in other map if allowed
        except KeyError:
            if ref_to_dim and ref_to_var:
                if ref_to_dim < ref_to_var:
                    name_mapping = self._dim_map
                else:
                    name_mapping = self._var_map

                try:
                    return name_mapping[resolved_ref]
                except KeyError:
                    pass

        # If still not found, check if any standard name is allowed
        if rules.accept_standard_names:
            return resolved_ref

        else:
            # If not found, raise exception
            return self.handle_reference_error(rules.name, resolved_ref)

    def pathname(self, group, name=None):
        """Compose full path name to an element in a group structure.

        .. versionadded:: (cfdm) 1.11.2.0

        :Parameters:

            current_group:
                The group object containing the dimension or variable.

            name: `str`
                The name of the dimension or variable.

        :Returns:

            `str`
                The absolute path to the dimension or variable

        """
        if self.parent(group) is None:
            return group_separator + name

        return group_separator.join((self.path(group), name))

    def generate_mapping_str(self, input_group, name, new_name):
        """Generate string mapping.

        Generates a string representing the name mapping of an element
        before and after flattening.

        .. versionadded:: (cfdm) 1.11.2.0

        :Parameters:

            input_group:
                The group object containing the non-flattened
                dimension or variable.

            name: `str`
                The name of the non-flattened dimension or variable.

            new_name: `str`
                The name of the flattened dimension or variable.

        :Returns:

            `str`
                A string representing the name mapping for the
                dimension or variable.

        """
        original_pathname = self.pathname(input_group, name)
        return f"{new_name}: {original_pathname}"

    def convert_path_to_valid_name(self, pathname):
        """Generate valid name from path.

        .. versionadded:: (cfdm) 1.11.2.0

        :Parameters:

            pathname: `str`
                The non-flattened namepath to a dimension or variable.

            new_name: `str`
                A flattened version of *pathname*.
        :Returns:

            `str`
                The valid netCDF name.

        """
        return pathname.replace(group_separator, "", 1).replace(
            group_separator, flattener_separator
        )

    def generate_flattened_name(self, input_group, orig_name):
        """Convert full path of an element to a valid NetCDF name.

        * The name of an element is the concatenation of its
          containing group and its name;

        * replaces ``/`` from paths (forbidden as NetCDF name);

        * if name is longer than 255 characters, replace path to group
          by hash;

        * if name is still too long, replace complete name by hash.

        .. versionadded:: (cfdm) 1.11.2.0

        :Parameters:

            input_group:
                The group object containing the dimension or variable.

            orig_name: `str`
                The original name of the dimension or variable.

        :Returns:

            `str`
                The new valid name of the dimension or variable.

        """
        import hashlib

        # If element is at root: no change
        if self.parent(input_group) is None:
            new_name = orig_name

        # If element in child group, concatenate group path and
        # element name
        else:
            full_name = (
                self.convert_path_to_valid_name(self.path(input_group))
                + flattener_separator
                + orig_name
            )
            new_name = full_name

            # If resulting name is too long, hash group path
            if len(new_name) >= max_name_len:
                group_hash = hashlib.sha1(
                    self.path(input_group).encode("UTF-8")
                ).hexdigest()
                new_name = group_hash + flattener_separator + orig_name

                # If resulting name still too long, hash everything
                if len(new_name) >= max_name_len:
                    new_name = hashlib.sha1(
                        full_name.encode("UTF-8")
                    ).hexdigest()

        return new_name

    def handle_reference_error(self, role, ref, context=None):
        """Handle reference error.

        Depending on the `_strict` mode, either raise an exception or
        log a warning. If not strict then a reference placeholder is
        returned.

        .. versionadded:: (cfdm) 1.11.2.0

        :Parameters:

            role: `str`
                The CF role of the reference,
                e.g. ``'instance_dimension'``, ``'cell_measures'``.

            ref: `str`
                The reference.

            context: `str`
                Additional context information to add to message.

        :Returns:

            `str`
                The error message, or if `_strict` is `True` then an
                `UnresolvedReferenceException` is raised.

        """
        message = f"{role} reference {ref!r} could not be resolved"
        if context is not None:
            message = f"{message} from {context}"

        if self._strict:
            raise UnresolvedReferenceException(message)

        warnings.warn(message)
        return f"{ref_not_found_error}_{ref}"

    def _group_dimensions(self, group):
        """Return dimensions that are defined in a group.

        .. versionadded:: (cfdm) NEXTVERSION

        :Parameters:

            group:
                The group object.

        :Returns:

            `dict`-like
                The dimensions defined in the group, keyed by their
                names.

        """
        match self._backend():
            case "h5netcdf" | "netCDF4":
                if self._group_dimension_search != "closest_ancestor":
                    raise ValueError(
                        f"For netCDF dataset {self.dataset_name()}, "
                        "the group_dimension_search keyword must be "
                        "'closest_ancestor'. "
                        f"Got {self._group_dimension_search!r}"
                    )

                return group.dimensions

            case "zarr":
                group_name = self.path(group)
                if not self._group_to_dims and group_name == group_separator:
                    # Populate the `_group_to_dims` and `_var_to_dims`
                    # dictionaries if we're at the root group
                    self._populate_dimension_maps(group)

                return self._group_to_dims[group_name]

    def _group_variables(self, group):
        """Return variables that are defined in a group.

        .. versionadded:: (cfdm) NEXTVERSION

        :Parameters:

            group:
                The group object.

        :Returns:

            `dict`-like
                The variables, keyed by their names.

        """
        match self._backend():
            case "h5netcdf" | "netCDF4":
                return group.variables

            case "zarr":
                return dict(group.arrays())

    def _populate_dimension_maps(self, group):
        """Populate the dimension map dictionaries.

        For the given group and all of its child groups, a mapping of
        full-path group names to the unique dimensions implied by the
        varibles therein will be added to `_group_to_dims`. For
        instance::

           {'/': {},
            'bounds2': <ZarrDimension: bounds2, size(2)>,
            'x': <ZarrDimension: x, size(9)>},
            '/forecast': {'y': <ZarrDimension: y, size(10)>},
            '/forecast/model': {}}


        For the given group and all of its child groups, a mapping of
        full-path variables names to their dimensions will be added to
        `_var_to_dims`. For instance::

           {'/latitude_longitude': (),
            '/x': (<ZarrDimension: x, size(9)>,),
            '/x_bnds': (<ZarrDimension: x, size(9)>
                        <ZarrDimension: bounds2, size(2)>),
            '/forecast/cell_measure': (<ZarrDimension: x, size(9)>,
                                       <ZarrDimension: y, size(10)>),
            '/forecast/latitude': (<ZarrDimension: y, size(10)>,
                                   <ZarrDimension: x, size(9)>),
            '/forecast/longitude': (<ZarrDimension: x, size(9)>,
                                    <ZarrDimension: y, size(10)>),
            '/forecast/rotated_latitude_longitude': (),
            '/forecast/time': (),
            '/forecast/y': (<ZarrDimension: y, size(10)>,),
            '/forecast/y_bnds': (<ZarrDimension: y, size(10)>,
                                 <ZarrDimension: bounds2, size(2)>),
            '/forecast/model/ta': (<ZarrDimension: y, size(10)>,
                                   <ZarrDimension: x, size(9)>)}

        **Zarr datasets**

        Populating the `_group_to_dims` dictionary is currently only
        required for a Zarr grouped dataset, for which this
        information is not explicitly defined in the format's data
        model (unlike for netCDF and HDF5 datasets).

        See `dataset_flatten` for details

        .. versionadded:: (cfdm) NEXTVERSION

        :Parameters:

            group:
                The group object.

        :Returns:

            `None`

        """
        from ..zarr import ZarrDimension

        group_name = self.path(group)

        input_ds = self._input_ds
        group_to_dims = self._group_to_dims
        var_to_dims = self._var_to_dims
        group_dimension_search = self._group_dimension_search

        # Initialise the mapping from this group to its ZarrDimension
        # objects. Use 'setdefault' because a previous call to
        # `_populate_dimension_maps` might already have done this.
        group_to_dims.setdefault(group_name, {})

        # Loop over variables in this group, sorted by variable name.
        for v in dict(sorted(group.arrays())).values():
            # Initialise mapping from the variable to its
            # ZarrDimension objects
            var_name = v.name
            var_to_dims[var_name] = ()

            dimension_names = self._variable_dimension_names(v)
            if not dimension_names:
                # A scalar variable has no dimensions
                continue

            # Loop over this variable's dimension names
            for name, size in zip(dimension_names, v.shape):
                name_split = name.split(group_separator)
                basename = name_split[-1]

                # ----------------------------------------------------
                # Define 'g' as the absolute path name of the group in
                # which to register the logical dimension object for
                # this dimension.
                #
                # Which group is defined will depend on the nature of
                # the dimension's 'name'.
                # ----------------------------------------------------
                if group_separator not in name:
                    # ------------------------------------------------
                    # Relative path dimension name which contains no
                    # '/' characters. The behaviour depends on the
                    # search algorithm defined by
                    # 'group_dimension_search'.
                    #
                    # E.g. "dim"
                    # ------------------------------------------------
                    if group_dimension_search in (
                        "closest_ancestor",
                        "furthest_ancestor",
                    ):
                        # Find the names of all ancestor groups, in
                        # the appropriate order for searching.
                        group_split = group_name.split(group_separator)
                        ancestor_names = [
                            group_separator.join(group_split[:n])
                            for n in range(1, len(group_split))
                        ]
                        ancestor_names[0] = group_separator
                        # E.g. if the current group is /g1/g2/g3 then
                        #      the ancestor group names are [/, /g1,
                        #      /g1/g2]

                        if group_dimension_search == "closest_ancestor":
                            # "closest_ancestor" searching requires
                            # the ancestor group order to be reversed,
                            # e.g. [/g1/g2, /g1, /]
                            ancestor_names = ancestor_names[::-1]

                        # Search through the ancestors in order,
                        # stopping if we find a matching dimension.
                        found_dim_in_ancestor = False
                        for g in ancestor_names:
                            zarr_dim = group_to_dims[g].get(basename)
                            if zarr_dim is not None and zarr_dim.size == size:
                                # Found a dimension in this ancestor
                                # group 'g' with the right name and
                                # size
                                found_dim_in_ancestor = True
                                break

                        if not found_dim_in_ancestor:
                            # Dimension 'basename' could not be
                            # matched to any ancestor group
                            # dimensions, so define it in the current
                            # group.
                            g = group_name

                    elif group_dimension_search == "local":
                        # Assume that the dimension is different to
                        # any with same name and size defined in any
                        # ancestor group.
                        g = group_name

                    else:
                        raise DimensionParsingException(
                            "Bad 'group_dimension_search' value: "
                            f"{group_dimension_search!r}"
                        )
                else:
                    g = group_separator.join(name_split[:-1])
                    if name.endswith(group_separator):
                        # --------------------------------------------
                        # Dimension name that ends with '/'
                        #
                        # E.g. "dim/"
                        # E.g. "group1/dim/"
                        # --------------------------------------------
                        raise DimensionParsingException(
                            "Dimension names can't end with the group "
                            f"separator ({group_separator}): "
                            f"dataset={self.dataset_name()} "
                            f"variable={var_name} "
                            f"dimension_name={name}"
                        )

                    elif f"{group_separator}..{group_separator}" in name:
                        # --------------------------------------------
                        # Relative path dimension name with upward
                        # path traversals ('../') *not* at the start
                        # of the name.
                        #
                        # E.g. "/group1/../group2/dim"
                        # E.g. "group1/../group2/dim"
                        # E.g. "../group1/../group2/dim"
                        #
                        # Note that "../../dim" is not such a case.
                        # --------------------------------------------
                        raise DimensionParsingException(
                            "In Zarr datasets, can't yet deal with a "
                            "relative path dimension name with upward path "
                            "traversals (../) in middle of the name: "
                            f"dataset={self.dataset_name()} "
                            f"variable={var_name} "
                            f"dimension_name={name}"
                            "\n\n"
                            "Please raise an issue at "
                            "https://github.com/NCAS-CMS/cfdm/issues "
                            "if you would like this feature."
                        )

                    elif name.startswith(f"..{group_separator}"):
                        # --------------------------------------------
                        # Relative path dimension name with upward
                        # path traversals ('../') at the start of the
                        # name
                        #
                        # E.g. "../group1/dim"
                        # E.g. "../../group1/dim"
                        # E.g. "../../dim"
                        # --------------------------------------------
                        current_group = group
                        while g.startswith(f"..{group_separator}"):
                            parent_group = self.parent(current_group)
                            current_group = parent_group
                            g = g[3:]
                            if parent_group is None and g.startswith(
                                f"..{group_separator}"
                            ):
                                # We're about to go beyond the root
                                # group!
                                raise DimensionParsingException(
                                    "Upward path traversals in Zarr dimension "
                                    "name go beyond the root group: "
                                    f"dataset={self.dataset_name()} "
                                    f"variable={var_name} "
                                    f"dimension_name={name}"
                                )

                        g = group_separator.join((self.path(current_group), g))

                    elif name.startswith(group_separator):
                        # --------------------------------------------
                        # Absolute path dimension name that starts
                        # with '/', and contains no upward path
                        # traversals ('../').
                        #
                        # E.g. "/dim"
                        # E.g. "/group1/dim"
                        # --------------------------------------------
                        if g == "":
                            g = group_separator

                    else:
                        # --------------------------------------------
                        # Relative path dimension name which contains
                        # '/' and which contains no upward path
                        # traversals ('../').
                        #
                        # E.g. "group1/dim"
                        # --------------------------------------------
                        g = group_separator.join((group_name, g))

                zarr_dim = None
                if g in group_to_dims:
                    # Group 'g' is already registered in the mapping
                    zarr_dim = group_to_dims[g].get(basename)
                    if zarr_dim is not None:
                        # Dimension 'basename' is already registered
                        # in group 'g'
                        if zarr_dim.size != size:
                            raise DimensionParsingException(
                                f"Zarr Dimension has the wrong size: {size}. "
                                f"Expected size {zarr_dim.size} "
                                "(defined by variable "
                                f"{zarr_dim.reference_variable().name}). "
                                f"dataset={self.dataset_name()} "
                                f"variable={var_name} "
                                f"dimension_name={name}"
                            )
                else:
                    # Initialise group 'g' in the mapping
                    group_to_dims[g] = {}

                if zarr_dim is None:
                    # Register a new ZarrDimension in a group
                    defining_group = input_ds.get(g)
                    if defining_group is None:
                        # Must be the root group
                        defining_group = input_ds

                    zarr_dim = ZarrDimension(basename, size, defining_group, v)
                    group_to_dims[g][basename] = zarr_dim

                # Map the variable to the ZarrDimension object
                var_to_dims[var_name] += (zarr_dim,)

        # Recursively scan all child groups
        for g in group.group_values():
            self._populate_dimension_maps(g)

    def _variable_dimension_names(self, var):
        """Return the dimension names for a variable.

        Currently this is only required for, and only works for, Zarr
        variables. An `AttributeError` will be raised if called for
        any other type of variable.

        .. versionadded:: (cfdm) NEXTVERSION

        :Parameters:

            var:
                The variable object.

        :Returns:

            `list` of `str`
                The variable's dimension names. A scalar variable will
                have an empty list.

        """
        zarr_format = var.metadata.zarr_format
        match zarr_format:
            case 3:
                dimensions = var.metadata.dimension_names
            case 2:
                dimensions = var.metadata.attrs.get("_ARRAY_DIMENSIONS")
            case _:
                raise DimensionParsingException(
                    f"Can't flatten a Zarr v{zarr_format} dataset. "
                    "Only Zarr v3 and v2 can be flattened"
                )

        if dimensions is None:
            if var.shape:
                raise DimensionParsingException(
                    f"Non-scalar Zarr v{zarr_format} variable has no "
                    f"dimension names: {var.name}"
                )

            dimensions = []

        return dimensions

    def _child_groups(self, group):
        """Return groups that are defined in this group.

        .. versionadded:: (cfdm) NEXTVERSION

        :Parameters:

            group:
                The group object.

        :Returns:

            `dict`-like
                The groups, keyed by their names.

        """
        match self._backend():
            case "h5netcdf" | "netCDF4":
                return group.groups

            case "zarr":
                return dict(group.groups())

    def _backend(self, dataset=None):
        """Return the name of the backend that defines a dataset.

        .. versionadded:: (cfdm) NEXTVERSION

        :Parameters:

            dataset: `str` or `None`
                If set to ``'output'`` then the name of the output
                dateset backend will be returned. If `None` (the
                default) then the name of backend that defines the
                input dataset is returned.

        :Returns:

            `str`
                The backend name.

        """
        if dataset is None:
            return self._input_ds_backend

        if dataset == "output":
            return "netCDF4"

        raise ("Bad value of 'dataset'")


class AttributeParsingException(Exception):
    """Exception for unparsable attribute.

    .. versionadded:: (cfdm) 1.11.2.0

    """

    pass


class DimensionParsingException(Exception):
    """Exception for unparsable dimension.

    .. versionadded:: (cfdm) NEXTVERSION

    """

    pass


class UnresolvedReferenceException(Exception):
    """Exception for unresolvable references in attributes.

    .. versionadded:: (cfdm) 1.11.2.0

    """

    pass<|MERGE_RESOLUTION|>--- conflicted
+++ resolved
@@ -688,26 +688,17 @@
         :Returns:
 
         """
-<<<<<<< HEAD
-        try:
-            # netCDF4
-            value = getattr(x, attr)
-        except AttributeError:
-            # h5netcdf
-            value = x.attrs[attr]
+        match self._backend():
+            case "h5netcdf" | "zarr":
+                value = x.attrs[attr]
+
+            case "netCDF4":
+                value = getattr(x, attr)
 
         if isinstance(value, bytes):
             value = value.decode()
 
         return value
-=======
-        match self._backend():
-            case "h5netcdf" | "zarr":
-                return x.attrs[attr]
-
-            case "netCDF4":
-                return getattr(x, attr)
->>>>>>> cdafa4b5
 
     def group(self, x):
         """Return the group that a variable or dimension belongs to.
