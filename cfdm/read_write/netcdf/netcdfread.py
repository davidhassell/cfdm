--- conflicted
+++ resolved
@@ -1485,11 +1485,6 @@
         # ------------------------------------------------------------
         if g["CF>=1.11"]:
             for ncvar, attributes in variable_attributes.items():
-<<<<<<< HEAD
-                if "mesh" in attributes or "location_index_set" in attributes:
-                    # This data variable has a mesh topology
-                    self._parse_mesh_topology(ncvar, attributes)
-=======
                 if "topology_dimension" in attributes:
                     # This variable is a mesh topology
                     self._ugrid_parse_mesh_topology(ncvar, attributes)
@@ -1499,7 +1494,6 @@
                     # This data variable has a domain defined by a
                     # mesh topology or location_index_set
                     self._ugrid_parse_data_variable_mesh(ncvar, attributes)
->>>>>>> f16d8153
 
         if _scan_only:
             return self.read_vars
@@ -1540,23 +1534,10 @@
                 continue
 
             field_or_domain = self._create_field_or_domain(
-<<<<<<< HEAD
-                ncvar, domain=g["domain"]
+                ncvar, domain=domain
             )
             if field_or_domain is not None:
                 all_fields_or_domains[ncvar] = field_or_domain
-
-        #        if g["create_domains_from_mesh"]:
-        #            for ncvar in g["create_domains_from_mesh"]:
-        #                domains = self._create_domains_from_mesh(ncvar)
-        #                for key, d in domains.items():
-        #                    all_fields_or_domains[key] = d
-=======
-                ncvar, domain=domain
-            )
-            if field_or_domain is not None:
-                all_fields_or_domains[ncvar] = field_or_domain
->>>>>>> f16d8153
 
         # ------------------------------------------------------------
         # Check for unreferenced external variables (CF>=1.7)
@@ -3579,11 +3560,7 @@
 
         # Add any dependent tie points required for multivariate
         # interpolations. This allows each coordinate to be operated
-<<<<<<< HEAD
-        # on (e.g. subspaced, collapsed, etc.) independently
-=======
         # on (e.g. subspaced, collapsed, etc.) independently.
->>>>>>> f16d8153
         #
         # For example, when decompression is by the
         # quadratic_latitude_longitude method, the interpolation of
@@ -3777,11 +3754,7 @@
                     location = mesh["location"]
 
             if mesh is not None:
-<<<<<<< HEAD
-                # Delete standardised attributes from the properties
-=======
                 # Remove standardised attributes from the properties
->>>>>>> f16d8153
                 if mesh_ncvar is not None:
                     self.implementation.del_property(f, "mesh", None)
                     self.implementation.del_property(f, "location", None)
@@ -3795,16 +3768,10 @@
                     field_ncvar, f, mesh, location
                 )
                 if ncdim is not None:
-<<<<<<< HEAD
-                    # Add auxiliary coordinate constructs derived from
-                    # the mesh topology
-                    auxs = self._create_ugrid_auxiliary_coordinates(
-=======
                     # There is a UGRID discrete axis, so create
                     # auxiliary coordinate constructs that are derived
                     # from the mesh topology.
                     auxs = self._ugrid_create_auxiliary_coordinates(
->>>>>>> f16d8153
                         field_ncvar, f, mesh, location
                     )
                     for aux in auxs:
@@ -3826,11 +3793,7 @@
 
                     # Add the domain topology construct derived from
                     # the mesh topology
-<<<<<<< HEAD
-                    domain_topology = self._create_domain_topology(
-=======
                     domain_topology = self._ugrid_create_domain_topology(
->>>>>>> f16d8153
                         field_ncvar, f, mesh, location
                     )
                     if domain_topology is not None:
@@ -3844,11 +3807,7 @@
                         ncvar_to_key[ncvar] = key
 
         # ------------------------------------------------------------
-<<<<<<< HEAD
-        # Add extra auxiliary coordinate constructs defined by
-=======
         # Add custom auxiliary coordinate constructs defined by
->>>>>>> f16d8153
         # subclasses
         # ------------------------------------------------------------
         extra_aux = self._customise_auxiliary_coordinates(field_ncvar, f)
@@ -7105,45 +7064,6 @@
             parameter_dimensions=parameter_dimensions,
         )
 
-<<<<<<< HEAD
-    def _create_connectivity_array(
-        self,
-        connectivity_array=None,
-        uncompressed_shape=None,
-        start_index=0,
-        connectivity_type=None,
-    ):
-        """TODOUGRID Creates Data for a compressed-by-gathering netCDF
-        variable.
-
-        .. versionadded:: (cfdm) TODOUGRIDVER
-
-        :Parameters:
-
-            connectivity_array: `NetCDFArray`
-
-            uncompressed_shape: sequence of `int`, optional
-
-            start_index: `int`, optional
-
-            connectivity_type: `str`, optional
-
-        :Returns:
-
-            `ConnectivityAarray`
-
-        """
-        if compressed_dimension is None:
-            ndim = connectivity_array.ndim
-            compressed_dimensions = {ndim: (ndim,)}
-
-        return self.implementation.initialise_ConnectivityArray(
-            compressed_array=connectivity_array,
-            shape=uncompressed_shape,
-            compressed_dimensions=compressed_dimensions,
-            start_index=start_index,
-        )
-=======
     #    def _create_connectivity_array(
     #        self,
     #        connectivity_array=None,
@@ -7181,7 +7101,6 @@
     #            compressed_dimensions=compressed_dimensions,
     #            start_index=start_index,
     #        )
->>>>>>> f16d8153
 
     def _create_Data(
         self,
@@ -8496,11 +8415,7 @@
 
         return group, path[-1]
 
-<<<<<<< HEAD
-    def _parse_ugrid_mesh_topology(self, parent_ncvar, attributes):
-=======
     def _ugrid_parse_mesh_topology(self, mesh_ncvar, attributes):
->>>>>>> f16d8153
         """Parse a UGRID mesh topology or location index set variable.
 
         It is assumed that the parent netCDF variable has a ``mesh``
@@ -8517,13 +8432,8 @@
 
         :Parameters:
 
-<<<<<<< HEAD
-            parent_ncvar: `str`, optional
-                The netCDF name of a field or domain variable that
-=======
             mesh_ncvar: `str`, optional
                 TODOUGRID The netCDF name of a field or domain variable that
->>>>>>> f16d8153
                 might have a UGRID domain.
 
             attributes: `dict`
@@ -8536,110 +8446,6 @@
         """
         g = self.read_vars
 
-<<<<<<< HEAD
-        cf_compliant = True
-
-        mesh_ncvar = attributes.get("mesh")
-        location_index_set_ncvar = attributes.get("location_index_set")
-        if mesh_ncvar is not None and location_index_set_ncvar is not None:
-            self._add_message(
-                parent_ncvar,
-                parent_ncvar,
-                ("Mesh topology variable", "is referenced incorrectly"),
-            )
-            return
-
-        if mesh_ncvar in g["mesh_topology"]:
-            # This location index set has already been parsed
-            self._include_component_report(parent_ncvar, mesh_ncvar)
-            return
-
-        if location_index_set_ncvar in g["mesh_topology"]:
-            # This location index set has already been parsed
-            self._include_component_report(
-                parent_ncvar, location_index_set_ncvar
-            )
-            return
-
-        ncvar = None
-        mesh_topology_attributes = None
-        if mesh_ncvar is not None:
-            ncvar = mesh_ncvar
-            cf_compliant = cf_compliant & self._check_mesh_topology(
-                parent_ncvar, mesh_ncvar
-            )
-            if cf_compliant:
-                mesh_topology_attributes = g["variable_attributes"][mesh_ncvar]
-                location_index_set_attributes = None
-                location = None
-                index_set = None
-        elif location_index_set_ncvar is not None:
-            ncvar = location_index_set_ncvar
-            cf_compliant = cf_compliant & self._check_location_index_set(
-                parent_ncvar,
-                ncvar,
-            )
-            if cf_compliant:
-                location = attributes["location"]
-                location_index_set_attributes = g["variable_attributes"][
-                    location_index_set_ncvar
-                ]
-                mesh_ncvar = location_index_set_attributes["mesh"]
-                mesh_topology_attributes = g["variable_attributes"][mesh_ncvar]
-                index_set = self._create_data(location_index_set_ncvar)
-                start_index = attributes.get("start_index", 0)
-                if start_index:
-                    index_set -= start_index
-
-        # Do not attempt to create a field or domain construct from a
-        # mesh topology variable or location index set variable
-        do_not_create_field = g["do_not_create_field"]
-        if ncvar is not None:
-            do_not_create_field.add(ncvar)
-
-        if location_index_set_ncvar is not None and mesh_ncvar is not None:
-            do_not_create_field.add(mesh_ncvar)
-
-        # Do not attempt to create a field or domain construct from
-        # mesh topology connectivity variables.
-        if mesh_topology_attributes:
-            for attr in (
-                "edge_node_connectivity",
-                "edge_face_connectivity",
-                "face_node_connectivity",
-                "face_edge_connectivity",
-                "face_face_connectivity",
-                "volume_node_connectivity",
-                "volume_edge_connectivity",
-                "volume_face_connectivity",
-                "volume_volume_connectivity",
-                "boundary_node_connectivity",
-            ):
-                connectivity_ncvar = mesh_topology_attributes.get(attr)
-                if connectivity_ncvar is not None:
-                    do_not_create_field.add(connectivity_ncvar)
-
-        if not cf_compliant:
-            return
-
-        g["mesh_topology"][ncvar] = {
-            # The netCDF name of the mesh topology variable
-            "mesh_ncvar": mesh_ncvar,
-            # The netCDF name of the location index set variable
-            # (which will be None if there isn't one)
-            "location_index_set_ncvar": location_index_set_ncvar,
-            # The attributes of the netCDF mesh topology variable
-            "mesh_topology_attributes": mesh_topology_attributes,
-            # The attributes of the location index set variable
-            # (which will be None if there is no location index set)
-            "location_index_set_attributes": location_index_set_attributes,
-            # The location of the location index set (which will be
-            # None if there is no location index set)
-            "location": location,
-            # The indices of the location index set (which will be
-            # None if there is no location index set)
-            "index_set": index_set,
-=======
         cf_compliant = cf_compliant & self._check_mesh_topology(
             parent_ncvar, mesh_ncvar
         )
@@ -8687,16 +8493,10 @@
             # The indices of the location index set (which will be
             # None if there is no location index set)
             "index_set": None,
->>>>>>> f16d8153
             # Domain topology constructs for each location
             "domain_topology": {},
             # Auxiliary coordinate constructs for each location
             "auxiliary_coordinates": {},
-<<<<<<< HEAD
-        }
-
-    def _get_ugrid_dimension(self, parent_ncvar, f, mesh, location):
-=======
             # The netCDF dimension spanned by the mesh coordinates
             "ncdim": ncdim,
         }
@@ -8839,7 +8639,6 @@
         #    ] = {"connectivity_ncvar": self._connectivity_ncvar(mesh_ncvar)}
         
     def _get_ugrid_dimension(self, parent_ncvar, f, mesh): #, location):
->>>>>>> f16d8153
         """TODOUGRID.
 
         .. versionadded:: (cfdm) TODOUGRIDVER
@@ -8855,15 +8654,9 @@
             mesh: `dict`
                TODOUGRID
 
-<<<<<<< HEAD
-            location: `str`
-                The location of the cells in the mesh topology. One of
-                ``'face'``, ``'edge'`` or ``'node'``.
-=======
             #location: `str`
             #    The location of the cells in the mesh topology. One of
             #    ``'face'``, ``'edge'`` or ``'node'``.
->>>>>>> f16d8153
 
         :Returns:
 
@@ -8874,23 +8667,6 @@
         ncvar = mesh.get("location_index_set_ncvar")
         if ncvar is None:
             # The mesh is not a location index set
-<<<<<<< HEAD
-            if location == "node":
-                ncvar = mesh["attributes"].get("node_coordinates")
-                if ncvar is None:
-                    # TODOUGRID: Add compliance message
-                    return
-
-                ncvar = ncvar.split()[0]
-            elif location is not None:
-                ncvar = mesh["attributes"].get(f"{location}_node_connectivity")
-                if ncvar is None:
-                    # TODOUGRID: Add compliance message
-                    return
-            else:
-                # TODOUGRID: Add compliance message
-                return
-=======
             ncvar = mesh["attributes"]["node_coordinates"]
             ncvar = ncvar.split()[0]
             
@@ -8910,7 +8686,6 @@
             #else:
             #    # TODOUGRID: Add compliance message
             #    return
->>>>>>> f16d8153
 
         ncdimensions = self.read_vars["variable_dimensions"].get(ncvar)
         if ncdimensions is None:
@@ -8947,16 +8722,10 @@
                 TODOUGRID
 
         """
-<<<<<<< HEAD
-        # Look for existing auxiliary coordinate constructs
-        auxs = mesh["auxiliary_coordinates"].get(location)
-        if auxs is not None:
-=======
         auxs = mesh["auxiliary_coordinates"].get(location)
         if auxs is not None:
             # Return copies of existing auxiliary coordinate
             # constructs
->>>>>>> f16d8153
             return [aux.copy() for aux in auxs]
 
         # Still here? Then create new auxiliary coordinate constructs
@@ -8965,20 +8734,6 @@
         # Get the location index set (which may be None)
         index_set = mesh["index_set"]
 
-<<<<<<< HEAD
-        nodes_ncvar = mesh_attributes.get("node_coordinates")
-
-        # Get the netCDF variable names of the cell coordinates (if
-        # any). E.g. ("Mesh1_face_x", "Mesh1_face_y")
-        coords_ncvar = mesh_attributes.get(f"{location}_coordinates")
-
-        auxs = []
-
-        if coords_ncvar is not None:
-            # There are cell coordinates, so turn them into
-            # auxiliary coordinate constructs
-            for ncvar in coords_ncvar.split():
-=======
         # Get the netCDF variable names of the node
         # coordinates. E.g. ("Mesh2_node_x", "Mesh2_node_y")
         nodes_ncvar = mesh_attributes.get("node_coordinates")
@@ -8999,43 +8754,21 @@
                 # ordered identically to the [edge|face|volume]
                 # coordinates
                 # (https://github.com/ugrid-conventions/ugrid-conventions/issues/67)
->>>>>>> f16d8153
                 aux = self._create_auxiliary_coordinate(parent_ncvar, ncvar, f)
                 if location != "node" and not self.implementation.has_bounds(
                     aux
                 ):
                     # This [edge|face|volume]_coordinate variable does
-<<<<<<< HEAD
                     # not have bounds, so derive them from the mesh
                     # node coordinates.
                     aux = self._ugrid_create_bounds_from_mesh_nodes(
                         parent_ncvar,
-                        nodes_ncvar,
-=======
-                    # not have bounds, so derive them from the
-                    # [edge|face|volume]_node_connectivity variable.
-                    aux = self._ugrid_create_bounds_from_mesh_nodes(
-                        parent_ncvar,
                         node_ncvar,
->>>>>>> f16d8153
                         f,
                         mesh,
                         location,
                         aux=aux,
                     )
-<<<<<<< HEAD
-
-                if index_set is not None:
-                    # Apply a location index set
-                    aux = aux[index_set]
-
-                auxs.append(aux)
-        elif nodes_ncvar is not None:
-            # There are no cell coordinates => Create auxiliary
-            # coordinate constructs that are derived from an
-            # [edge|face]_node_connectivity variable. These will only
-            # contain bounds, with no coordinate values.
-=======
                 auxs.append(aux)
                 
         elif nodes_ncvar is not None:
@@ -9043,37 +8776,23 @@
             # from an [edge|face|volume]_node_connectivity
             # variable. These will only contain bounds, with no
             # coordinate values.
->>>>>>> f16d8153
             for ncvar in nodes_ncvar.split():
                 aux = self._ugrid_create_bounds_from_mesh_nodes(
                     parent_ncvar, ncvar, f, mesh, location
                 )
-<<<<<<< HEAD
-                if index_set is not None:
-                    # Apply a location index set
-                    aux = aux[index_set]
-
-                auxs.append(aux)
-
-=======
                 auxs.append(aux)
 
         if index_set is not None:
             # Apply a location index set
             auxs = [aux[index_set] for aux in auxs]
                 
->>>>>>> f16d8153
         mesh["auxiliary_coordinates"][location] = auxs
         return auxs
 
     def _ugrid_create_bounds_from_mesh_nodes(
         self, parent_ncvar, node_ncvar, f, mesh, location, aux=None
     ):
-<<<<<<< HEAD
         """Create coordinate bounds from UGRID nodes.
-=======
-        """Create coordinate bounds from UGRID node coordinates.
->>>>>>> f16d8153
 
         .. versionadded:: (cfdm) TODOUGRIDVER
 
@@ -9093,11 +8812,7 @@
 
             location: `str`
                 The location of the cells in the mesh topology. One of
-<<<<<<< HEAD
                 ``'volume'``, ``'face'``, ``'edge'`` or ``'node'``.
-=======
-                ``'face'``, ``'edge'`` or ``'node'``.
->>>>>>> f16d8153
 
             aux: `AuxiliaryCoordinate`, optional
                 TODOUGRID
@@ -9110,18 +8825,6 @@
         """
         g = self.read_vars
 
-<<<<<<< HEAD
-        bounds = self.implementation.initialise_Bounds()
-
-        if aux is None:
-            aux = self.implementation.initialise_AuxiliaryCoordinate()
-            properties = g["variable_attributes"][node_ncvar].copy()
-            properties.pop("formula_terms", None)
-            self.implementation.set_properties(aux, properties)
-        else:
-            properties = g["variable_attributes"][node_ncvar].copy()
-            properties.pop("formula_terms", None)
-=======
         if location == "face":
             attr = "face_node_connectivity"
         elif location == "edge":
@@ -9150,31 +8853,21 @@
             aux = self.implementation.initialise_AuxiliaryCoordinate()
             self.implementation.set_properties(aux, properties)
         else:
->>>>>>> f16d8153
             self.implementation.set_properties(bounds, properties)
 
         if not g["mask"]:
             self._set_default_FillValue(bounds, node_ncvar)
 
-<<<<<<< HEAD
-        array = some_function(
-            mesh, node_ncvar, location, properties.get("start_index", 0)
-=======
         # Create and set the data
         array = self.implementation.initialise_NodesBoundsArray(
             compressed_array=connectivity_indices,
             node_coordinates=node_coordinates,
             start_index=start_index,
->>>>>>> f16d8153
         )
 
         bounds_data = self._create_Data(
             array,
-<<<<<<< HEAD
-            ncvar=node_ncvar,  # TODO: or not set this?
-=======
             ncvar=node_ncvar,
->>>>>>> f16d8153
             units=properties.get("units"),
             calendar=properties.get("calendar"),
         )
@@ -9192,19 +8885,7 @@
 
         return aux
 
-<<<<<<< HEAD
-    def some_function(self, mesh, node_ncvar, location, start_index):
-        """TODOUGRID.
-
-        .. versionadded:: (cfdm) TODOUGRIDVER
-
-        """
-        pass
-
-    def _create_domain_topology(self, parent_ncvar, f, mesh, location):
-=======
     def _ugrid_create_domain_topology(self, parent_ncvar, f, mesh, location):
->>>>>>> f16d8153
         """TODOUGRID.
 
         .. versionadded:: (cfdm) TODOUGRIDVER
@@ -9222,45 +8903,22 @@
 
             location: `str`
                 The location of the cells in the mesh topology. One of
-<<<<<<< HEAD
-                ``'face'``, ``'edge'`` or ``'node'``.
-=======
                 ``'face'``, ``'edge'``, ``'node'``, or ``'volume'``.
->>>>>>> f16d8153
 
         :Returns:
 
             `DomainTopology` or `None`
-<<<<<<< HEAD
-                TODOUGRID
-=======
                 TODOUGRID, or `None` if the domain topology construct
                 could not be created.
->>>>>>> f16d8153
 
         """
         domain_topology = mesh["domain_topology"].get(location)
         if domain_topology is not None:
-<<<<<<< HEAD
-            # Found an existing domain topology construct
-=======
             # Return a copy of an existing domain topology construct
->>>>>>> f16d8153
             return domain_topology.copy()
 
         attributes = mesh["mesh_topology_attributes"]
 
-<<<<<<< HEAD
-        if location == "face":
-            #            connectivity_attr = "face_face_connectivity"
-            #            if connectivity_attr not in attributes:
-            connectivity_attr = "face_node_connectivity"
-            topology_dimension = 2
-        elif location in ("node", "edge"):
-            connectivity_attr = "edge_node_connectivity"
-            topology_dimension = 1
-
-=======
         if location == "node":
             bounds_connectivity_attr = None
             for connectivity_attr in (
@@ -9273,7 +8931,6 @@
         else:
             connectivity_attr = f"{location}_node_connectivity"
             
->>>>>>> f16d8153
         connectivity_ncvar = attributes.get(connectivity_attr)
         if not self._check_ugrid_connectivity_variable(
             parent_ncvar,
@@ -9283,36 +8940,6 @@
         ):
             return
 
-<<<<<<< HEAD
-        # Initialise the domain topology variable
-        domain_topology = self.implementation.initialise_DomainTopology()
-
-        # Set the CF properties
-        properties = self.read_vars["variable_attributes"][connectivity_ncvar]
-        self.implementation.set_properties(domain_topology, properties)
-
-        # Set the data
-        start_index = (
-            g["variable_attributes"][connectivity_ncvar].get("start_index", 0),
-        )
-
-        connectivity, kwargs = self._create_netcdfarray(connectivity_ncvar)
-        array = self._create_connectivity_array(
-            connectivity_array=connectivity,
-            uncompressed_shape=(connectivity.shape[0],) * 2,
-            start_index=start_index,
-            topology_dimension=topology_dimension,
-        )
-        data = self._create_Data(
-            array,
-            units=kwargs["units"],
-            calendar=kwargs["calendar"],
-            ncvar=connectivity_ncvar,
-        )
-
-        self.implementation.set_data(domain_topology, data, copy=False)
-
-=======
         # CF properties
         properties = self.read_vars["variable_attributes"][connectivity_ncvar]
        
@@ -9344,17 +8971,12 @@
             copy=False,
         )
         
->>>>>>> f16d8153
         # Set the netCDF variable name and the original file names
         self.implementation.nc_set_variable(
             domain_topology, connectivity_ncvar
         )
         self.implementation.set_original_filenames(
-<<<<<<< HEAD
-            domain_topology, kwargs["filename"]
-=======
             domain_topology, self.read_vars["filename"]
->>>>>>> f16d8153
         )
 
         index_set = mesh["index_set"]
@@ -9365,131 +8987,6 @@
         mesh["domain_topology"][location] = domain_topology
         return domain_topology
 
-<<<<<<< HEAD
-    # if topology_dimension == 1:
-    #    connectivity = mesh_attrs.get("edge_node_connectivity")
-    #    if location == "node":
-    #        pass
-    #    elif location == "edge":
-    #        pass
-    # elif topology_dimension == 2:
-    #    if location == "node":
-    #        connectivity = mesh_attrs.get("edge_node_connectivity")
-    #        pass
-    #    elif location == "edge":
-    #        connectivity = mesh_attrs.get("edge_node_connectivity")
-    #    elif location == "face":
-    #        connectivity = mesh_attrs.get("face_face_connectivity")
-    # else:
-    #    # TODOUGRID: Message about unsupported
-    #    #            topology_dimension
-    #    pass
-
-    #    def  self._create_connectivityarray(self, indces)
-    #        """TODOUGRID.
-    #
-    #        See http://ugrid-conventions.github.io/ugrid-conventions for
-    #        details.
-    #
-    #        .. versionadded:: (cfdm) TODOUGRIDVER
-    #
-    #        :Parameters:
-    #
-    #            connectivity_ncvar: `str`
-    #                The netCDF variable name of the UGRID connectiviety
-    #                variable.
-    #
-    #            start_index: `int`
-    #                Specify whether the UGRID indexing is 0- or 1-based
-    #                indexing.
-    #
-    #        :Returns:
-    #
-    #            `Data`
-    #                TODOUGRID
-    #
-    #        **Examples**
-    #
-    #        >>> print(indices.array)
-    #        [[1  2  3]
-    #         [0 -- --]
-    #         [0  4 --]
-    #         [0 -- --]
-    #         [2 -- --]]
-    #        >>> indices.shape
-    #        (5, 3)
-    #        >>> c = r._create_connectivity_data(indices, 0)
-    #        >>> print(c.array)
-    #        [[False  True  True  True False]
-    #         [ True False False False False]
-    #         [ True False False False  True]
-    #         [ True False False False False]
-    #         [False False  True False False]]
-    #        >>> c.shape
-    #        (5, 5)
-    #
-    #        # In [49]: start_index = 1
-    #        #
-    #        # In [50]: i = np.array([2, 3,4, 1, 3, 4, 1, 2, 1, 2]) - start_index
-    #        #
-    #        # In [51]: iptr = np.array([0,3,6,8,10])
-    #        #
-    #        # In [52]: data = np.ones ((i.size,), bool)
-    #        #
-    #        # In [53]: a = csr_array((data, i, iptr))
-    #        #
-    #        # In [54]: a
-    #        # Out[54]:
-    #        # <4x4 sparse array of type '<class 'numpy.bool_'>'
-    #        #    with 10 stored elements in Compressed Sparse Row format>
-    #
-    #        """
-    #        connectivity = self.implementation.initialise_ConnectivityArray(
-    #            compressed_array=indices
-    #        )
-    #
-    #
-    #
-    #        """Return a bounds component.
-    #
-    #        from scipy.sparse import csr_array
-    #
-    #        indices, kwargs = self._create_netcdfarray(connectivity_ncvar)
-    #        array = self._create_connectivityarray(indces)
-    #
-    #
-    #
-    #        indices = indices.array
-    #
-    #        shape = indices.shape
-    #
-    #        if np.ma.is_masked(indices):
-    #            pointers = shape[1] - np.ma.getmaskarray(indices).sum(axis=1)
-    #            pointers = np.insert(pointers, 0, 0)
-    #            indices = indices.compressed()
-    #        else:
-    #            pointers = np.full((shape[0] + 1,), shape[1])
-    #            pointers[0] = 0
-    #            indices = indices.flatten()
-    #
-    #        pointers = np.cumsum(pointers, out=pointers)
-    #
-    #        if start_index:
-    #            indices -= start_index
-    #
-    #        ones = np.ones((indices.size,), bool)
-    #
-    #        c = csr_array((ones, indices, pointers))
-    #
-    #        data = self._create_Data(
-    #            c,
-    #            units=kwargs["units"],
-    #            calendar=kwargs["calendar"],
-    #            ncvar=connectivity_ncvar,
-    #        )
-    #
-    #        return data
-=======
     def  self._ugrid_create_node_connectivity(self, indices)
         """TODOUGRID.
     
@@ -9588,7 +9085,6 @@
 #        )
 #    
 #        return data
->>>>>>> f16d8153
 
     def _check_mesh_topology(
         self,
