--- conflicted
+++ resolved
@@ -10572,7 +10572,6 @@
 
         return storage_options
 
-<<<<<<< HEAD
     def _override_attributes(
         self, old_attrs, new_attrs, method=None, variable=False
     ):
@@ -10595,7 +10594,28 @@
                 If True then variable attributes are being updated. If
                 False then global attributes are being updated. (Only
                 used for error reporting.)
-=======
+
+        :Returns:
+
+            `None`
+
+        """
+        if method == "merge":
+            old_attrs.update(new_attrs)
+        elif method == "replace":
+            old_attrs.clear()
+            old_attrs.update(new_attrs)
+        elif method == "delete":
+            new = {k: v for k, v in old_attrs.items() if k not in new_attrs}
+            old_attrs.clear()
+            old_attrs.update(new)
+        else:
+            raise ValueError(
+                f"Invalid {'variable' if variable else 'global'} "
+                f"attribute override method: {method!r}. "
+                "Expected one of 'merge', 'replace', 'delete'"
+            )
+
     def _get_hdf5_chunks(self, ncvar):
         """Return a netCDF variable's HDF5 chunks.
 
@@ -10993,30 +11013,12 @@
             ncvar: `str`
                 The name of the netCDF variable that contains the
                 data.
->>>>>>> 0224edba
 
         :Returns:
 
             `None`
 
         """
-<<<<<<< HEAD
-        if method == "merge":
-            old_attrs.update(new_attrs)
-        elif method == "replace":
-            old_attrs.clear()
-            old_attrs.update(new_attrs)
-        elif method == "delete":
-            new = {k: v for k, v in old_attrs.items() if k not in new_attrs}
-            old_attrs.clear()
-            old_attrs.update(new)
-        else:
-            raise ValueError(
-                f"Invalid {'variable' if variable else 'global'} "
-                f"attribute override method: {method!r}. "
-                "Expected one of 'merge', 'replace', 'delete'"
-            )
-=======
         if data.data.get_compression_type():
             # Don't get cached elements from arrays compressed by
             # convention, as they'll likely be wrong.
@@ -11167,5 +11169,4 @@
             # h5netcdf
             chunks = variable.chunks
 
-        return chunks
->>>>>>> 0224edba
+        return chunks