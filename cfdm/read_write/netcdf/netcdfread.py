--- conflicted
+++ resolved
@@ -9,13 +9,7 @@
 from copy import deepcopy
 from dataclasses import dataclass, field
 from functools import reduce
-<<<<<<< HEAD
-from math import nan, prod
-
-# from pathlib import PurePath
-=======
 from math import log, nan, prod
->>>>>>> ae701840
 from typing import Any
 from urllib.parse import urlparse
 from uuid import uuid4
@@ -922,12 +916,8 @@
         _file_systems=None,
         netcdf_backend=None,
         cache=True,
-<<<<<<< HEAD
-        chunks="auto",
+        dask_chunks="storage-aligned",
         cfa=None,
-=======
-        dask_chunks="auto",
->>>>>>> ae701840
     ):
         """Reads a netCDF dataset from file or OPenDAP URL.
 
@@ -1133,8 +1123,7 @@
             # --------------------------------------------------------
             # Dask
             # --------------------------------------------------------
-<<<<<<< HEAD
-            "chunks": chunks,
+            "dask_chunks": dask_chunks,
             # --------------------------------------------------------
             # Aggregation
             # --------------------------------------------------------
@@ -1145,9 +1134,6 @@
             "fragment_array_variables": {},
             # Aggregation configuration overrides
             "cfa": cfa if cfa else {},
-=======
-            "dask_chunks": dask_chunks,
->>>>>>> ae701840
         }
 
         g = self.read_vars
@@ -11010,19 +10996,51 @@
         # Store the elements in the data object
         data._set_cached_elements(elements)
 
-<<<<<<< HEAD
+    def _netcdf_chunksizes(self, variable):
+        """Return the variable chunk sizes.
+
+        .. versionadded:: (cfdm) NEXTVERSION
+
+        :Parameters:
+
+        variable:
+                The variable, that has the same API as
+                `netCDF4.Variable` or `h5netcdf.Variable`.
+
+        :Returns:
+
+            sequence of `int`
+                The chunksizes. If the variable is contiguous
+                (i.e. not chunked) then the variable's shape is
+                returned.
+
+        **Examples**
+
+        >>> f.chunksizes(variable)
+        [1, 324, 432]
+
+        >>> f.chunksizes(variable)
+        None
+
+        """
+        try:
+            # netCDF4
+            chunks = variable.chunking()
+            if chunks == "contiguous":
+                chunks = None
+        except AttributeError:
+            # h5netcdf
+            chunks = variable.chunks
+
+        return chunks
+
     def _cfa_is_aggregation_variable(self, ncvar):
         """Return True if *ncvar* is a CF-netCDF aggregated variable.
-=======
-    def _netcdf_chunksizes(self, variable):
-        """Return the variable chunk sizes.
->>>>>>> ae701840
 
         .. versionadded:: (cfdm) NEXTVERSION
 
         :Parameters:
 
-<<<<<<< HEAD
             ncvar: `str`
                 The name of the netCDF variable.
 
@@ -11116,36 +11134,4 @@
                 g["location_substitutions"][term_ncvar] = subs
 
         g["parsed_aggregated_data"][ncvar] = out
-        return out
-=======
-            variable:
-                The variable, that has the same API as
-                `netCDF4.Variable` or `h5netcdf.Variable`.
-
-        :Returns:
-
-            sequence of `int`
-                The chunksizes. If the variable is contiguous
-                (i.e. not chunked) then the variable's shape is
-                returned.
-
-        **Examples**
-
-        >>> f.chunksizes(variable)
-        [1, 324, 432]
-
-        >>> f.chunksizes(variable)
-        None
-
-        """
-        try:
-            # netCDF4
-            chunks = variable.chunking()
-            if chunks == "contiguous":
-                chunks = None
-        except AttributeError:
-            # h5netcdf
-            chunks = variable.chunks
-
-        return chunks
->>>>>>> ae701840
+        return out