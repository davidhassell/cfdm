--- conflicted
+++ resolved
@@ -1446,7 +1446,6 @@
             "squeeze": bool(squeeze),
             "unsqueeze": bool(unsqueeze),
             # --------------------------------------------------------
-<<<<<<< HEAD
             # Quantization
             # --------------------------------------------------------
             # Maps quantization variable names to Quantization objects
@@ -1454,11 +1453,9 @@
             # Maps variable names to their quantization container
             # variable names
             "quantization": {},
-=======
             # Cached data elements, keyed by variable names.
             # --------------------------------------------------------
             "cached_data_elements": {},
->>>>>>> 9dcf844f
         }
 
         g = self.read_vars
