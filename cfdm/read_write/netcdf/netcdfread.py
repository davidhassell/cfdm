import logging
import operator
import os
import re
import struct
import subprocess
import tempfile
from ast import literal_eval
from copy import deepcopy
from functools import reduce

import netCDF4
import netcdf_flattener
import numpy
from packaging.version import Version

from ...decorators import _manage_log_level_via_verbosity
from ...functions import is_log_level_debug
from .. import IORead

# from pprint import pprint  # TODO


logger = logging.getLogger(__name__)

_cached_temporary_files = {}

_flattener_separator = netcdf_flattener._Flattener._Flattener__new_separator


class NetCDFRead(IORead):
    """A container for instantiating Fields from a netCDF dataset."""

    _code0 = {
        # Physically meaningful and corresponding to constructs
        "Cell measures variable": 100,
        "cell_measures attribute": 101,
        "Bounds variable": 200,
        "bounds attribute": 201,
        "Ancillary variable": 120,
        "ancillary_variables attribute": 121,
        "Formula terms variable": 130,
        "formula_terms attribute": 131,
        "Bounds formula terms variable": 132,
        "Bounds formula_terms attribute": 133,
        "Auxiliary/scalar coordinate variable": 140,
        "coordinates attribute": 141,
        "Grid mapping variable": 150,
        "grid_mapping attribute": 151,
        "Grid mapping coordinate variable": 152,
        "Cell method interval": 160,
        "External variable": 170,
        "Geometry variable": 180,
        "geometry attribute": 181,
        "Node coordinate variable": 190,
        "Tie points coordinate variable": 200,
        "Bounds tie points variable": 201,
        # Purely structural
        "Compressed dimension": 300,
        "compress attribute": 301,
        "Instance dimension": 310,
        "instance_dimension attribute": 311,
        "Count dimension": 320,
        "count_dimension attribute": 321,
    }

    _code1 = {
        "is incorrectly formatted": 2,
        "is not in file": 3,
        "spans incorrect dimensions": 4,
        (
            "is not in file nor referenced by the external_variables global "
            "attribute"
        ): 5,
        "has incompatible terms": 6,
        "that spans the vertical dimension has no bounds": 7,
        (
            "that does not span the vertical dimension is inconsistent with "
            "the formula_terms of the parametric coordinate variable"
        ): 8,
        "is not referenced in file": 9,
        "exists in the file": 10,
        "does not exist in file": 11,
        "exists in multiple external files": 12,
        "has incorrect size": 13,
        "is missing": 14,
        "is not used by data variable": 15,
        "not in node_coordinates": 16,
        "is not locatable in the group hierarchy": 17,
    }

    def cf_datum_parameters(self):
        """Datum-defining parameters names."""
        return (
            "earth_radius",
            "geographic_crs_name",
            "geoid_name",
            "geopotential_datum_name",
            "horizontal_datum_name",
            "inverse_flattening",
            "longitude_of_prime_meridian",
            "prime_meridian_name",
            "reference_ellipsoid_name",
            "semi_major_axis",
            "semi_minor_axis",
            "towgs84",
        )

    def cf_coordinate_reference_coordinates(self):
        """Maps canonical names to applicable coordinates.

        Specifically it is a mapping of each coordinate reference
        canonical name to the coordinates to which it applies. The
        coordinates are defined by their standard names.

        A coordinate reference canonical name is either the value of the
        grid_mapping_name attribute of a grid mapping variable (e.g.
        'lambert_azimuthal_equal_area'), or the standard name of a
        vertical coordinate variable with a formula_terms attribute
        (e.g. ocean_sigma_coordinate').

        """
        return {
            "albers_conical_equal_area": (
                "projection_x_coordinate",
                "projection_y_coordinate",
                "latitude",
                "longitude",
            ),
            "azimuthal_equidistant": (
                "projection_x_coordinate",
                "projection_y_coordinate",
                "latitude",
                "longitude",
            ),
            "geostationary": (
                "projection_x_coordinate",
                "projection_y_coordinate",
                "latitude",
                "longitude",
            ),
            "lambert_azimuthal_equal_area": (
                "projection_x_coordinate",
                "projection_y_coordinate",
                "latitude",
                "longitude",
            ),
            "lambert_conformal_conic": (
                "projection_x_coordinate",
                "projection_y_coordinate",
                "latitude",
                "longitude",
            ),
            "lambert_cylindrical_equal_area": (
                "projection_x_coordinate",
                "projection_y_coordinate",
                "latitude",
                "longitude",
            ),
            "latitude_longitude": ("latitude", "longitude"),
            "mercator": (
                "projection_x_coordinate",
                "projection_y_coordinate",
                "latitude",
                "longitude",
            ),
            "orthographic": (
                "projection_x_coordinate",
                "projection_y_coordinate",
                "latitude",
                "longitude",
            ),
            "polar_stereographic": (
                "projection_x_coordinate",
                "projection_y_coordinate",
                "latitude",
                "longitude",
            ),
            "rotated_latitude_longitude": (
                "grid_latitude",
                "grid_longitude",
                "latitude",
                "longitude",
            ),
            "sinusoidal": (
                "projection_x_coordinate",
                "projection_y_coordinate",
                "latitude",
                "longitude",
            ),
            "stereographic": (
                "projection_x_coordinate",
                "projection_y_coordinate",
                "latitude",
                "longitude",
            ),
            "transverse_mercator": (
                "projection_x_coordinate",
                "projection_y_coordinate",
                "latitude",
                "longitude",
            ),
            "vertical_perspective": (
                "projection_x_coordinate",
                "projection_y_coordinate",
                "latitude",
                "longitude",
            ),
            "atmosphere_ln_pressure_coordinate": (
                "atmosphere_ln_pressure_coordinate",
            ),
            "atmosphere_sigma_coordinate": ("atmosphere_sigma_coordinate",),
            "atmosphere_hybrid_sigma_pressure_coordinate": (
                "atmosphere_hybrid_sigma_pressure_coordinate",
            ),
            "atmosphere_hybrid_height_coordinate": (
                "atmosphere_hybrid_height_coordinate",
            ),
            "atmosphere_sleve_coordinate": ("atmosphere_sleve_coordinate",),
            "ocean_sigma_coordinate": ("ocean_sigma_coordinate",),
            "ocean_s_coordinate": ("ocean_s_coordinate",),
            "ocean_sigma_z_coordinate": ("ocean_sigma_z_coordinate",),
            "ocean_double_sigma_coordinate": (
                "ocean_double_sigma_coordinate",
            ),
        }

    def cf_interpolation_names(self):
        """Interpolation method names.

        These are the allowed values of the ``interpolation_name``
        attribute of an interpolation variable.

        .. versionadded:: (cfdm) 1.9.TODO.0

        """
        return (
            "linear",
            "bi_linear",
            "quadratic",
            "quadratic_latitude_longitude",
            "bi_quadratic_latitude_longitude",
        )

    def cf_multivariate_interpolations(self):
        """The multivariate interpolation methods.

        .. versionadded:: (cfdm) 1.9.TODO.0

        :Returns:

            `dict`
               The subset of standardised interpolation methods that
               are multivariate, and the identities of their
               variables.

        """
        return {
            "quadratic_latitude_longitude": ("latitude", "longitude"),
            "bi_quadratic_latitude_longitude": ("latitude", "longitude"),
        }

    def _is_unreferenced(self, ncvar):
        """True if a netCDF variable is not referenced by another.

        .. versionadded:: (cfdm) 1.7.0

        .. seealso:: `_reference`

        :Parameters:

            ncvar: `str`
                The netCDF variable name.

        :Returns:

            `bool`
                Whether or this variable is referenced by any other.

        **Examples:**

        >>> r._is_unreferenced('tas')
        False

        """
        return self.read_vars["references"].get(ncvar, 0) <= 0

    def _reference(self, ncvar, referencing_ncvar):
        """Increment the reference count of a netCDF variable.

        The reference count is the number of other variables which
        reference this one.

        .. versionadded:: (cfdm) 1.7.0

        .. seealso:: `_is_unreferenced`

        :Parameters:

            ncvar: `str`
                The netCDF variable name of the variable being
                referenced.

            referencing_ncvar: `str`
                The netCDF name of the the variable that is doing the
                referencing.

                .. versionaddedd:: (cfdm) 1.8.6.0

        :Returns:

            `int`
                The new reference count.

        **Examples:**

        >>> r._reference('longitude', 'tas')
        1
        >>> r._reference('longitude', 'pr')
        2
        >>> r.read_vars['references']['longitude']
        2
        >>> r.read_vars['referencers']
        {'tas', 'pr'}

        """
        g = self.read_vars

        count = g["references"].setdefault(ncvar, 0) + 1
        g["references"][ncvar] = count

        # Keep a note of which variables are doing the referencing
        g["referencers"].setdefault(ncvar, set()).add(referencing_ncvar)

        return count

    def file_close(self):
        """Close all netCDF files that have been opened.

        Includes the input file being read, any external files, and any
        temporary flattened files.

        :Returns:

            `None`

        **Examples:**

        >>> r.file_close()

        """
        for nc in self.read_vars["datasets"]:
            nc.close()

        # Close temporary flattened files
        for flat_file in self.read_vars["flat_files"]:
            flat_file.close()

        # Close the original grouped file (v1.8.8.1)
        if "nc_grouped" in self.read_vars:
            self.read_vars["nc_grouped"].close()

    def file_open(self, filename, flatten=True, verbose=None):
        """Open the netCDf file for reading.

        If the file has hierarchical groups then a flattened version of it
        is returned, and the original grouped file remains open.

        .. versionadded:: (cfdm) 1.7.0

        :Paramters:

            filename: `str`
                As for the *filename* parameter for initialising a
                `netCDF.Dataset` instance.

            flatten: `bool`, optional
                If False then do not flatten a grouped file. Ignored if
                the file has no groups.

                .. versionadded:: (cfdm) 1.8.6

        :Returns:

            `netCDF4.Dataset`
                A `netCDF4.Dataset` object for the file.

        **Examples:**

        >>> r.file_open('file.nc')

        """
        try:
            nc = netCDF4.Dataset(filename, "r")
        except RuntimeError as error:
            raise RuntimeError(f"{error}: {filename}")

        # ------------------------------------------------------------
        # If the file has a group structure then flatten it (CF>=1.8)
        # ------------------------------------------------------------
        g = self.read_vars

        if flatten and nc.groups:
            # Create a diskless, non-persistent container for the
            # flattened file
            flat_file = tempfile.NamedTemporaryFile(
                mode="wb",
                dir=tempfile.gettempdir(),
                prefix="cfdm_flat_",
                suffix=".nc",
                delete=True,
            )

            flat_nc = netCDF4.Dataset(
                flat_file, "w", diskless=True, persist=False
            )
            flat_nc.set_fill_off()

            # Flatten the file
            netcdf_flattener.flatten(
                nc, flat_nc, lax_mode=True, _copy_data=False
            )

            # Store the original grouped file. This is primarily
            # because the unlimited dimensions in the flattened
            # dataset have size 0, since it contains no
            # data. (v1.8.8.1)
            g["nc_grouped"] = nc

            nc = flat_nc

            g["has_groups"] = True
            g["flat_files"].append(flat_file)

        g["nc"] = nc
        return nc

    @classmethod
    def cdl_to_netcdf(cls, filename):
        """Create a temporary netCDF-4 file from a CDL text file.

        :Parameters:

            filename: `str`
                The name of the CDL file.

        :Returns:

            `str`
                The name of the new netCDF file.

        """
        x = tempfile.NamedTemporaryFile(
            mode="wb", dir=tempfile.gettempdir(), prefix="cfdm_", suffix=".nc"
        )
        tmpfile = x.name

        # ----------------------------------------------------------------
        # Need to cache the TemporaryFile object so that it doesn't get
        # deleted too soon
        # ----------------------------------------------------------------
        _cached_temporary_files[tmpfile] = x

        try:
            subprocess.run(
                ["ncgen", "-knc4", "-o", tmpfile, filename], check=True
            )
        except subprocess.CalledProcessError as error:
            msg = str(error)
            if msg.startswith(
                "Command '['ncgen', '-knc4', '-o'"
            ) and msg.endswith("returned non-zero exit status 1."):
                raise ValueError(
                    "The CDL provided is invalid so cannot be converted "
                    "to netCDF."
                )
            else:
                raise

        return tmpfile

    @classmethod
    def is_netcdf_file(cls, filename):
        """Return `True` if the file is a netCDF file.

        Note that the file type is determined by inspecting the file's
        contents and any file suffix is not not considered.

        :Parameters:

            filename: `str`
                The name of the file.

        :Returns:

            `bool`
                `True` if the file is netCDF, otherwise `False`

        **Examples:**

        >>> {{package}}.{{class}}.is_netcdf_file('file.nc')
        True

        """
        # Assume that URLs are in netCDF format
        if filename.startswith("http://"):
            return True

        # Read the magic number
        try:
            fh = open(filename, "rb")
            magic_number = struct.unpack("=L", fh.read(4))[0]
        except Exception:
            magic_number = None

        try:
            fh.close()
        except Exception:
            pass

        if magic_number in (
            21382211,
            1128547841,
            1178880137,
            38159427,
            88491075,
        ):
            return True
        else:
            return False

    def is_cdl_file(cls, filename):
        """True if the file is in CDL format.

        Return True if the file is a CDL text representation of a
        netCDF file.

        Note that the file type is determined by inspecting the file's
        contents and any file suffix is not not considered. The file is
        assumed to be a CDL file if it is a text file that starts with
        "netcdf ".

        .. versionaddedd:: 1.7.8

        :Parameters:

            filename: `str`
                The name of the file.

        :Returns:

            `bool`
                `True` if the file is CDL, otherwise `False`

        **Examples:**

        >>> {{package}}.{{class}}.is_cdl_file('file.nc')
        False

        """
        # Read the magic number
        cdl = False
        try:
            fh = open(filename, "rt")
        except UnicodeDecodeError:
            pass
        except Exception:
            pass
        else:
            try:
                line = fh.readline()

                # Match comment and blank lines at the top of the file
                while re.match(r"^\s*//|^\s*$", line):
                    line = fh.readline()

                if line.startswith("netcdf "):
                    cdl = True
            except UnicodeDecodeError:
                pass

        try:
            fh.close()
        except Exception:
            pass

        return cdl

    def default_netCDF_fill_value(self, ncvar):
        """The default netCDF fill value for a variable.

        :Parameters:

            ncvar: `str`
                The netCDF variable name of the variable.

        :Returns:

                The default fill value for the netCDF variable.

        **Examples:**

        >>> n.default_netCDF_fill_value('ua')
        9.969209968386869e+36

        """
        data_type = self.read_vars["variables"][ncvar].dtype.str[-2:]
        return netCDF4.default_fillvals[data_type]

    @_manage_log_level_via_verbosity
    def read(
        self,
        filename,
        extra=None,
        default_version=None,
        external=None,
        extra_read_vars=None,
        _scan_only=False,
        verbose=None,
        mask=True,
        warnings=True,
        warn_valid=False,
        domain=False,
    ):
        """Reads a netCDF dataset from file or OPenDAP URL.

        Read fields from a netCDF file on disk or from an OPeNDAP
        server location.

        The file may be big or little endian.

        NetCDF dimension names are stored in the `ncdim` attributes of the
        field's DomainAxis objects and netCDF variable names are stored in
        the `ncvar` attributes of the field and its components
        (coordinates, coordinate bounds, cell measures and coordinate
        references, domain ancillaries, field ancillaries).

        :Parameters:

            filename: `str`
                See `cfdm.read` for details

                .. versionadded:: (cfdm) 1.7.0

            extra: sequence of `str`, optional
                See `cfdm.read` for details

                .. versionadded:: (cfdm) 1.7.0

            warnings: `bool`, optional
                See `cfdm.read` for details

            mask: `bool`, optional
                See `cfdm.read` for details

                .. versionadded:: (cfdm) 1.8.2

            warn_valid: `bool`, optional
                See `cfdm.read` for details

                .. versionadded:: (cfdm) 1.8.3

            domain: `bool`, optional
                See `cfdm.read` for details

                .. versionadded:: (cfdm) 1.9.0.0

        :Returns:

            `list`
                The field or domain constructs in the file.

        """
        # ------------------------------------------------------------
        # Initialise netCDF read parameters
        # ------------------------------------------------------------
        self.read_vars = {
            "new_dimension_sizes": {},
            "formula_terms": {},
            "compression": {},
            # Verbose?
            "verbose": verbose,
            # Warnings?
            "warnings": warnings,
            "dataset_compliance": {None: {"non-compliance": {}}},
            "component_report": {},
            "auxiliary_coordinate": {},
            "cell_measure": {},
            "dimension_coordinate": {},
            "domain_ancillary": {},
            "domain_ancillary_key": None,
            "field_ancillary": {},
            "coordinates": {},
            "bounds": {},
            # --------------------------------------------------------
            # Geometry containers, keyed by their netCDF geometry
            # container variable names.
            # --------------------------------------------------------
            "geometries": {},
            # Map data variables to their geometry variable names
            "variable_geometry": {},
            "do_not_create_field": set(),
            "references": {},
            "referencers": {},
            # --------------------------------------------------------
            # External variables
            # --------------------------------------------------------
            # Variables listed by the global external_variables
            # attribute
            "external_variables": set(),
            # External variables that are actually referenced from
            # within the parent file
            "referenced_external_variables": set(),
            # --------------------------------------------------------
            # Coordinate references
            # --------------------------------------------------------
            # Grid mapping attributes that describe horizontal datum
            "datum_parameters": self.cf_datum_parameters(),
            # Vertical coordinate reference constructs, keyed by the
            # netCDF variable name of their parent parametric vertical
            # coordinate variable.
            #
            # E.g. {'ocean_s_coordinate':
            #        <CoordinateReference: ocean_s_coordinate>}
            "vertical_crs": {},
            #
            "version": {},
            # Auto mask?
            "mask": bool(mask),
            # Warn for the presence of valid_[min|max|range]
            # attributes?
            "warn_valid": bool(warn_valid),
            "valid_properties": set(("valid_min", "valid_max", "valid_range")),
            # Assume a priori that the dataset does not have a group
            # structure
            "has_groups": False,
            # Keep a list of flattened file names
            "flat_files": [],
            # --------------------------------------------------------
            # Domains (CF>=1.9)
            # --------------------------------------------------------
            "domain_ncdimensions": {},
            "domain": bool(domain),
            # --------------------------------------------------------
            # Compression by coordinate subsampling (CF>=1.9)
            # --------------------------------------------------------
            # NetCDF names of tie point coordinate variables
            "tie_point_ncvar": {},
            # Tie point index variables
            "tie_point_index": {},
            # Parsed contents of interpolation variables
            "interpolation": {},
            # Interpolation parameter variables
            "interpolation_parameter": {},
        }

        g = self.read_vars

        # Set versions
<<<<<<< HEAD
        for version in ("1.6", "1.7", "1.8", "1.9", "1.10"):
            g["version"][version] = LooseVersion(version)
=======
        for version in ("1.6", "1.7", "1.8", "1.9"):
            g["version"][version] = Version(version)
>>>>>>> aabfc0cb

        # ------------------------------------------------------------
        # Add custom read vars
        # ------------------------------------------------------------
        if extra_read_vars:
            g.update(deepcopy(extra_read_vars))

        # ------------------------------------------------------------
        # Parse field parameter
        # ------------------------------------------------------------
        g["get_constructs"] = {
            "auxiliary_coordinate": self.implementation.get_auxiliary_coordinates,
            "cell_measure": self.implementation.get_cell_measures,
            "dimension_coordinate": self.implementation.get_dimension_coordinates,
            "domain_ancillary": self.implementation.get_domain_ancillaries,
            "field_ancillary": self.implementation.get_field_ancillaries,
        }

        # Parse the 'external' keyword parameter
        if external:
            if isinstance(external, str):
                external = (external,)
        else:
            external = ()

        g["external_files"] = set(external)

        # Parse 'extra' keyword parameter
        if extra:
            if isinstance(extra, str):
                extra = (extra,)

            for f in extra:
                if f not in g["get_constructs"]:
                    raise ValueError(
                        f"Can't read: Bad parameter value: extra={extra!r}"
                    )

        g["extra"] = extra

        filename = os.path.expanduser(os.path.expandvars(filename))

        if os.path.isdir(filename):
            raise IOError(f"Can't read directory {filename}")

        if not os.path.isfile(filename):
            raise IOError(f"Can't read non-existent file {filename}")

        g["filename"] = filename

        # ------------------------------------------------------------
        # Open the netCDF file to be read
        # ------------------------------------------------------------
        nc = self.file_open(filename, flatten=True, verbose=None)
        logger.info(f"Reading netCDF file: {filename}\n")  # pragma: no cover
        if is_log_level_debug(logger):
            logger.debug(
                f"    Input netCDF dataset:\n        {nc}\n"
            )  # pragma: no cover

        # ----------------------------------------------------------------
        # Put the file's global attributes into the global
        # 'global_attributes' dictionary
        # ----------------------------------------------------------------
        global_attributes = {}
        for attr in map(str, nc.ncattrs()):
            try:
                value = nc.getncattr(attr)
                if isinstance(value, str):
                    try:
                        global_attributes[attr] = str(value)
                    except UnicodeEncodeError:
                        global_attributes[attr] = value.encode(errors="ignore")
                else:
                    global_attributes[attr] = value
            except UnicodeDecodeError:
                pass

        g["global_attributes"] = global_attributes
        if is_log_level_debug(logger):
            logger.debug(
                f"    Global attributes:\n        {g['global_attributes']}"
            )  # pragma: no cover

        # ------------------------------------------------------------
        # Find the CF version for the file
        # ------------------------------------------------------------
        Conventions = g["global_attributes"].get("Conventions", "")

        all_conventions = re.split(",", Conventions)
        if all_conventions[0] == Conventions:
            all_conventions = re.split(r"\s+", Conventions)

        file_version = None
        for c in all_conventions:
            if not re.match(r"^CF-\d", c):
                continue

            file_version = re.sub("^CF-", "", c)

        if not file_version:
            if default_version is not None:
                # Assume the default version provided by the user
                file_version = default_version
            else:
                # Assume the file has the same version of the CFDM
                # implementation
                file_version = self.implementation.get_cf_version()

        g["file_version"] = Version(file_version)

        # Set minimum/maximum versions
        for vn in ("1.6", "1.7", "1.8", "1.9"):
            g["CF>=" + vn] = g["file_version"] >= g["version"][vn]

        # ------------------------------------------------------------
        # Create a dictionary keyed by netCDF variable names where
        # each key's value is a dictionary of that variable's netCDF
        # attributes. E.g. attributes['tas']['units']='K'
        # ------------------------------------------------------------
        variable_attributes = {}
        variable_dimensions = {}
        variable_dataset = {}
        variable_filename = {}
        variables = {}
        variable_groups = {}
        variable_group_attributes = {}
        variable_basename = {}
        variable_grouped_dataset = {}

        dimension_groups = {}
        dimension_basename = {}

        dimension_isunlimited = {}

        # ------------------------------------------------------------
        # For grouped files (CF>=1.8) map:
        #
        # * each flattened variable name to its absolute path
        # * each flattened dimension name to its absolute path
        # * each group to its group attributes
        #
        # ------------------------------------------------------------
        has_groups = g["has_groups"]

        flattener_variables = {}
        flattener_dimensions = {}
        flattener_attributes = {}

        if has_groups:
            flattener_name_mapping_variables = getattr(
                nc, "__flattener_name_mapping_variables", None
            )
            if flattener_name_mapping_variables is not None:
                if isinstance(flattener_name_mapping_variables, str):
                    flattener_name_mapping_variables = [
                        flattener_name_mapping_variables
                    ]
                flattener_variables = dict(
                    tuple(x.split(": "))
                    for x in flattener_name_mapping_variables
                )

            flattener_name_mapping_dimensions = getattr(
                nc, "__flattener_name_mapping_dimensions", None
            )
            if flattener_name_mapping_dimensions is not None:
                if isinstance(flattener_name_mapping_dimensions, str):
                    flattener_name_mapping_dimensions = [
                        flattener_name_mapping_dimensions
                    ]
                flattener_dimensions = dict(
                    tuple(x.split(": "))
                    for x in flattener_name_mapping_dimensions
                )

                # Remove a leading / (slash) from dimensions in the
                # root group
                for key, value in flattener_dimensions.items():
                    if value.startswith("/") and value.count("/") == 1:
                        flattener_dimensions[key] = value[1:]

            flattener_name_mapping_attributes = getattr(
                nc, "__flattener_name_mapping_attributes", None
            )
            if flattener_name_mapping_attributes is not None:
                if isinstance(flattener_name_mapping_attributes, str):
                    flattener_name_mapping_attributes = [
                        flattener_name_mapping_attributes
                    ]
                flattener_attributes = dict(
                    tuple(x.split(": "))
                    for x in flattener_name_mapping_attributes
                )

                # Remove group attributes from the global attributes,
                # and vice versa.
                for flat_attr in flattener_attributes.copy():
                    attr = flattener_attributes.pop(flat_attr)

                    x = attr.split("/")
                    groups = x[1:-1]

                    if groups:
                        g["global_attributes"].pop(flat_attr)

                        group_attr = x[-1]
                        flattener_attributes.setdefault(tuple(groups), {})[
                            group_attr
                        ] = nc.getncattr(flat_attr)

            # Remove flattener attributes from the global attributes
            for attr in (
                "__flattener_name_mapping_variables",
                "__flattener_name_mapping_dimensions",
                "__flattener_name_mapping_attributes",
            ):
                g["global_attributes"].pop(attr, None)

        for ncvar in nc.variables:
            ncvar_basename = ncvar
            groups = ()
            group_attributes = {}

            variable = nc.variables[ncvar]

            # --------------------------------------------------------
            # Specify the group structure for each variable (CF>=1.8)
            # TODO
            # If the file only has the root group then this dictionary
            # will be empty. Variables in the root group when there
            # are sub-groups will have dictionary values of None.
            # --------------------------------------------------------
            if has_groups:
                # Replace the flattened variable name with its
                # absolute path.
                ncvar_flat = ncvar
                ncvar = flattener_variables[ncvar]

                groups = tuple(ncvar.split("/")[1:-1])

                if groups:
                    # This variable is in a group. Remove the group
                    # structure that was prepended to the netCDF
                    # variable name by the netCDF flattener.
                    ncvar_basename = re.sub(
                        f"^{_flattener_separator.join(groups)}{_flattener_separator}",
                        "",
                        ncvar_flat,
                    )

                    # ------------------------------------------------
                    # Group attributes. Note that, currently,
                    # sub-group attributes supercede all parent group
                    # attributes (but not global attributes).
                    # ------------------------------------------------
                    group_attributes = {}
                    for i in range(1, len(groups) + 1):
                        hierarchy = groups[:i]
                        if hierarchy not in flattener_attributes:
                            continue

                        group_attributes.update(
                            flattener_attributes[hierarchy]
                        )
                else:
                    # Remove the leading / from the absolute netCDF
                    # variable path
                    ncvar = ncvar[1:]
                    flattener_variables[ncvar] = ncvar

                variable_grouped_dataset[ncvar] = g["nc_grouped"]

            variable_attributes[ncvar] = {}
            for attr in map(str, variable.ncattrs()):
                try:
                    variable_attributes[ncvar][attr] = variable.getncattr(attr)
                    if isinstance(variable_attributes[ncvar][attr], str):
                        try:
                            variable_attributes[ncvar][attr] = str(
                                variable_attributes[ncvar][attr]
                            )
                        except UnicodeEncodeError:
                            variable_attributes[ncvar][
                                attr
                            ] = variable_attributes[ncvar][attr].encode(
                                errors="ignore"
                            )
                except UnicodeDecodeError:
                    pass

            variable_dimensions[ncvar] = tuple(variable.dimensions)
            variable_dataset[ncvar] = nc
            variable_filename[ncvar] = g["filename"]
            variables[ncvar] = variable

            variable_basename[ncvar] = ncvar_basename
            variable_groups[ncvar] = groups
            variable_group_attributes[ncvar] = group_attributes

        # Populate dimensions_groups abd dimension_basename
        # dictionaries
        for ncdim in nc.dimensions:
            ncdim_org = ncdim
            ncdim_basename = ncdim
            groups = ()
            ncdim_basename = ncdim

            if has_groups:
                # Replace the flattened variable name with its
                # absolute path.
                ncdim_flat = ncdim
                ncdim = flattener_dimensions[ncdim_flat]

                groups = tuple(ncdim.split("/")[1:-1])

                if groups:
                    # This dimension is in a group.
                    ncdim_basename = re.sub(
                        "^{_flattener_separator.join(groups)}{_flattener_separator}",
                        "",
                        ncdim_flat,
                    )

            dimension_groups[ncdim] = groups
            dimension_basename[ncdim] = ncdim_basename

            dimension_isunlimited[ncdim] = nc.dimensions[
                ncdim_org
            ].isunlimited()

        if has_groups:
            variable_dimensions = {
                name: tuple([flattener_dimensions[ncdim] for ncdim in value])
                for name, value in variable_dimensions.items()
            }

        if is_log_level_debug(logger):
            logger.debug(
                "    General read variables:\n"
                "        read_vars['variable_dimensions'] =\n"
                f"            {variable_dimensions}"
            )  # pragma: no cover

        # The netCDF attributes for each variable
        #
        # E.g. {'grid_lon': {'standard_name': 'grid_longitude'}}
        g["variable_attributes"] = variable_attributes

        # The netCDF dimensions for each variable
        #
        # E.g. {'grid_lon_bounds': ('grid_longitude', 'bounds2')}
        g["variable_dimensions"] = variable_dimensions

        # The netCDF4 dataset object for each variable
        g["variable_dataset"] = variable_dataset

        # The original gouped dataset for each variable (empty if the
        # original dataset is not grouped) v1.8.8.1
        g["variable_grouped_dataset"] = variable_grouped_dataset

        # The name of the file containing the each variable
        g["variable_filename"] = variable_filename

        # The netCDF4 variable object for each variable
        g["variables"] = variables

        # The netCDF4 dataset objects that have been opened (i.e. the
        # for parent file and any external files)
        g["datasets"] = [nc]

        # The names of the variable in the parent files
        # (i.e. excluding any external variables)
        g["internal_variables"] = set(variables)

        # The netCDF dimensions of the parent file
        internal_dimension_sizes = {}
        for name, dimension in nc.dimensions.items():
            if (
                has_groups
                and dimension_isunlimited[flattener_dimensions[name]]
            ):
                # For grouped datasets, get the unlimited dimension
                # size from the original grouped dataset, because
                # unlimited dimensions have size 0 in the flattened
                # dataset (because it contains no data) (v1.8.8.1)
                group, ncdim = self._netCDF4_group(
                    g["nc_grouped"], flattener_dimensions[name]
                )
                internal_dimension_sizes[name] = group.dimensions[ncdim].size
            else:
                internal_dimension_sizes[name] = dimension.size

        if g["has_groups"]:
            internal_dimension_sizes = {
                flattener_dimensions[name]: value
                for name, value in internal_dimension_sizes.items()
            }

        g["internal_dimension_sizes"] = internal_dimension_sizes

        # The group structure for each variable. Variables in the root
        # group have a group structure of ().
        #
        # E.g. {'lat': (),
        #       '/forecasts/lon': ('forecasts',)
        #       '/forecasts/model/t': 'forecasts', 'model')}
        g["variable_groups"] = variable_groups

        # The group attributes that apply to each variable
        #
        # E.g. {'latitude': {},
        #       'eastward_wind': {'model': 'climate1'}}
        g["variable_group_attributes"] = variable_group_attributes

        # Mapped components of a flattened version of the netCDF file
        g["flattener_variables"] = flattener_variables
        g["flattener_dimensions"] = flattener_dimensions
        g["flattener_attributes"] = flattener_attributes

        # The basename of each variable. I.e. the dimension name
        # without its prefixed group structure.
        #
        # E.g. {'lat': 'lat',
        #       '/forecasts/lon': 'lon',
        #       '/forecasts/model/t': 't'}
        g["variable_basename"] = variable_basename

        # The unlimited status of each dimension
        #
        # E.g. {'/forecast/lat': False, 'bounds2': False, 'lon':
        #       False}
        g["dimension_isunlimited"] = dimension_isunlimited

        # The group structure for each dimension. Dimensions in the
        # root group have a group structure of ().
        #
        # E.g. {'lat': (),
        #       '/forecasts/lon': ('forecasts',)
        #       '/forecasts/model/t': 9'forecasts', 'model')}
        g["dimension_groups"] = dimension_groups

        # The basename of each dimension. I.e. the dimension name
        # without its prefixed group structure.
        #
        # E.g. {'lat': 'lat',
        #       '/forecasts/lon': 'lon',
        #       '/forecasts/model/t': 't'}
        g["dimension_basename"] = dimension_basename

        if is_log_level_debug(logger):
            logger.debug(
                "        read_vars['dimension_isunlimited'] =\n"
                f"            {g['dimension_isunlimited']}\n"
                "        read_vars['internal_dimension_sizes'] =\n"
                f"            {g['internal_dimension_sizes']}\n"
                "    Groups read vars:\n"
                "        read_vars['variable_groups'] =\n"
                f"            {g['variable_groups']}\n"
                "        read_vars['variable_basename'] =\n"
                f"            {variable_basename}\n"
                "        read_vars['dimension_groups'] =\n"
                f"            {g['dimension_groups']}\n"
                "        read_vars['dimension_basename'] =\n"
                f"            {g['dimension_basename']}\n"
                "        read_vars['flattener_variables'] =\n"
                f"            {g['flattener_variables']}\n"
                "        read_vars['flattener_dimensions'] =\n"
                f"            {g['flattener_dimensions']}\n"
                "        read_vars['flattener_attributes'] =\n"
                f"            {g['flattener_attributes']}\n"
                f"    netCDF dimensions: {internal_dimension_sizes}"
            )  # pragma: no cover

        # ------------------------------------------------------------
        # List variables
        #
        # Identify and parse all list variables
        # ------------------------------------------------------------
        for ncvar, dimensions in variable_dimensions.items():
            if dimensions != (ncvar,):
                continue

            # This variable is a Unidata coordinate variable
            compress = variable_attributes[ncvar].get("compress")
            if compress is None:
                continue

            # This variable is a list variable for gathering
            # arrays
            self._parse_compression_gathered(ncvar, compress)

            # Do not attempt to create a field from a list
            # variable
            g["do_not_create_field"].add(ncvar)

        # ------------------------------------------------------------
        # DSG variables (CF>=1.6)
        #
        # Identify and parse all DSG count and DSG index variables
        # ------------------------------------------------------------
        if g["CF>=1.6"]:
            featureType = g["global_attributes"].get("featureType")
            if featureType is not None:
                g["featureType"] = featureType

                sample_dimension = None
                for ncvar, attributes in variable_attributes.items():
                    if "sample_dimension" not in attributes:
                        continue

                    # ------------------------------------------------
                    # This variable is a count variable for DSG
                    # contiguous ragged arrays
                    # ------------------------------------------------
                    sample_dimension = attributes["sample_dimension"]

                    if has_groups:
                        sample_dimension = g["flattener_dimensions"].get(
                            sample_dimension, sample_dimension
                        )

                    cf_compliant = self._check_sample_dimension(
                        ncvar, sample_dimension
                    )
                    if not cf_compliant:
                        sample_dimension = None
                    else:
                        self._parse_ragged_contiguous_compression(
                            ncvar, sample_dimension
                        )

                        # Do not attempt to create a field from a
                        # count variable
                        g["do_not_create_field"].add(ncvar)

                instance_dimension = None
                for ncvar, attributes in variable_attributes.items():
                    if "instance_dimension" not in attributes:
                        continue

                    # ------------------------------------------------
                    # This variable is an index variable for DSG
                    # indexed ragged arrays
                    # ------------------------------------------------
                    instance_dimension = attributes["instance_dimension"]

                    if has_groups:
                        instance_dimension = g["flattener_dimensions"].get(
                            instance_dimension, instance_dimension
                        )

                    cf_compliant = self._check_instance_dimension(
                        ncvar, instance_dimension
                    )
                    if not cf_compliant:
                        instance_dimension = None
                    else:
                        self._parse_indexed_compression(
                            ncvar, instance_dimension
                        )

                        # Do not attempt to create a field from a
                        # index variable
                        g["do_not_create_field"].add(ncvar)

                if (
                    sample_dimension is not None
                    and instance_dimension is not None
                ):
                    # ------------------------------------------------
                    # There are DSG indexed contiguous ragged arrays
                    # ------------------------------------------------
                    self._parse_indexed_contiguous_compression(
                        sample_dimension, instance_dimension
                    )

        # ------------------------------------------------------------
        # Identify and parse all geometry container variables
        # (CF>=1.8)
        # ------------------------------------------------------------
        if g["CF>=1.8"]:
            for ncvar, attributes in variable_attributes.items():
                if "geometry" not in attributes:
                    # This data variable does not have a geometry
                    # container
                    continue

                geometry_ncvar = self._parse_geometry(
                    ncvar, variable_attributes
                )

                if not geometry_ncvar:
                    # The geometry container has already been parsed,
                    # or a sufficiently compliant geometry container
                    # could not be found.
                    continue

                # Do not attempt to create a field construct from a
                # node coordinate variable
                g["do_not_create_field"].add(geometry_ncvar)

        if is_log_level_debug(logger):
            logger.debug(
                "    Compression read vars:\n"
                "        read_vars['compression'] =\n"
                f"            {g['compression']}"
            )  # pragma: no cover

        # ------------------------------------------------------------
        # Parse external variables (CF>=1.7)
        # ------------------------------------------------------------
        if g["CF>=1.7"]:
            netcdf_external_variables = global_attributes.pop(
                "external_variables", None
            )
            parsed_external_variables = self._split_string_by_white_space(
                None, netcdf_external_variables
            )
            parsed_external_variables = self._check_external_variables(
                netcdf_external_variables, parsed_external_variables
            )
            g["external_variables"] = set(parsed_external_variables)

        # ------------------------------------------------------------
        # Compression by coordinate subsampling (CF>=1.9)
        # ------------------------------------------------------------
        if g["CF>=1.9"]:
            for ncvar, attributes in variable_attributes.items():
                if "coordinate_interpolation" not in attributes:
                    # This variable does not have any subsampled
                    # coordinates
                    continue

                self._parse_coordinate_interpolation(
                    attributes["coordinate_interpolation"], ncvar
                )

        # Now that all of the variables have been scanned, customize
        # the read parameters.
        self._customize_read_vars()

        if _scan_only:
            return self.read_vars

        # ------------------------------------------------------------
        # Get external variables (CF>=1.7)
        # ------------------------------------------------------------
        if g["CF>=1.7"]:
            logger.info(
                f"    External variables: {g['external_variables']}\n"
                f"    External files    : {g['external_files']}"
            )  # pragma: no cover

            if g["external_files"] and g["external_variables"]:
                self._get_variables_from_external_files(
                    netcdf_external_variables
                )

        # ------------------------------------------------------------
        # Create a field/domain from every netCDF variable (apart from
        # special variables that have already been identified as such)
        # ------------------------------------------------------------
        if g["domain"]:
            logger.info(
                "    Reading CF-netCDF domain variables only "
                "(ignoring CF-netCDF data variables)"
            )  # pragma: no cover
        else:
            logger.info(
                "    Reading CF-netCDF data variables only "
                "(ignoring CF-netCDF domain variables)"
            )  # pragma: no cover

        all_fields_or_domains = {}
        for ncvar in g["variables"]:
            if ncvar not in g["do_not_create_field"]:
                field_or_domain = self._create_field_or_domain(
                    ncvar, domain=g["domain"]
                )
                if field_or_domain is not None:
                    all_fields_or_domains[ncvar] = field_or_domain

        # ------------------------------------------------------------
        # Check for unreferenced external variables (CF>=1.7)
        # ------------------------------------------------------------
        if g["CF>=1.7"]:
            unreferenced_external_variables = g[
                "external_variables"
            ].difference(g["referenced_external_variables"])
            for ncvar in unreferenced_external_variables:
                self._add_message(
                    None,
                    ncvar,
                    message=("External variable", "is not referenced in file"),
                    attribute={
                        "external_variables": netcdf_external_variables
                    },
                )

        if is_log_level_debug(logger):
            logger.debug(
                "    Reference read vars:\n"
                "        read_vars['references'] =\n"
                f"            {g['references']}\n"
                "        read_vars['referencers'] =\n"
                f"            {g['referencers']}"
            )  # pragma: no cover

        # ------------------------------------------------------------
        # Discard fields/domains created from netCDF variables that
        # are referenced by other netCDF variables
        # ------------------------------------------------------------
        fields_or_domains = {}
        for ncvar, f in all_fields_or_domains.items():
            if self._is_unreferenced(ncvar):
                fields_or_domains[ncvar] = f

        referenced_variables = [
            ncvar
            for ncvar in sorted(all_fields_or_domains)
            if not self._is_unreferenced(ncvar)
        ]
        unreferenced_variables = [
            ncvar
            for ncvar in sorted(all_fields_or_domains)
            if self._is_unreferenced(ncvar)
        ]

        for ncvar in referenced_variables[:]:
            if all(
                referencer in referenced_variables
                for referencer in g["referencers"][ncvar]
            ):
                referenced_variables.remove(ncvar)
                unreferenced_variables.append(ncvar)
                fields_or_domains[ncvar] = all_fields_or_domains[ncvar]

        logger.info(
            "    Referenced netCDF variables:\n        "
            + "\n        ".join(referenced_variables)
        )  # pragma: no cover
        if g["do_not_create_field"]:
            logger.info(
                "        "
                + "\n        ".join(
                    [ncvar for ncvar in sorted(g["do_not_create_field"])]
                )
            )  # pragma: no cover
        logger.info(
            "    Unreferenced netCDF variables:\n        "
            + "\n        ".join(unreferenced_variables)
        )  # pragma: no cover

        # ------------------------------------------------------------
        # If requested, reinstate fields/domains created from netCDF
        # variables that are referenced by other netCDF variables.
        # ------------------------------------------------------------
        self_referenced = {}
        if g["extra"] and not g["domain"]:
            fields_or_domains0 = list(fields_or_domains.values())
            for construct_type in g["extra"]:
                for f in fields_or_domains0:
                    for construct in g["get_constructs"][construct_type](
                        f
                    ).values():
                        ncvar = self.implementation.nc_get_variable(construct)
                        if ncvar not in all_fields_or_domains:
                            continue

                        if ncvar not in fields_or_domains:
                            fields_or_domains[ncvar] = all_fields_or_domains[
                                ncvar
                            ]
                        else:
                            self_referenced[ncvar] = all_fields_or_domains[
                                ncvar
                            ]

        if not self_referenced:
            items = fields_or_domains.items()
        else:
            items = tuple(fields_or_domains.items()) + tuple(
                self_referenced.items()
            )

        out = [x[1] for x in sorted(items)]

        if warnings:
            for x in out:
                qq = x.dataset_compliance()
                if qq:
                    logger.warning(
                        f"WARNING: {x.__class__.__name__} incomplete due to "
                        f"non-CF-compliant dataset. Report:\n{qq}"
                    )  # pragma: no cover

        if warn_valid and not g["domain"]:
            # --------------------------------------------------------
            # Warn for the presence of field 'valid_min',
            # 'valid_max'or 'valid_range' properties. (Introduced at
            # v1.8.3)
            # --------------------------------------------------------
            for f in out:
                # Check field constructs
                self._check_valid(f, f)

                # Check constructs with data
                for c in self.implementation.get_constructs(
                    f, data=True
                ).values():
                    self._check_valid(f, c)

        # ------------------------------------------------------------
        # Close all opened netCDF files
        # ------------------------------------------------------------
        self.file_close()

        # ------------------------------------------------------------
        # Return the fields/domains
        # ------------------------------------------------------------
        return out

    def _check_valid(self, field, construct):
        """Warns when valid_[min|max|range] properties exist on data.

        Issue a warning if a construct with data has
        valid_[min|max|range] properties.

        .. versionadded:: (cfdm) 1.8.3

        :Parameters:

            field: `Field`
                The parent field construct.

            construct: Construct or Bounds
                The construct that may have valid_[min|max|range]
                properties. May also be the parent field construct or
                Bounds.

        :Returns:

            `None`

        """
        # Check the bounds, if any.
        if self.implementation.has_bounds(construct):
            bounds = self.implementation.get_bounds(construct)
            self._check_valid(field, bounds)

        x = sorted(
            self.read_vars["valid_properties"].intersection(
                self.implementation.get_properties(construct)
            )
        )
        if not x:
            return

        # Still here?
        if self.implementation.is_field(construct):
            construct = ""
        else:
            construct = f" {construct!r} with"

        message = (
            f"WARNING: {field!r} has {construct} {', '.join(x)} "
            "{self._plural(x, 'property')}. "
        )
        print(message)

    def _plural(self, x, singular):
        """Pluralises a singular word if *x* is not of length one.

        Return the plural of a word if *x* has zero elements or more
        than one element, otherwise return the word unchanged.

        :Parameters:

            x: sequence

            singular: `str`
                The word in it's singular form.

        :Returns:

            `str`
                The word in its singular or plural form.

        **Examples:**

        >>> n._plural([1, 2], 'property')
        'properties'
        >>> n._plural([1], 'property')
        'property'
        >>> n._plural([], 'property')
        'properties'

        """
        if len(x) == 1:
            return singular

        if singular[-1] == "y":
            return singular[:-1] + "ies"

        raise ValueError(f"Can't pluralise {singular}")

    def _set_default_FillValue(self, construct, ncvar):
        """Ensure there is a fill value recorded on the construct.

        The motivation for this is that masking can later be
        applied manually on the construct after the masking has
        been turned off.

        .. versionadded:: (cfdm) 1.8.3

        """
        _FillValue = self.implementation.get_property(
            construct, "_FillValue", None
        )
        if _FillValue is None:
            self.implementation.set_properties(
                construct,
                {"_FillValue": self.default_netCDF_fill_value(ncvar)},
            )

    def _customize_read_vars(self):
        """Customize the read parameters.

        This method is primarily aimed at providing a customization
        entry point for subclasses.

        .. versionadded:: (cfdm) 1.7.3

        """
        pass

    def _get_variables_from_external_files(self, netcdf_external_variables):
        """Get external variables from external files.

        ..versionadded:: (cfdm) 1.7.0

        :Parameters:

            netcdf_external_variables: `str`
                The un-parsed netCDF external_variables attribute in the
                parent file.

                *Parmaeter example:*
                  ``external_variables='areacello'``

        :Returns:

            `None`

        """
        attribute = {"external_variables": netcdf_external_variables}

        read_vars = self.read_vars.copy()
        verbose = read_vars["verbose"]

        external_variables = read_vars["external_variables"]
        external_files = read_vars["external_files"]
        datasets = read_vars["datasets"]
        parent_dimension_sizes = read_vars["internal_dimension_sizes"]

        keys = (
            "variable_attributes",
            "variable_dimensions",
            "variable_dataset",
            "variable_filename",
            "variable_groups",
            "variable_group_attributes",
            "variable_basename",
            "variables",
        )

        found = []

        for external_file in external_files:

            logger.info(
                "\nScanning external file:\n-----------------------"
            )  # pragma: no cover

            external_read_vars = self.read(
                external_file, _scan_only=True, verbose=verbose
            )

            logger.info(
                "Finished scanning external file\n"
            )  # pragma: no cover

            # Reset self.read_vars
            self.read_vars = read_vars

            datasets.append(external_read_vars["nc"])

            for ncvar in external_variables.copy():
                if ncvar not in external_read_vars["internal_variables"]:
                    # The external variable name is not in this
                    # external file
                    continue

                if ncvar in found:
                    # Error: The external variable exists in more than
                    # one external file
                    external_variables.add(ncvar)
                    for key in keys:
                        self.read_vars[key].pop(ncvar)

                    self._add_message(
                        None,
                        ncvar,
                        message=(
                            "External variable",
                            "exists in multiple external files",
                        ),
                        attribute=attribute,
                    )
                    continue

                # Still here? Then the external variable exists in
                # this external file
                found.append(ncvar)

                # Check that the external variable dimensions exist in
                # parent file, with the same sizes.
                ok = True
                for d in external_read_vars["variable_dimensions"][ncvar]:
                    size = parent_dimension_sizes.get(d)
                    if size is None:
                        ok = False
                        self._add_message(
                            None,
                            ncvar,
                            message=(
                                "External variable dimension",
                                "does not exist in file",
                            ),
                            attribute=attribute,
                        )
                    elif (
                        external_read_vars["internal_dimension_sizes"][d]
                        != size
                    ):
                        ok = False
                        self._add_message(
                            None,
                            ncvar,
                            message=(
                                "External variable dimension",
                                "has incorrect size",
                            ),
                            attribute=attribute,
                        )
                    else:
                        continue

                if ok:
                    # Update the read parameters so that this external
                    # variable looks like it is an internal variable
                    for key in keys:
                        self.read_vars[key][ncvar] = external_read_vars[key][
                            ncvar
                        ]

                    # Remove this ncvar from the set of external variables
                    external_variables.remove(ncvar)

    def _parse_compression_gathered(self, ncvar, compress):
        """Parse a list variable for compressing arrays by gathering."""
        g = self.read_vars

        logger.info(
            f"        List variable: compress = {compress}"
        )  # pragma: no cover

        gathered_ncdimension = g["variable_dimensions"][ncvar][0]

        parsed_compress = self._split_string_by_white_space(
            ncvar, compress, variables=True
        )
        cf_compliant = self._check_compress(ncvar, compress, parsed_compress)
        if not cf_compliant:
            return

        list_variable = self._create_List(ncvar)

        g["compression"][gathered_ncdimension] = {
            "gathered": {
                "list_variable": list_variable,
                "implied_ncdimensions": parsed_compress,
                "sample_dimension": gathered_ncdimension,
            }
        }

    def _parse_ragged_contiguous_compression(self, ncvar, sample_dimension):
        """Parse a count variable for DSG contiguous ragged arrays.

        :Parameters:

            ncvar: `str`
                The netCDF variable name of the count variable (section
                9.3.3).

            sample_dimension: `str`
                The netCDF dimension name of the sample dimension (section
                9.3.3).

        :Returns:

            `str`
                The made-up netCDF dimension name of the element dimension.

        """
        g = self.read_vars

        logger.info(
            f"    count variable: sample_dimension = {sample_dimension}"
        )  # pragma: no cover

        instance_dimension = g["variable_dimensions"][ncvar][0]

        elements_per_instance = self._create_Count(
            ncvar=ncvar, ncdim=instance_dimension
        )

        # Make up a netCDF dimension name for the element dimension
        featureType = g["featureType"].lower()
        if featureType in ("timeseries", "trajectory", "profile"):
            element_dimension = featureType
        elif featureType == "timeseriesprofile":
            element_dimension = "profile"
        elif featureType == "trajectoryprofile":
            element_dimension = "profile"
        else:
            element_dimension = "element"

        logger.info(
            f"    featureType = {g['featureType']}"
        )  # pragma: no cover

        element_dimension = self._set_ragged_contiguous_parameters(
            elements_per_instance=elements_per_instance,
            sample_dimension=sample_dimension,
            element_dimension=element_dimension,
            instance_dimension=instance_dimension,
        )

        return element_dimension

    def _parse_indexed_compression(self, ncvar, instance_dimension):
        """Parse an index variable for DSG indexed ragged arrays.

        The CF-netCDF index variable contains the zero-based index of the
        feature to which each element belongs. It is identifiable by the
        presence of an attribute, "instance_dimension", which names the
        dimension of the instance variables. For those indices of the
        sample dimension into which data have not yet been written, the
        index variable should be pre-filled with missing values.

        :Parameters:

            ncvar: `str`
                The netCDF variable name of the index variable.

            instance_dimension: `str`
                The netCDF variable name of the instance dimension.

        :Returns:

            `str`
                An invented netCDF name for the element dimension,
                e.g. ``'timeseriesprofile'``.

        """
        g = self.read_vars

        # Read the data of the index variable
        ncdim = g["variable_dimensions"][ncvar][0]

        index = self._create_Index(ncvar, ncdim=ncdim)

        # Make up a netCDF dimension name for the element dimension
        featureType = g["featureType"].lower()
        if featureType in ("timeseries", "trajectory", "profile"):
            element_dimension = featureType.lower()
        elif featureType == "timeseriesprofile":
            element_dimension = "timeseries"
        elif featureType == "trajectoryprofile":
            element_dimension = "trajectory"
        else:
            element_dimension = "element"

        logger.info(
            f"    featureType = {g['featureType']}"
        )  # pragma: no cover

        element_dimension = self._set_ragged_indexed_parameters(
            index=index,
            indexed_sample_dimension=g["variable_dimensions"][ncvar][0],
            element_dimension=element_dimension,
            instance_dimension=instance_dimension,
        )

        return element_dimension

    def _parse_indexed_contiguous_compression(
        self, sample_dimension, instance_dimension
    ):
        """Parse an index variable for indexed contiguous ragged arrays.

        :Parameters:

            sample_dimension: `str`
                The netCDF dimension name of the sample dimension.

            element_dimension_1: `str`
                The name of the implied element dimension whose size is the
                maximum number of sub-features in any instance.

        """
        g = self.read_vars

        profile_dimension = g["compression"][sample_dimension][
            "ragged_contiguous"
        ]["profile_dimension"]

        if is_log_level_debug(logger):
            logger.debug(
                "    Pre-processing indexed and contiguous compression "
                f"for instance dimension: {instance_dimension}\n"
                f"        sample_dimension  : {sample_dimension}\n"
                f"        instance_dimension: {instance_dimension}\n"
                f"        profile_dimension : {profile_dimension}"
            )  # pragma: no cover

        contiguous = g["compression"][sample_dimension]["ragged_contiguous"]
        indexed = g["compression"][profile_dimension]["ragged_indexed"]

        # The indices of the sample dimension which define the start
        # positions of each instances profiles
        profile_indices = indexed["index_variable"]

        # profiles_per_instance is a numpy array
        profiles_per_instance = indexed["elements_per_instance"]

        elements_per_profile = contiguous["count_variable"]

        instance_dimension_size = indexed["instance_dimension_size"]
        element_dimension_1_size = int(profiles_per_instance.max())
        element_dimension_2_size = int(
            self.implementation.get_data_maximum(elements_per_profile)
        )

        g["compression"][sample_dimension]["ragged_indexed_contiguous"] = {
            "count_variable": elements_per_profile,
            "index_variable": profile_indices,
            "implied_ncdimensions": (
                instance_dimension,
                indexed["element_dimension"],
                contiguous["element_dimension"],
            ),
            "instance_dimension_size": instance_dimension_size,
            "element_dimension_1_size": element_dimension_1_size,
            "element_dimension_2_size": element_dimension_2_size,
        }

        del g["compression"][sample_dimension]["ragged_contiguous"]

        if is_log_level_debug(logger):
            logger.debug(
                f"    Created read_vars['compression'][{sample_dimension!r}]"
                "['ragged_indexed_contiguous']\n"
                f"    Implied dimensions: {sample_dimension} -> "
                f"{g['compression'][sample_dimension]['ragged_indexed_contiguous']['implied_ncdimensions']}\n"
                "    Removed "
                f"read_vars['compression'][{sample_dimension!r}]['ragged_contiguous']"
            )  # pragma: no cover

    def _parse_geometry(self, parent_ncvar, attributes):
        """Parse a geometry container variable.

        .. versionadded:: (cfdm) 1.8.0

        :Parameters:

            parent_ncvar: `str`
                The netCDF variable name of the parent data variable.

            attributes: `dict`
                All attributes of *all* netCDF variables, keyed by netCDF
                variable name.

        :Returns:

            `str` or `None`
                 The new geometry netCDF variable name, or `None` if a)
                 the container has already been parsed or b) a
                 sufficiently compliant geometry container could not be
                 found.

        """
        g = self.read_vars

        geometry_attribute = attributes[parent_ncvar]["geometry"]

        parsed_geometry = self._split_string_by_white_space(
            parent_ncvar, geometry_attribute, variables=True
        )

        cf_compliant = self._check_geometry_attribute(
            parent_ncvar, geometry_attribute, parsed_geometry
        )
        if not cf_compliant:
            return

        geometry_ncvar = parsed_geometry[0]

        if geometry_ncvar in g["geometries"]:
            # We've already parsed this geometry container, so record
            # the fact that this parent netCDF variable has this
            # geometry variable and return.
            g["variable_geometry"][parent_ncvar] = geometry_ncvar
            return

        logger.info(
            f"    Geometry container = {geometry_ncvar!r}\n"
            "        netCDF attributes: {attributes[geometry_ncvar]}"
        )  # pragma: no cover

        geometry_type = attributes[geometry_ncvar].get("geometry_type")

        g["geometries"][geometry_ncvar] = {"geometry_type": geometry_type}

        node_coordinates = attributes[geometry_ncvar].get("node_coordinates")
        node_count = attributes[geometry_ncvar].get("node_count")
        part_node_count = attributes[geometry_ncvar].get("part_node_count")
        interior_ring = attributes[geometry_ncvar].get("interior_ring")

        parsed_node_coordinates = self._split_string_by_white_space(
            geometry_ncvar, node_coordinates, variables=True
        )
        parsed_interior_ring = self._split_string_by_white_space(
            geometry_ncvar, interior_ring, variables=True
        )
        parsed_node_count = self._split_string_by_white_space(
            geometry_ncvar, node_count, variables=True
        )
        parsed_part_node_count = self._split_string_by_white_space(
            geometry_ncvar, part_node_count, variables=True
        )

        logger.info(
            f"        parsed_node_coordinates = {parsed_node_coordinates}\n"
            f"        parsed_interior_ring    = {parsed_interior_ring}\n"
            f"        parsed_node_count       = {parsed_node_count}\n"
            f"        parsed_part_node_count  = {parsed_part_node_count}"
        )  # pragma: no cover

        cf_compliant = True

        if interior_ring is not None and part_node_count is None:
            attribute = {
                parent_ncvar
                + ":geometry": attributes[parent_ncvar]["geometry"]
            }
            self._add_message(
                parent_ncvar,
                geometry_ncvar,
                message=("part_node_count attribute", "is missing"),
                attribute=attribute,
            )
            cf_compliant = False

        cf_compliant = cf_compliant & self._check_node_coordinates(
            parent_ncvar,
            geometry_ncvar,
            node_coordinates,
            parsed_node_coordinates,
        )

        cf_compliant = cf_compliant & self._check_node_count(
            parent_ncvar, geometry_ncvar, node_count, parsed_node_count
        )

        cf_compliant = cf_compliant & self._check_part_node_count(
            parent_ncvar,
            geometry_ncvar,
            part_node_count,
            parsed_part_node_count,
        )

        cf_compliant = cf_compliant & self._check_interior_ring(
            parent_ncvar, geometry_ncvar, interior_ring, parsed_interior_ring
        )

        if not cf_compliant:
            return

        part_dimension = None

        # Find the netCDF dimension for the total number of nodes
        node_dimension = g["variable_dimensions"][parsed_node_coordinates[0]][
            0
        ]

        logger.info(
            f"        node_dimension = {node_dimension!r}"
        )  # pragma: no cover

        if node_count is None:
            # --------------------------------------------------------
            # There is no node_count variable, so all geometries must
            # be size 1 point geometries => we can create a node_count
            # variable in this case.
            # --------------------------------------------------------
            nodes_per_geometry = self.implementation.initialise_Count()
            size = g["nc"].dimensions[node_dimension].size
            ones = self.implementation.initialise_Data(
                array=numpy.ones((size,), dtype="int32"), copy=False
            )
            self.implementation.set_data(nodes_per_geometry, data=ones)

            # --------------------------------------------------------
            # Cell dimension can not be taken from the node_count
            # variable (because it doesn't exist), so it has to be
            # taken from one of the node_coordinate variables,
            # instead.
            # --------------------------------------------------------
            geometry_dimension = g["variable_dimensions"][
                parsed_node_coordinates[0]
            ][0]
        else:
            # Find the netCDF dimension for the total number of cells
            node_count = parsed_node_count[0]
            geometry_dimension = g["variable_dimensions"][node_count][0]

            nodes_per_geometry = self._create_Count(
                ncvar=node_count, ncdim=geometry_dimension
            )

            # --------------------------------------------------------
            # Create a node count variable (which does not contain any
            # data)
            # --------------------------------------------------------
            nc = self._create_NodeCountProperties(ncvar=node_count)
            g["geometries"][geometry_ncvar]["node_count"] = nc

            # Do not attempt to create a field construct from a
            # netCDF part node count variable
            g["do_not_create_field"].add(node_count)

        # Record the netCDF node dimension as the sample dimension of
        # the count variable
        self.implementation.nc_set_sample_dimension(
            nodes_per_geometry, self._ncdim_abspath(node_dimension)
        )

        if part_node_count is None:
            # --------------------------------------------------------
            # There is no part_count variable, i.e. cell has exactly
            # one part.
            #
            # => we can treat the nodes as a contiguous ragged array
            # --------------------------------------------------------
            self._set_ragged_contiguous_parameters(
                elements_per_instance=nodes_per_geometry,
                sample_dimension=node_dimension,
                element_dimension="node",
                instance_dimension=geometry_dimension,
            )
        else:
            # --------------------------------------------------------
            # There is a part node count variable.
            #
            # => we must treat the nodes as an indexed contiguous
            # ragged array
            # --------------------------------------------------------
            part_node_count = parsed_part_node_count[0]

            # Do not attempt to create a field construct from a
            # netCDF part node count variable
            g["do_not_create_field"].add(part_node_count)

            part_dimension = g["variable_dimensions"][part_node_count][0]
            g["geometries"][geometry_ncvar]["part_dimension"] = part_dimension

            parts = self._create_Count(
                ncvar=part_node_count, ncdim=part_dimension
            )

            total_number_of_parts = self.implementation.get_data_size(parts)

            parts_data = self.implementation.get_data(parts)

            nodes_per_geometry_data = self.implementation.get_data(
                nodes_per_geometry
            )

            index = self.implementation.initialise_Index()
            self.implementation.set_data(index, data=parts_data)

            instance_index = 0
            i = 0
            for cell_no in range(
                self.implementation.get_data_size(nodes_per_geometry)
            ):
                n_nodes_in_this_cell = int(nodes_per_geometry_data[cell_no])

                # Initialise partial_node_count, a running count of
                # how many nodes there are in this geometry
                n_nodes = 0

                for k in range(i, total_number_of_parts):
                    index.data[k] = instance_index
                    n_nodes += int(parts_data[k])
                    if n_nodes >= n_nodes_in_this_cell:
                        instance_index += 1
                        i += k + 1
                        break

            self._set_ragged_contiguous_parameters(
                elements_per_instance=parts,
                sample_dimension=node_dimension,
                element_dimension="node",
                instance_dimension=part_dimension,
            )

            indexed_sample_dimension = g["variable_dimensions"][
                part_node_count
            ][0]

            self._set_ragged_indexed_parameters(
                index=index,
                indexed_sample_dimension=indexed_sample_dimension,
                element_dimension="part",
                instance_dimension=geometry_dimension,
            )

            self._parse_indexed_contiguous_compression(
                sample_dimension=node_dimension,
                instance_dimension=geometry_dimension,
            )

            # --------------------------------------------------------
            # Create a part node count variable (which does not
            # contain any data)
            # --------------------------------------------------------
            pnc = self._create_PartNodeCount(
                ncvar=part_node_count, ncdim=part_dimension
            )
            g["geometries"][geometry_ncvar]["part_node_count"] = pnc

            # Do not attempt to create a field construct from a
            # netCDF part node count variable
            g["do_not_create_field"].add(part_node_count)

            # --------------------------------------------------------
            # Create an interior ring variable (do this after setting
            # up the indexed ragged array compression parameters).
            # --------------------------------------------------------
            if parsed_interior_ring:
                interior_ring = parsed_interior_ring[0]
                part_dimension = g["variable_dimensions"][interior_ring][0]
                i_r = self._create_InteriorRing(
                    ncvar=interior_ring, ncdim=part_dimension
                )
                g["geometries"][geometry_ncvar]["interior_ring"] = i_r

                # Record that this netCDF interor ring variable spans
                # a compressed dimension
                g["compression"][indexed_sample_dimension].setdefault(
                    "netCDF_variables", set()
                ).update(parsed_interior_ring)

                # Do not attempt to create a field from an
                # interior ring variable
                g["do_not_create_field"].add(interior_ring)

        # Record which the netCDF node variables span the compressed
        # dimension
        g["compression"][node_dimension].setdefault(
            "netCDF_variables", set()
        ).update(parsed_node_coordinates)

        # Do not attempt to create field constructs from netCDF node
        # coordinate variables
        g["do_not_create_field"].update(parsed_node_coordinates)

        g["geometries"][geometry_ncvar].update(
            {
                "node_coordinates": parsed_node_coordinates,
                "geometry_dimension": geometry_dimension,
                "node_dimension": node_dimension,
            }
        )

        # Record the fact that this parent netCDF variable has a
        # geometry variable
        g["variable_geometry"][parent_ncvar] = geometry_ncvar

        return geometry_ncvar

    def _set_ragged_contiguous_parameters(
        self,
        elements_per_instance=None,
        sample_dimension=None,
        element_dimension=None,
        instance_dimension=None,
    ):
        """Set the DSG ragged contiguous compression global attributes.

        .. versionadded:: (cfdm) 1.7.0

        :Parameters:

            elements_per_instance: `Count`

            sample_dimension: `str`

            element_dimension: `str`

            instance_dimension: `str`

        :Returns:

            `str`
               The element dimension, possibly modified to make sure that it
               is unique.

        """
        g = self.read_vars

        instance_dimension_size = self.implementation.get_data_size(
            elements_per_instance
        )
        element_dimension_size = int(
            self.implementation.get_data_maximum(elements_per_instance)
        )

        # Make sure that the element dimension name is unique
        element_dimension = self._new_ncdimension(
            element_dimension, element_dimension_size
        )

        g["compression"].setdefault(sample_dimension, {})[
            "ragged_contiguous"
        ] = {
            "count_variable": elements_per_instance,
            "implied_ncdimensions": (instance_dimension, element_dimension),
            "profile_dimension": instance_dimension,
            "element_dimension": element_dimension,
            "element_dimension_size": element_dimension_size,
            "instance_dimension_size": instance_dimension_size,
        }

        return element_dimension

    def _set_ragged_indexed_parameters(
        self,
        index=None,
        indexed_sample_dimension=None,
        element_dimension=None,
        instance_dimension=None,
    ):
        """Set the DSG ragged indexed compression global attributes.

        .. versionadded:: (cfdm) 1.7.0

        :Parameters:

            index: `Index`

            element_dimension: `str`

            instance_dimension: `str`

        :Returns:

            `str`
               The element dimension, possibly modified to make sure that it
               is unique.

        """
        g = self.read_vars

        (_, count) = numpy.unique(index.data.array, return_counts=True)

        # The number of elements per instance. For the instances array
        # example above, the elements_per_instance array is [7, 5, 7].
        elements_per_instance = count  # self._create_Data(array=count)

        instance_dimension_size = g["internal_dimension_sizes"][
            instance_dimension
        ]

        element_dimension_size = int(elements_per_instance.max())
        element_dimension = self._new_ncdimension(
            element_dimension, element_dimension_size
        )

        g["compression"].setdefault(indexed_sample_dimension, {})[
            "ragged_indexed"
        ] = {
            "elements_per_instance": elements_per_instance,
            "index_variable": index,
            "implied_ncdimensions": (instance_dimension, element_dimension),
            "element_dimension": element_dimension,
            "instance_dimension_size": instance_dimension_size,
            "element_dimension_size": element_dimension_size,
        }

        if is_log_level_debug(logger):
            logger.debug(
                "    Created "
                f"read_vars['compression'][{indexed_sample_dimension!r}]['ragged_indexed']"
            )  # pragma: no cover

        return element_dimension

    def _check_external_variables(
        self, external_variables, parsed_external_variables
    ):
        """Check that named external variables do not exist in the file.

        .. versionadded:: (cfdm) 1.7.0

        :Parameters:

            external_variables: `str`
                The external_variables attribute as found in the file.

            parsed_external_variables: `list`
                The external_variables attribute parsed into a list of
                external variable names.

        :Returns:

            `list`
                The external variable names, less those which are also netCDF
                variables in the file.

        """
        g = self.read_vars

        attribute = {"external_variables": external_variables}
        message = ("External variable", "exists in the file")

        out = []

        for ncvar in parsed_external_variables:
            if ncvar not in g["internal_variables"]:
                out.append(ncvar)
            else:
                self._add_message(
                    None, ncvar, message=message, attribute=attribute
                )

        return out

    def _check_formula_terms(
        self, field_ncvar, coord_ncvar, formula_terms, z_ncdim=None
    ):
        """Check formula_terms for CF-compliance.

        .. versionadded:: (cfdm) 1.7.0

        :Parameters:

            field_ncvar: `str`

            coord_ncvar: `str`

            formula_terms: `str`
                A CF-netCDF formula_terms attribute.

        """
        # ============================================================
        # CF-1.7 7.1. Cell Boundaries
        #
        # If a parametric coordinate variable with a formula_terms
        # attribute (section 4.3.2) also has a bounds attribute, its
        # boundary variable must have a formula_terms attribute
        # too. In this case the same terms would appear in both (as
        # specified in Appendix D), since the transformation from the
        # parametric coordinate values to physical space is realised
        # through the same formula.  For any term that depends on the
        # vertical dimension, however, the variable names appearing in
        # the formula terms would differ from those found in the
        # formula_terms attribute of the coordinate variable itself
        # because the boundary variables for formula terms are
        # two-dimensional while the formula terms themselves are
        # one-dimensional.
        #
        # Whenever a formula_terms attribute is attached to a boundary
        # variable, the formula terms may additionally be identified
        # using a second method: variables appearing in the vertical
        # coordinates' formula_terms may be declared to be coordinate,
        # scalar coordinate or auxiliary coordinate variables, and
        # those coordinates may have bounds attributes that identify
        # their boundary variables. In that case, the bounds attribute
        # of a formula terms variable must be consistent with the
        # formula_terms attribute of the boundary variable. Software
        # digesting legacy datasets (constructed prior to version 1.7
        # of this standard) may have to rely in some cases on the
        # first method of identifying the formula term variables and
        # in other cases, on the second. Starting from version 1.7,
        # however, the first method will be sufficient.
        # ============================================================

        g = self.read_vars

        attribute = {coord_ncvar + ":formula_terms": formula_terms}

        g["formula_terms"].setdefault(coord_ncvar, {"coord": {}, "bounds": {}})

        parsed_formula_terms = self._parse_x(coord_ncvar, formula_terms)

        incorrectly_formatted = (
            "formula_terms attribute",
            "is incorrectly formatted",
        )

        if not parsed_formula_terms:
            self._add_message(
                field_ncvar,
                coord_ncvar,
                message=incorrectly_formatted,
                attribute=attribute,
            )
            return False

        self._ncdimensions(field_ncvar)

        for x in parsed_formula_terms:
            term, values = list(x.items())[0]

            g["formula_terms"][coord_ncvar]["coord"][term] = None

            if len(values) != 1:
                self._add_message(
                    field_ncvar,
                    coord_ncvar,
                    message=incorrectly_formatted,
                    attribute=attribute,
                )
                continue

            ncvar = values[0]

            if ncvar not in g["internal_variables"]:
                ncvar, message = self._missing_variable(
                    ncvar, "Formula terms variable"
                )

                self._add_message(
                    field_ncvar, ncvar, message=message, attribute=attribute
                )
                continue

            g["formula_terms"][coord_ncvar]["coord"][term] = ncvar

        bounds_ncvar = g["variable_attributes"][coord_ncvar].get("bounds")

        if bounds_ncvar is None:
            # --------------------------------------------------------
            # Parametric Z coordinate does not have bounds
            # --------------------------------------------------------
            for term in g["formula_terms"][coord_ncvar]["coord"]:
                g["formula_terms"][coord_ncvar]["bounds"][term] = None
        else:
            # --------------------------------------------------------
            # Parametric Z coordinate has bounds
            # --------------------------------------------------------
            bounds_formula_terms = g["variable_attributes"][bounds_ncvar].get(
                "formula_terms"
            )
            if bounds_formula_terms is not None:
                # ----------------------------------------------------
                # Parametric Z coordinate has bounds, and the bounds
                # variable has a formula_terms attribute
                # ----------------------------------------------------
                bounds_attribute = {
                    bounds_ncvar + ":formula_terms": bounds_formula_terms
                }

                parsed_bounds_formula_terms = self._parse_x(
                    bounds_ncvar, bounds_formula_terms
                )

                if not parsed_bounds_formula_terms:
                    self._add_message(
                        field_ncvar,
                        bounds_ncvar,
                        message=(
                            "Bounds formula_terms attribute",
                            "is incorrectly formatted",
                        ),
                        attribute=attribute,
                        variable=coord_ncvar,
                    )

                for x in parsed_bounds_formula_terms:
                    term, values = list(x.items())[0]

                    g["formula_terms"][coord_ncvar]["bounds"][term] = None

                    if len(values) != 1:
                        self._add_message(
                            field_ncvar,
                            bounds_ncvar,
                            message=(
                                "Bounds formula_terms attribute",
                                "is incorrectly formatted",
                            ),
                            attribute=bounds_attribute,
                            variable=coord_ncvar,
                        )
                        continue

                    ncvar = values[0]

                    if ncvar not in g["internal_variables"]:
                        ncvar, message = self._missing_variable(
                            ncvar, "Bounds formula terms variable"
                        )

                        self._add_message(
                            field_ncvar,
                            ncvar,
                            message=message,
                            attribute=bounds_attribute,
                            variable=coord_ncvar,
                        )
                        continue

                    if term not in g["formula_terms"][coord_ncvar]["coord"]:
                        self._add_message(
                            field_ncvar,
                            bounds_ncvar,
                            message=(
                                "Bounds formula_terms attribute",
                                "has incompatible terms",
                            ),
                            attribute=bounds_attribute,
                            variable=coord_ncvar,
                        )
                        continue

                    parent_ncvar = g["formula_terms"][coord_ncvar]["coord"][
                        term
                    ]

                    d_ncdims = g["variable_dimensions"][parent_ncvar]
                    dimensions = g["variable_dimensions"][ncvar]

                    if z_ncdim not in d_ncdims:
                        if ncvar != parent_ncvar:
                            self._add_message(
                                field_ncvar,
                                bounds_ncvar,
                                message=(
                                    "Bounds formula terms variable",
                                    "that does not span the vertical "
                                    "dimension is inconsistent with the "
                                    "formula_terms of the parametric "
                                    "coordinate variable",
                                ),
                                attribute=bounds_attribute,
                                variable=coord_ncvar,
                            )
                            continue

                    elif len(dimensions) != len(d_ncdims) + 1:
                        self._add_message(
                            field_ncvar,
                            bounds_ncvar,
                            message=(
                                "Bounds formula terms variable",
                                "spans incorrect dimensions",
                            ),
                            attribute=bounds_attribute,
                            dimensions=dimensions,
                            variable=coord_ncvar,
                        )
                        continue
                    # WRONG - need to account for char arrays:
                    elif d_ncdims != dimensions[:-1]:
                        self._add_message(
                            field_ncvar,
                            bounds_ncvar,
                            message=(
                                "Bounds formula terms variable",
                                "spans incorrect dimensions",
                            ),
                            attribute=bounds_attribute,
                            dimensions=dimensions,
                            variable=coord_ncvar,
                        )
                        continue

                    # Still here?
                    g["formula_terms"][coord_ncvar]["bounds"][term] = ncvar

                if set(g["formula_terms"][coord_ncvar]["coord"]) != set(
                    g["formula_terms"][coord_ncvar]["bounds"]
                ):
                    self._add_message(
                        field_ncvar,
                        bounds_ncvar,
                        message=(
                            "Bounds formula_terms attribute",
                            "has incompatible terms",
                        ),
                        attribute=bounds_attribute,
                        variable=coord_ncvar,
                    )

            else:
                # ----------------------------------------------------
                # Parametric Z coordinate has bounds, but the bounds
                # variable does not have a formula_terms attribute =>
                # Infer the formula terms bounds variables from the
                # coordinates
                # ----------------------------------------------------
                for term, ncvar in g["formula_terms"][coord_ncvar][
                    "coord"
                ].items():
                    g["formula_terms"][coord_ncvar]["bounds"][term] = None

                    if z_ncdim not in self._ncdimensions(ncvar):
                        g["formula_terms"][coord_ncvar]["bounds"][term] = ncvar
                        continue

                    is_coordinate_with_bounds = False
                    for c_ncvar in g["coordinates"][field_ncvar]:
                        if ncvar != c_ncvar:
                            continue

                        is_coordinate_with_bounds = True

                        if z_ncdim not in g["variable_dimensions"][c_ncvar]:
                            # Coordinates do not span the Z dimension
                            g["formula_terms"][coord_ncvar]["bounds"][
                                term
                            ] = ncvar
                        else:
                            # Coordinates span the Z dimension
                            b = g["bounds"][field_ncvar].get(ncvar)
                            if b is not None:
                                g["formula_terms"][coord_ncvar]["bounds"][
                                    term
                                ] = b
                            else:
                                is_coordinate_with_bounds = False

                        break

                    if not is_coordinate_with_bounds:
                        self._add_message(
                            field_ncvar,
                            ncvar,
                            message=(
                                "Formula terms variable",
                                "that spans the vertical dimension "
                                "has no bounds",
                            ),
                            attribute=attribute,
                            variable=coord_ncvar,
                        )

    def _missing_variable(self, ncvar, message0):
        """Return the name of a missing variable with a message.

        .. versionaddedd:: (cfdm) 1.8.6.0

         :Parameters:

             ncvar: `str`

             message0: `str`

         :Returns:

             `str`, `tuple`
                 The (possibly modified) netCDF variable name, and the
                 appropriate full message about it being missing.

        """
        if self.read_vars["has_groups"]:
            message = (message0, "is not locatable in the group hierarchy")
            if ncvar.startswith("REF_NOT_FOUND:_"):
                ncvar = ncvar.replace("REF_NOT_FOUND:_", "", 1)
        else:
            message = (message0, "is not in file")

        return ncvar, message

    def _create_field_or_domain(self, field_ncvar, domain=False):
        """Create a field or domain for a given netCDF variable.

        .. versionadded:: (cfdm) 1.7.0

        :Parameters:

        field_ncvar: `str`
            The name of the netCDF variable to be turned into a field
            or domain construct.

        domain: `bool`, otpional
            If True then only read and parse domain variables into
            domain consrtucts. By default only data variables are read
            and parsed into field constructs.

            .. versionadded:: (cfdm) 1.9.0.0

        :Returns:

            Field or Domain construct

        """
        g = self.read_vars

        field = not domain
        if field:
            construct_type = "Field"
        else:
            construct_type = "Domain"

        # Reset the dimensions of a domain variable
        g["domain_ncdimensions"] = {}

        # Reset 'domain_ancillary_key'
        g["domain_ancillary_key"] = {}

        dimensions = g["variable_dimensions"][field_ncvar]
        g["dataset_compliance"].setdefault(field_ncvar, {})
        g["dataset_compliance"][field_ncvar][
            "CF version"
        ] = self.implementation.get_cf_version()
        g["dataset_compliance"][field_ncvar]["dimensions"] = dimensions
        g["dataset_compliance"][field_ncvar].setdefault("non-compliance", {})

        logger.info(
            "    Converting netCDF variable "
            f"{field_ncvar}({', '.join(dimensions)}) to a {construct_type}:"
        )  # pragma: no cover

        # ------------------------------------------------------------
        # Combine the global and group properties with the data
        # variable properties, giving precedence to those of the data
        # variable and then those of any groups.
        # ------------------------------------------------------------
        field_properties = g["global_attributes"].copy()

        if g["has_groups"]:
            field_properties.update(
                g["variable_group_attributes"][field_ncvar]
            )

        field_properties.update(g["variable_attributes"][field_ncvar])

        if is_log_level_debug(logger):
            logger.debug(
                "        netCDF attributes:\n"
                f"            {field_properties}"
            )  # pragma: no cover

        if field:
            # Take cell_methods out of the data variable's properties
            # since it will need special processing once the domain
            # has been defined
            cell_methods_string = field_properties.pop("cell_methods", None)

            # Take add_offset and scale_factor out of the data
            # variable's properties since they will be dealt with by
            # the variable's Data object. Makes sure we note that they
            # were there so we can adjust the field's data type
            # accordingly.
            values = [
                field_properties.pop(k, None)
                for k in ("add_offset", "scale_factor")
            ]
            unpacked_dtype = values != [None, None]
            if unpacked_dtype:
                try:
                    values.remove(None)
                except ValueError:
                    pass

                unpacked_dtype = numpy.result_type(*values)

        # Initialise node_coordinates_as_bounds
        g["node_coordinates_as_bounds"] = set()

        # ------------------------------------------------------------
        # Initialize the field/domain
        # ------------------------------------------------------------
        if field:
            # Create a field construct
            f = self.implementation.initialise_Field()
        else:
            # Create a domain construct
            f = self.implementation.initialise_Domain()

        self.implementation.set_properties(f, field_properties, copy=True)

        if field and not g["mask"]:
            # --------------------------------------------------------
            # Masking has been turned off, so make sure that there is
            # a fill value recorded on the field so that masking may
            # later be applied manually, if required. (Introduced at
            # v1.8.2)
            # --------------------------------------------------------
            self._set_default_FillValue(f, field_ncvar)

        # Store the netCDF variable name of the field/domain
        self.implementation.nc_set_variable(f, field_ncvar)

        # ------------------------------------------------------------
        # Store the netCDF global attributes for the field/domain
        # ------------------------------------------------------------
        x = g["global_attributes"].copy()
        for k, v in g["global_attributes"].items():
            if (
                k not in g["variable_attributes"][field_ncvar]
                and k not in g["variable_group_attributes"][field_ncvar]
            ):
                x[k] = None

        self.implementation.nc_set_global_attributes(f, x)

        # ------------------------------------------------------------
        # Store the data/domain variable's group-level attributes
        # ------------------------------------------------------------
        if g["has_groups"]:
            x = g["variable_group_attributes"][field_ncvar].copy()
            for k, v in g["variable_group_attributes"][field_ncvar].items():
                if k not in g["variable_attributes"][field_ncvar]:
                    x[k] = None

            self.implementation.nc_set_group_attributes(f, x)

        # ------------------------------------------------------------
        # Remove the field/domain construct's "geometry" property,
        # saving its value
        # ------------------------------------------------------------
        if g["CF>=1.8"]:
            geometry = self.implementation.del_property(f, "geometry", None)
            if geometry is not None:
                self.implementation.nc_set_geometry_variable(f, geometry)

        # Map netCDF dimension names to domain axis identifiers.
        #
        # For example: {'lat': 'dim0', 'time': 'dim1'}
        ncdim_to_axis = {}
        g["ncdim_to_axis"] = ncdim_to_axis

        # Map domain axis identifiers to netCDF dimension names
        #
        # For example: {'dim0': 'lat', 'dim1': 'time'}
        axis_to_ncdim = {}
        g["axis_to_ncdim"] = axis_to_ncdim

        ncscalar_to_axis = {}

        # Map netCDF variable names to internal identifiers
        #
        # For example: {'dimensioncoordinate1': 'time'}
        ncvar_to_key = {}

        data_axes = []

        # ------------------------------------------------------------
        # Add axes and non-scalar dimension coordinates to the
        # field/domain
        # ------------------------------------------------------------
        has_dimensions_attr = self.implementation.has_property(f, "dimensions")
        ndim = g["variables"][field_ncvar].ndim

        if field:
            if has_dimensions_attr and ndim < 1:
                # ----------------------------------------------------
                # This netCDF scalar variable has a 'dimensions'
                # attribute. Therefore it is a domain variable and is
                # to be ignored. CF>=1.9 (Introduced at v1.9.0.0)
                # ----------------------------------------------------
                logger.info(
                    f"        {field_ncvar} is a domain variable"
                )  # pragma: no cover

                return None

            ncdimensions = None
        else:
            if not g["CF>=1.9"] or not has_dimensions_attr or ndim >= 1:
                # ----------------------------------------------------
                # This netCDF variable is not scalar, or does not have
                # a 'dimensions' attribute. Therefore it is not a
                # domain variable and is to be ignored. CF>=1.9
                # (Introduced at v1.9.0.0)
                # ----------------------------------------------------
                logger.info(
                    "        {field_ncvar} is not a domain variable"
                )  # pragma: no cover

                return None

            # --------------------------------------------------------
            # Get the netCDF dimensions for the domain variable from
            # the 'dimensions' property. CF>=1.9. (Introduced at
            # v1.9.0.0)
            # --------------------------------------------------------
            domain_dimensions = self.implementation.del_property(
                f, "dimensions", None
            )

            ncdimensions = self._split_string_by_white_space(
                field_ncvar, domain_dimensions, variables=True
            )

        field_ncdimensions = self._ncdimensions(
            field_ncvar, ncdimensions=ncdimensions
        )

        field_groups = g["variable_groups"][field_ncvar]

        for ncdim in field_ncdimensions:
            ncvar, method = self._find_coordinate_variable(
                field_ncvar, field_groups, ncdim
            )

            if ncvar is not None:
                # There is a Unidata coordinate variable for this
                # dimension, so create a domain axis and dimension
                # coordinate
                if ncvar in g["dimension_coordinate"]:
                    coord = self._copy_construct(
                        "dimension_coordinate", field_ncvar, ncvar
                    )
                else:
                    coord = self._create_dimension_coordinate(
                        field_ncvar, ncvar, f
                    )
                    g["dimension_coordinate"][ncvar] = coord

                size = self.implementation.get_construct_data_size(coord)
                domain_axis = self._create_domain_axis(size, ncdim)

                logger.detail(
                    f"        [a] Inserting {domain_axis.__class__.__name__} sith size {size}"
                )  # pragma: no cover
                axis = self.implementation.set_domain_axis(
                    field=f, construct=domain_axis, copy=False
                )

                logger.detail(
                    f"        [b] Inserting {coord.__class__.__name__}{method}"
                )  # pragma: no cover
                dim = self.implementation.set_dimension_coordinate(
                    field=f, construct=coord, axes=[axis], copy=False
                )

                self._reference(ncvar, field_ncvar)
                if coord.has_bounds():
                    bounds = self.implementation.get_bounds(coord)
                    self._reference(
                        self.implementation.nc_get_variable(bounds),
                        field_ncvar,
                    )

                # Set unlimited status of axis
                #                if nc.dimensions[ncdim].isunlimited():
                if g["dimension_isunlimited"][ncdim]:
                    self.implementation.nc_set_unlimited_axis(f, axis)

                ncvar_to_key[ncvar] = dim
                g["coordinates"].setdefault(field_ncvar, []).append(ncvar)

            else:
                # There is no dimension coordinate for this dimension,
                # so just create a domain axis with the correct size.
                if ncdim in g["new_dimension_sizes"]:
                    size = g["new_dimension_sizes"][ncdim]
                else:
                    size = g["internal_dimension_sizes"][ncdim]

                domain_axis = self._create_domain_axis(size, ncdim)
                logger.detail(
                    f"        [c] Inserting {domain_axis.__class__.__name__} with size {size}"
                )  # pragma: no cover
                axis = self.implementation.set_domain_axis(
                    field=f, construct=domain_axis, copy=False
                )

                # Set unlimited status of axis
                try:
                    # if nc.dimensions[ncdim].isunlimited():
                    if g["dimension_isunlimited"][ncdim]:
                        self.implementation.nc_set_unlimited_axis(f, axis)
                except KeyError:
                    # This dimension is not in the netCDF file (as
                    # might be the case for an element dimension
                    # implied by a ragged array).
                    pass

            # Update data dimension name and set dimension size
            data_axes.append(axis)

            ncdim_to_axis[ncdim] = axis
            axis_to_ncdim[axis] = ncdim

        # ------------------------------------------------------------
        # Add the data to the field
        # ------------------------------------------------------------
        if field:
            data = self._create_data(
                field_ncvar, f, unpacked_dtype=unpacked_dtype
            )

            logger.detail(
                f"        [d] Inserting {data.__class__.__name__}{data.shape}"
            )  # pragma: no cover

            self.implementation.set_data(f, data, axes=data_axes, copy=False)

        # ------------------------------------------------------------
        # Add scalar dimension coordinates and auxiliary coordinates
        # to the field/domain
        # ------------------------------------------------------------
        coordinates = self.implementation.del_property(f, "coordinates", None)

        if coordinates is not None:
            parsed_coordinates = self._split_string_by_white_space(
                field_ncvar, coordinates, variables=True
            )

            for ncvar in parsed_coordinates:
                # Skip dimension coordinates which are in the list
                if ncvar in field_ncdimensions:
                    continue

                cf_compliant = self._check_auxiliary_or_scalar_coordinate(
                    field_ncvar, ncvar, coordinates
                )
                if not cf_compliant:
                    continue

                # Set dimensions for this variable
                dimensions = self._get_domain_axes(
                    ncvar, parent_ncvar=field_ncvar
                )

                if ncvar in g["auxiliary_coordinate"]:
                    coord = g["auxiliary_coordinate"][ncvar].copy()
                else:
                    coord = self._create_auxiliary_coordinate(
                        field_ncvar, ncvar, f
                    )
                    g["auxiliary_coordinate"][ncvar] = coord

                # ----------------------------------------------------
                # Turn a
                # ----------------------------------------------------
                is_scalar_dimension_coordinate = False
                scalar = False
                if not dimensions:
                    scalar = True
                    if self._is_char_or_string(ncvar):
                        # String valued scalar coordinate. Turn it
                        # into a 1-d auxiliary coordinate construct.
                        domain_axis = self._create_domain_axis(1)
                        logger.detail(
                            "        [d] Inserting {domain_axis.__class__.__name__} with size 1"
                        )  # pragma: no cover
                        dim = self.implementation.set_domain_axis(
                            f, domain_axis
                        )

                        dimensions = [dim]

                        coord = self.implementation.construct_insert_dimension(
                            construct=coord, position=0
                        )
                        g["auxiliary_coordinate"][ncvar] = coord
                    else:
                        # Numeric valued scalar coordinate
                        is_scalar_dimension_coordinate = True

                if is_scalar_dimension_coordinate:
                    # Insert a domain axis and dimension coordinate
                    # derived from a numeric scalar auxiliary
                    # coordinate.

                    # First turn the scalar auxiliary corodinate into
                    # a 1-d auxiliary coordinate construct
                    coord = self.implementation.construct_insert_dimension(
                        construct=coord, position=0
                    )

                    # Now turn the 1-d size 1 auxiliary coordinate
                    # into a dimension coordinate
                    coord = self.implementation.initialise_DimensionCoordinate_from_AuxiliaryCoordinate(
                        auxiliary_coordinate=coord, copy=False
                    )

                    size = self.implementation.get_construct_data_size(coord)
                    domain_axis = self._create_domain_axis(size)
                    logger.detail(
                        f"        [e] Inserting {domain_axis.__class__.__name__} with size {size}"
                    )  # pragma: no cover
                    axis = self.implementation.set_domain_axis(
                        field=f, construct=domain_axis, copy=False
                    )

                    logger.detail(
                        f"        [e] Inserting {coord.__class__.__name__}"
                    )  # pragma: no cover
                    dim = self.implementation.set_dimension_coordinate(
                        f, coord, axes=[axis], copy=False
                    )

                    self._reference(ncvar, field_ncvar)
                    if self.implementation.has_bounds(coord):
                        bounds = self.implementation.get_bounds(coord)
                        self._reference(
                            self.implementation.nc_get_variable(bounds),
                            field_ncvar,
                        )

                    dimensions = [axis]
                    ncvar_to_key[ncvar] = dim

                    g["dimension_coordinate"][ncvar] = coord
                    del g["auxiliary_coordinate"][ncvar]
                else:
                    # Insert auxiliary coordinate
                    logger.detail(
                        f"        [f] Inserting {coord.__class__.__name__}"
                    )  # pragma: no cover

                    aux = self.implementation.set_auxiliary_coordinate(
                        f, coord, axes=dimensions, copy=False
                    )

                    self._reference(ncvar, field_ncvar)
                    if self.implementation.has_bounds(coord):
                        bounds = self.implementation.get_bounds(coord)
                        self._reference(
                            self.implementation.nc_get_variable(bounds),
                            field_ncvar,
                        )

                    ncvar_to_key[ncvar] = aux

                if scalar:
                    ncscalar_to_axis[ncvar] = dimensions[0]

        # ------------------------------------------------------------
        # Add dimension or auxiliary coordinate constructs derived
        # from from tie point coordinate variables and bounds tie
        # point variables (CF>=1.9)
        #
        # Note on methodology: All of the coordinate constructs must
        #                      be created before any are set on the
        #                      parent field/domain construct. This is
        #                      so that constructs with multivariate
        #                      interpolation methods can be modified
        #                      to contain their dependent tie points.
        #
        # ------------------------------------------------------------
        string = self.implementation.del_property(
            f, "coordinate_interpolation", None
        )
        tie_point_ncvars = g["tie_point_ncvar"].get(field_ncvar, ())

        coordinates = {}
        for ncvar in tie_point_ncvars:
            ok = self._check_tie_point_coordinates(field_ncvar, ncvar, string)
            if not ok:
                continue

            # Find out if the coordinates are to be dimension or
            # auxiliary coordinate constructs
            axes = self._get_domain_axes(ncvar, parent_ncvar=field_ncvar)
            is_dimension_coordinate = len(axes) == 1 and ncvar == g[
                "axis_to_ncdim"
            ].get(axes[0])

            # Don't try to use an existing coordinate object derived
            # from this netCDF variable, since such an instance may
            # have been created from a different interpolation
            # variable (and therefore could have used different tie
            # point indices).
            if is_dimension_coordinate:
                coord = self._create_dimension_coordinate(
                    field_ncvar, ncvar, f
                )
            else:
                coord = self._create_auxiliary_coordinate(
                    field_ncvar, ncvar, f
                )

            coordinates[ncvar] = (coord, axes, is_dimension_coordinate)

        # Add any dependent tie points required for multivariate
        # interpolations. This allows each cooridnate to be operated
        # on (e.g. subspaced, collapsed, etc.) independently
        #
        # For example, when decompression is by the
        # quadratic_latitude_longitude method, the interpolation of
        # latitudes depends on the longitude, and vice verse -
        # e.g. uncompressed latitudes = f(subsampled latitudes,
        # subsampled longitudes). So that the latitude coordinate
        # construct can be accessed independently of the longitude
        # construct, then longitude tie points need to be stored
        # within the latitude coordinate construct.
        multivariate_interpolations = self.cf_multivariate_interpolations()
        for (
            ncvar,
            (coord, axes, is_dimension_coordinate),
        ) in coordinates.items():
            compression_type = self.implementation.get_compression_type(coord)
            if compression_type != "subsampled":
                continue

            interpolation_name = self.implementation.get_interpolation_name(
                coord
            )
            identities = multivariate_interpolations.get(interpolation_name)
            if not identities:
                continue

            bounds = self.implementation.get_bounds(coord, default=None)

            tp_dims = {}
            c_tp = {}
            b_tp = {}
            for n, (c, a, _) in coordinates.items():
                if n == ncvar:
                    continue

                if (
                    self.implementation.get_interpolation_name(c)
                    != interpolation_name
                ):
                    continue

                for identity in identities:
                    if not self._has_identity(c, identity):
                        continue

                    tp_dims[identity] = tuple([a.index(i) for i in axes])

                    c_tp[identity] = self.implementation.get_tie_points(c)
                    if bounds is None:
                        continue

                    b = self.implementation.get_bounds(c, None)
                    if b is None:
                        continue

                    b_tp[identity] = self.implementation.get_tie_points(b)
                    break

            self.implementation.set_dependent_tie_points(coord, c_tp)
            self.implementation.set_dependent_tie_point_dimensions(
                coord, tp_dims
            )

            if bounds is not None:
                self.implementation.set_dependent_tie_points(bounds, b_tp)
                self.implementation.set_dependent_tie_point_dimensions(
                    bounds, tp_dims
                )

        # Set the coordinate constructs on the parent field/domain
        for (
            ncvar,
            (coord, axes, is_dimension_coordinate),
        ) in coordinates.items():
            logger.detail(
                f"        [k] Inserting {coord.__class__.__name__}"
            )  # pragma: no cover
            if is_dimension_coordinate:
                key = self.implementation.set_dimension_coordinate(
                    f, coord, axes=axes, copy=False
                )
            else:
                key = self.implementation.set_auxiliary_coordinate(
                    f, coord, axes=axes, copy=False
                )

            self._reference(ncvar, field_ncvar)
            if self.implementation.has_bounds(coord):
                bounds = self.implementation.get_bounds(coord)
                self._reference(
                    self.implementation.nc_get_variable(bounds), field_ncvar
                )

            ncvar_to_key[ncvar] = key

        # ------------------------------------------------------------
        # Add auxiliary coordinate constructs from geometry node
        # coordinates that are not already bounds of existing
        # auxiliary coordinate constructs (CF>=1.8)
        # ------------------------------------------------------------
        geometry = self._get_geometry(field_ncvar)
        if geometry is not None:
            for node_ncvar in geometry["node_coordinates"]:
                found = any(
                    [
                        self.implementation.get_bounds_ncvar(a) == node_ncvar
                        for a in self.implementation.get_auxiliary_coordinates(
                            f
                        ).values()
                    ]
                )
                # TODO: remove explicit API dependency:
                # f.auxiliary_coordinates.values()
                if found:
                    continue

                #
                if node_ncvar in g["auxiliary_coordinate"]:
                    coord = g["auxiliary_coordinate"][node_ncvar].copy()
                else:
                    coord = self._create_auxiliary_coordinate(
                        field_ncvar=field_ncvar,
                        ncvar=None,
                        f=f,
                        bounds_ncvar=node_ncvar,
                        nodes=True,
                    )

                    geometry_type = geometry["geometry_type"]
                    if geometry_type is not None:
                        self.implementation.set_geometry(coord, geometry_type)

                    g["auxiliary_coordinate"][node_ncvar] = coord

                # Insert auxiliary coordinate
                logger.detail(
                    f"        [f] Inserting {coord.__class__.__name__}"
                )  # pragma: no cover

                # TODO check that geometry_dimension is a dimension of
                # the data variable
                geometry_dimension = geometry["geometry_dimension"]
                if geometry_dimension not in g["ncdim_to_axis"]:
                    raise ValueError(
                        f"Geometry dimension {geometry_dimension!r} is not in "
                        f"read_vars['ncdim_to_axis']: {g['ncdim_to_axis']}"
                    )

                aux = self.implementation.set_auxiliary_coordinate(
                    f,
                    coord,
                    axes=(g["ncdim_to_axis"][geometry_dimension],),
                    copy=False,
                )

                self._reference(node_ncvar, field_ncvar)
                ncvar_to_key[node_ncvar] = aux

        # ------------------------------------------------------------
        # Add coordinate reference constructs from formula_terms
        # properties
        # ------------------------------------------------------------
        for key, coord in self.implementation.get_coordinates(f).items():
            coord_ncvar = self.implementation.nc_get_variable(coord)

            if coord_ncvar is None:
                # This might be the case if the coordinate construct
                # just contains geometry nodes
                continue

            formula_terms = g["variable_attributes"][coord_ncvar].get(
                "formula_terms"
            )
            if formula_terms is None:
                # This coordinate does not have a formula_terms
                # attribute
                continue

            if coord_ncvar not in g["formula_terms"]:
                self._check_formula_terms(
                    field_ncvar,
                    coord_ncvar,
                    formula_terms,
                    z_ncdim=g["variable_dimensions"][coord_ncvar][0],
                )

            ok = True
            domain_ancillaries = []
            for term, ncvar in g["formula_terms"][coord_ncvar][
                "coord"
            ].items():
                if ncvar is None:
                    continue

                # Set dimensions
                axes = self._get_domain_axes(ncvar)

                if ncvar in g["domain_ancillary"]:
                    domain_anc = self._copy_construct(
                        "domain_ancillary", field_ncvar, ncvar
                    )
                else:
                    bounds = g["formula_terms"][coord_ncvar]["bounds"].get(
                        term
                    )
                    if bounds == ncvar:
                        bounds = None

                    domain_anc = self._create_domain_ancillary(
                        field_ncvar, ncvar, f, bounds_ncvar=bounds
                    )

                if len(axes) == len(self._ncdimensions(ncvar)):
                    domain_ancillaries.append((ncvar, domain_anc, axes))
                else:
                    # The domain ancillary variable spans a dimension
                    # that is not spanned by its parent data variable
                    self._add_message(
                        field_ncvar,
                        ncvar,
                        message=(
                            "Formula terms variable",
                            "spans incorrect dimensions",
                        ),
                        attribute={
                            coord_ncvar + ":formula_terms": formula_terms
                        },
                        dimensions=g["variable_dimensions"][ncvar],
                    )
                    ok = False

            if not ok:
                # Move on to the next coordinate
                continue

            # Still here? Create a formula terms coordinate reference.
            for ncvar, domain_anc, axes in domain_ancillaries:
                logger.detail(
                    f"        [g] Inserting {domain_anc.__class__.__name__}"
                )  # pragma: no cover

                da_key = self.implementation.set_domain_ancillary(
                    field=f, construct=domain_anc, axes=axes, copy=False
                )

                self._reference(ncvar, field_ncvar)
                if self.implementation.has_bounds(domain_anc):
                    bounds = self.implementation.get_bounds(domain_anc)
                    self._reference(
                        self.implementation.nc_get_variable(bounds),
                        field_ncvar,
                    )

                if ncvar not in ncvar_to_key:
                    ncvar_to_key[ncvar] = da_key

                g["domain_ancillary"][ncvar] = domain_anc
                g["domain_ancillary_key"][ncvar] = da_key

            coordinate_reference = self._create_formula_terms_ref(
                f, key, coord, g["formula_terms"][coord_ncvar]["coord"]
            )

            self.implementation.set_coordinate_reference(
                field=f, construct=coordinate_reference, copy=False
            )

            logger.detail(
                f"        [l] Inserting {coordinate_reference.__class__.__name__}"
            )  # pragma: no cover

            g["vertical_crs"][key] = coordinate_reference

        # ------------------------------------------------------------
        # Add grid mapping coordinate references (do this after
        # formula terms)
        # ------------------------------------------------------------
        grid_mapping = self.implementation.del_property(
            f, "grid_mapping", None
        )
        if grid_mapping is not None:
            parsed_grid_mapping = self._parse_grid_mapping(
                field_ncvar, grid_mapping
            )

            cf_compliant = self._check_grid_mapping(
                field_ncvar, grid_mapping, parsed_grid_mapping
            )
            if not cf_compliant:
                logger.warning(
                    f"        Bad grid_mapping: {grid_mapping!r}"
                )  # pragma: no cover
            else:
                for x in parsed_grid_mapping:
                    grid_mapping_ncvar, coordinates = list(x.items())[0]

                    parameters = g["variable_attributes"][
                        grid_mapping_ncvar
                    ].copy()

                    # Convert netCDF variable names to internal identifiers
                    coordinates = [
                        ncvar_to_key[ncvar]
                        for ncvar in coordinates
                        if ncvar in ncvar_to_key
                    ]

                    # ------------------------------------------------
                    # Find the datum and coordinate conversion for the
                    # grid mapping
                    # ------------------------------------------------
                    datum_parameters = {}
                    coordinate_conversion_parameters = {}
                    for parameter, value in parameters.items():
                        if parameter in g["datum_parameters"]:
                            datum_parameters[parameter] = value
                        else:
                            coordinate_conversion_parameters[parameter] = value

                    datum = self.implementation.initialise_Datum(
                        parameters=datum_parameters
                    )

                    coordinate_conversion = (
                        self.implementation.initialise_CoordinateConversion(
                            parameters=coordinate_conversion_parameters
                        )
                    )

                    create_new = True

                    if not coordinates:
                        # DCH ALERT
                        # what to do about duplicate standard names? TODO
                        name = parameters.get("grid_mapping_name", None)
                        for (
                            n
                        ) in self.cf_coordinate_reference_coordinates().get(
                            name, ()
                        ):
                            for (
                                key,
                                coord,
                            ) in self.implementation.get_coordinates(
                                f
                            ).items():
                                if n == self.implementation.get_property(
                                    coord, "standard_name", None
                                ):
                                    coordinates.append(key)

                        # Add the datum to already existing vertical
                        # coordinate references
                        for vcr in g["vertical_crs"].values():
                            self.implementation.set_datum(
                                coordinate_reference=vcr, datum=datum
                            )
                    else:
                        for vcoord, vcr in g["vertical_crs"].items():
                            if vcoord in coordinates:
                                # Add the datum to an already existing
                                # vertical coordinate reference
                                logger.detail(
                                    f"        [k] Inserting {datum.__class__.__name__} into {vcr.__class__.__name__}"
                                )  # pragma: no cover

                                self.implementation.set_datum(
                                    coordinate_reference=vcr, datum=datum
                                )
                                coordinates.remove(vcoord)
                                create_new = bool(coordinates)

                    if create_new:
                        coordref = (
                            self.implementation.initialise_CoordinateReference()
                        )

                        self.implementation.set_datum(
                            coordinate_reference=coordref, datum=datum
                        )

                        self.implementation.set_coordinate_conversion(
                            coordinate_reference=coordref,
                            coordinate_conversion=coordinate_conversion,
                        )

                        self.implementation.set_coordinate_reference_coordinates(
                            coordref, coordinates
                        )

                        self.implementation.nc_set_variable(
                            coordref, grid_mapping_ncvar
                        )

                        key = self.implementation.set_coordinate_reference(
                            field=f, construct=coordref, copy=False
                        )

                        logger.detail(
                            f"        [l] Inserting {coordref.__class__.__name__}"
                        )  # pragma: no cover

                        self._reference(grid_mapping_ncvar, field_ncvar)
                        ncvar_to_key[grid_mapping_ncvar] = key

        # ------------------------------------------------------------
        # Add cell measures to the field/domain
        # ------------------------------------------------------------
        measures = self.implementation.del_property(f, "cell_measures", None)
        if measures is not None:
            parsed_cell_measures = self._parse_x(field_ncvar, measures)

            cf_compliant = self._check_cell_measures(
                field_ncvar, measures, parsed_cell_measures
            )
            if cf_compliant:
                for x in parsed_cell_measures:
                    measure, ncvars = list(x.items())[0]
                    ncvar = ncvars[0]

                    # Set the domain axes for the cell measure
                    axes = self._get_domain_axes(ncvar, allow_external=True)

                    if ncvar in g["cell_measure"]:
                        # Copy the cell measure from one that already
                        # exists
                        cell = g["cell_measure"][ncvar].copy()
                    else:
                        cell = self._create_cell_measure(measure, ncvar)
                        g["cell_measure"][ncvar] = cell

                    logger.detail(
                        f"        [h] Inserting {cell.__class__.__name__}"
                    )  # pragma: no cover

                    key = self.implementation.set_cell_measure(
                        field=f, construct=cell, axes=axes, copy=False
                    )

                    # Count a reference to the cell measure ...
                    if ncvar != field_ncvar:
                        # ... but only if it is not the same as its
                        # parent data variable (introduced at v1.8.6).
                        self._reference(ncvar, field_ncvar)

                    ncvar_to_key[ncvar] = key

                    if ncvar in g["external_variables"]:
                        g["referenced_external_variables"].add(ncvar)

        # ------------------------------------------------------------
        # Add cell methods to the field
        # ------------------------------------------------------------
        if field and cell_methods_string is not None:
            name_to_axis = ncdim_to_axis.copy()
            name_to_axis.update(ncscalar_to_axis)

            cell_methods = self._parse_cell_methods(
                cell_methods_string, field_ncvar
            )

            for properties in cell_methods:
                axes = properties.pop("axes")

                if g["has_groups"]:
                    # Replace flattened names with absolute names
                    axes = [
                        g["flattener_dimensions"].get(
                            axis, g["flattener_variables"].get(axis, axis)
                        )
                        for axis in axes
                    ]

                # Replace names with domain axis keys
                axes = [name_to_axis.get(axis, axis) for axis in axes]

                method = properties.pop("method", None)

                cell_method = self._create_cell_method(
                    axes, method, properties
                )

                logger.detail(
                    f"        [i] Inserting {method!r} {cell_method.__class__.__name__}"
                )  # pragma: no cover

                self.implementation.set_cell_method(
                    field=f, construct=cell_method, copy=False
                )

        # ------------------------------------------------------------
        # Add field ancillaries to the field
        # ------------------------------------------------------------
        if field:
            ancillary_variables = self.implementation.del_property(
                f, "ancillary_variables", None
            )
            if ancillary_variables is not None:
                parsed_ancillary_variables = self._split_string_by_white_space(
                    field_ncvar, ancillary_variables, variables=True
                )
                cf_compliant = self._check_ancillary_variables(
                    field_ncvar,
                    ancillary_variables,
                    parsed_ancillary_variables,
                )
                if not cf_compliant:
                    pass
                else:
                    for ncvar in parsed_ancillary_variables:
                        # Set dimensions
                        axes = self._get_domain_axes(ncvar)

                        if ncvar in g["field_ancillary"]:
                            field_anc = g["field_ancillary"][ncvar].copy()
                        else:
                            field_anc = self._create_field_ancillary(ncvar)
                            g["field_ancillary"][ncvar] = field_anc

                        # Insert the field ancillary
                        logger.detail(
                            f"        [j] Inserting {field_anc!r}"
                        )  # pragma: no cover
                        key = self.implementation.set_field_ancillary(
                            field=f, construct=field_anc, axes=axes, copy=False
                        )
                        self._reference(ncvar, field_ncvar)

                        ncvar_to_key[ncvar] = key

        # Add the structural read report to the field/domain
        dataset_compliance = g["dataset_compliance"][field_ncvar]
        components = dataset_compliance["non-compliance"]
        if components:
            dataset_compliance = {field_ncvar: dataset_compliance}
        else:
            dataset_compliance = {}

        self.implementation.set_dataset_compliance(f, dataset_compliance)

        # Return the finished field/domain
        return f

    def _find_coordinate_variable(self, field_ncvar, field_groups, ncdim):
        """Find a coordinate variable for a data-dimension combination.

        Find a Unidata coordinate variable for a particular CF-netCDF
        data variable and netCDF dimension combination.

        .. versionadded:: (cfdm) 1.8.6

        :Parameters:

            field_ncvar: `str`

            field_groups: `tuple`

            ncdim: `str`

        :Returns:

            (`str`, `str`) or (`None`, str`)
                The second item is a message saying how the coordinate
                variable was discovered.

        """
        g = self.read_vars

        ncdim_groups = g["dimension_groups"].get(ncdim, ())
        n_ncdim_groups = len(ncdim_groups)

        if g["variable_dimensions"].get(ncdim) == (ncdim,):
            # There is a Unidata coordinate variable for this
            # dimension, so create a domain axis and dimension
            # coordinate
            return ncdim, ""

        if not g["has_groups"]:
            # This file has no group structure and there is no
            # coordinate variable for this dimension
            return None, ""

        # ------------------------------------------------------------
        # File has groups. Look for a coordinate variable by proximal
        # and lateral search techniques
        # ------------------------------------------------------------
        proximal_candidates = {}
        lateral_candidates = {}

        for ncvar, ncdims in g["variable_dimensions"].items():
            if ncvar == field_ncvar:
                # A data variable can not be its own coordinate
                # variable
                continue

            if ncdims != (ncdim,):
                # This variable does not span the correct dimension
                continue

            if g["variable_basename"][ncvar] != g["dimension_basename"][ncdim]:
                # This variable does not have the same basename as the
                # dimension. E.g. if ncdim is '/forecast/lon' and
                # ncvar is '/forecast/model/lat' then their basenames
                # are 'lon' and 'lat' respectively.
                continue

            ncvar_groups = g["variable_groups"][ncvar]

            if ncvar_groups[:n_ncdim_groups] != ncdim_groups:
                # The variable's group is not the same as, nor a
                # subgroup of, the local apex group.
                continue

            if field_groups[: len(ncvar_groups)] == ncvar_groups:
                # Group is acceptable for proximal search
                proximal_candidates[ncvar] = ncvar_groups
            else:
                # Group is acceptable for lateral search
                lateral_candidates[ncvar] = ncvar_groups

        if proximal_candidates:
            # Choose the coordinate variable closest to the field by
            # proximal search
            ncvars = [
                k
                for k in sorted(
                    proximal_candidates.items(),
                    reverse=True,
                    key=lambda item: len(item[1]),
                )
            ]
            ncvar = ncvars[0][0]
            return ncvar, " (found by proximal serach)"

        if lateral_candidates:
            # Choose the coordinate variable that is closest the local
            # apex group by proximal search. If more than one such
            # vaiable exists then lateral search has failed.
            ncvars = [
                k
                for k in sorted(
                    lateral_candidates.items(), key=lambda item: len(item[1])
                )
            ]
            ncvar, group = ncvars[0]

            if len(lateral_candidates) == 1:
                # There is a unique coordinate variable found by
                # lateral search that is closest to the local apex
                # group
                return ncvar, " (found by lateral serach)"
            else:
                group2 = ncvars[1][1]
                if len(group) < len(group2):
                    # There is a unique coordinate variable found by
                    # lateral search that is closest to the local apex
                    # group
                    return ncvar, " (found by lateral serach)"

                # Two coordinate variables found by lateral search are
                # the same distance from the local apex group
                lateral_candidates = []

        if lateral_candidates:
            self._add_message(
                field_ncvar,
                field_ncvar,
                message=(
                    "Multiple coordinate variable candidates",
                    "identified by lateral search",
                ),
                dimensions=g["variable_dimensions"][field_ncvar],
            )

        return None, ""

    def _is_char_or_string(self, ncvar):
        """True if the netCDf variable has string or char datatype.

        .. versionadded:: (cfdm) 1.8.0

        :Parameters:

            ncvar: `str`
                The name of the netCDF variable.

        :Returns:

            `bool`

        **Examples:**

            >>> n._is_char_or_string('regions')
            True

        """
        datatype = self.read_vars["variables"][ncvar].dtype
        return datatype == str or datatype.kind in "SU"

    def _is_char(self, ncvar):
        """Return True if the netCDf variable has char datatype.

        .. versionadded:: (cfdm) 1.7.0

        :Parameters:

            ncvar: `str`
                The name of the netCDF variable.

        :Returns:

            `bool`

        **Examples:**

            >>> n._is_char('regions')
            True

        """
        datatype = self.read_vars["variables"][ncvar].dtype
        return datatype != str and datatype.kind in "SU"

    def _has_identity(self, construct, identity):
        """TODO.

        .. versionadded:: 1.9.TODO.0

        """
        if identity == "latitude":
            return self._is_latitude(construct)

        if identity == "longitude":
            return self._is_longitude(construct)

        return False

    def _is_latitude(self, construct):
        """True if and only if the data are (grid) latitudes.

        .. versionadded:: 1.9.TODO.0

        .. seealso:: `_is_longitude`

        :Parameters:

            construct:

                The construct to test.

        :Returns:

            `bool`

        """
        units = construct.get_property("units", None)
        if not units:
            return False

        if units in (
            "degrees_north",
            "degree_north" "degree_N",
            "degrees_N",
            "degreeN",
            "degreesN",
        ):
            return True

        if units == "degrees":
            return (
                construct.get_property("standard_name", None)
                == "grid_latitude"
            )

        return False

    def _is_longitude(self, construct):
        """True if and only if the data are (grid) longitudes.

        .. versionadded:: 1.9.TODO.0

        .. seealso:: `_is_longitude`

        :Parameters:

            construct:

                The construct to test.

        :Returns:

            `bool`

        """
        units = construct.get_property("units", None)
        if not units:
            return False

        if units in (
            "degrees_east",
            "degree_east",
            "degree_E",
            "degrees_E",
            "degreeE",
            "degreesE",
        ):
            return True

        if units == "degrees":
            return (
                construct.get_property("standard_name", None)
                == "grid_longitude"
            )

        return False

    def _get_geometry(self, field_ncvar, return_ncvar=False):
        """Return a geometry container for this field construct.

        .. versionadded:: (cfdm) 1.8.0

        :Parameters:

            field_ncvar: `str`
                The netCDF varibale name for the field construct.

            return_ncvar: `bool`
                If True then return the netCDF variable name of the
                geometry instead.

        :Returns:

            `dict` or `str` or None`
                A `dict` containing geometry container information, or the
                netCDF geometry container name. If there is no geometry
                container for this data variable, or if the dataset
                version is CF<=1.7, then `None` is returned.

        """
        g = self.read_vars
        if g["CF>=1.8"]:
            geometry_ncvar = g["variable_geometry"].get(field_ncvar)
            if return_ncvar:
                if geometry_ncvar in g["geometries"]:
                    return geometry_ncvar

                return

            return g["geometries"].get(geometry_ncvar)

    def _add_message(
        self,
        field_ncvar,
        ncvar,
        message=None,
        attribute=None,
        dimensions=None,
        variable=None,
        conformance=None,
    ):
        """Stores and logs a message about an issue with a field.

        .. versionadded:: (cfdm) 1.7.0

        :Parameters:

            field_ncvar: `str`
                The netCDF variable name of the field.

                *Parameter example:*
                  ``field_ncvar='tas'``

            ncvar: `str`
                The netCDF variable name of the field component that has
                the problem.

                *Parameter example:*
                  ``ncvar='rotated_latitude_longitude'``

            message: (`str`, `str`), optional

            attribute: `dict`, optional
                The name and value of the netCDF attribute that has a problem.

                *Parameter example:*
                  ``attribute={'tas:cell_measures': 'area: areacella'}``

            dimensions: sequence of `str`, optional
                The netCDF dimensions of the variable that has a problem.

                *Parameter example:*
                  ``dimensions=('lat', 'lon')``

            variable: `str`, optional

        """
        g = self.read_vars

        if message is not None:
            try:
                code = self._code0[message[0]] * 1000 + self._code1[message[1]]
            except KeyError:
                code = None

            message = " ".join(message)
        else:
            code = None

        d = {"code": code, "attribute": attribute, "reason": message}

        if dimensions is not None:
            d["dimensions"] = dimensions

        if variable is None:
            variable = ncvar

        if field_ncvar not in g["dataset_compliance"]:
            g["dataset_compliance"].setdefault(
                field_ncvar, {"non-compliance": {}}
            )

        g["dataset_compliance"][field_ncvar]["non-compliance"].setdefault(
            ncvar, []
        ).append(d)

        e = g["component_report"].setdefault(variable, {})
        e.setdefault(ncvar, []).append(d)

        if dimensions is None:  # pragma: no cover
            dimensions = ""  # pragma: no cover
        else:  # pragma: no cover
            dimensions = "(" + ", ".join(dimensions) + ")"  # pragma: no cover

        logger.info(
            "    Error processing netCDF variable "
            f"{ncvar}{dimensions}: {d['reason']}"
        )  # pragma: no cover

        return d

    def _get_domain_axes(self, ncvar, allow_external=False, parent_ncvar=None):
        """Find a domain axis identifier for the variable's dimensions.

        Return the domain axis identifiers that correspond to a
        netCDF variable's netCDF dimensions.

        .. versionadded:: (cfdm) 1.7.0

        :Parameter:

            ncvar: `str`
                The netCDF variable name.

            allow_external: `bool`
                If True and *ncvar* is an external variable then return an
                empty list.

            parent_ncvar: `str`, optional
                TODO

                .. versionadded:: (cfdm) 1.9.TODO.0

        :Returns:

            `list`

        **Examples:**

        >>> r._get_domain_axes('areacello')
        ['domainaxis0', 'domainaxis1']

        >>> r._get_domain_axes('areacello', allow_external=True)
        []

        """
        g = self.read_vars

        if allow_external and ncvar in g["external_variables"]:
            axes = []
        else:
            ncdim_to_axis = g["ncdim_to_axis"]
            ncdimensions = self._ncdimensions(ncvar, parent_ncvar=parent_ncvar)
            axes = [
                ncdim_to_axis[ncdim]
                for ncdim in ncdimensions
                if ncdim in ncdim_to_axis
            ]

        return axes

    def _ncdim_abspath(self, ncdim):
        """Return the absolute path of the netCDF dimension name.

        If the file has no groups, then the netCDF dimension is returned
        unchanged.

        .. versionadded:: (cfdm) 1.8.6

        :Parameters:

            ncdim: `str` or `None`
                The (falttened) netCDF dimension name.

        :Returns:

            `str` or `None`
                The (absolute path of the) netCDF dimension name.

        """
        g = self.read_vars
        if ncdim is None or not g["has_groups"]:
            return ncdim

        # Replace the netCDF dimension name with its full group
        # path. E.g. if dimension 'time' is in group '/forecast' then
        # it will be renamed '/forecast/time'. (CF>=1.8)
        return g["flattener_dimensions"].get(ncdim, ncdim)

    def _create_auxiliary_coordinate(
        self, field_ncvar, ncvar, f, bounds_ncvar=None, nodes=False
    ):
        """Create an auxiliary coordinate construct.

        .. versionadded:: (cfdm) 1.7.0

        :Parameters:

            field_ncvar: `str`
                The netCDF variable name of the parent field construct.

            ncvar: `str` or `None`
                The netCDF name of the variable. See the *nodes*
                parameter.

            field: field construct
                The parent field construct.

            bounds_ncvar: `str`, optional
                The netCDF variable name of the coordinate bounds.

            nodes: `bool`
                Set to True only if and only if the coordinate construct
                is to be created with only bounds from a node coordinates
                variable, whose netCDF name is given by *bounds_ncvar*. In
                this case *ncvar* must be `None`.

        :Returns:

                The auxiliary coordinate construct.

        """
        return self._create_bounded_construct(
            field_ncvar=field_ncvar,
            ncvar=ncvar,
            f=f,
            auxiliary=True,
            bounds_ncvar=bounds_ncvar,
            nodes=nodes,
        )

    def _create_dimension_coordinate(
        self, field_ncvar, ncvar, f, bounds_ncvar=None
    ):
        """Create a dimension coordinate construct.

        .. versionadded:: (cfdm) 1.7.0

        :Parameters:

            field_ncvar: `str`
                The netCDF variable name of the parent field construct.

            ncvar: `str`
                The netCDF name of the variable.

            field: field construct
                The parent field construct.

            bounds_ncvar: `str`, optional
                The netCDF variable name of the coordinate bounds.

        :Returns:

                The dimension coordinate construct.

        """
        return self._create_bounded_construct(
            field_ncvar=field_ncvar,
            ncvar=ncvar,
            f=f,
            dimension=True,
            bounds_ncvar=bounds_ncvar,
        )

    def _create_domain_ancillary(
        self, field_ncvar, ncvar, f, bounds_ncvar=None
    ):
        """Create a domain ancillary construct object.

        .. versionadded:: (cfdm) 1.7.0

        :Returns:

            The domain ancillary construct.

        """
        return self._create_bounded_construct(
            field_ncvar=field_ncvar,
            ncvar=ncvar,
            f=f,
            domain_ancillary=True,
            bounds_ncvar=bounds_ncvar,
        )

    def _create_bounded_construct(
        self,
        field_ncvar,
        ncvar,
        f,
        dimension=False,
        auxiliary=False,
        domain_ancillary=False,
        bounds_ncvar=None,
        has_coordinates=True,
        nodes=False,
    ):
        """Create a variable which might have bounds.

        .. versionadded:: (cfdm) 1.7.0

        :Parameters:

            ncvar: `str` or `None`
                The netCDF name of the variable. See the *nodes*
                parameter.

            f: `Field`
                The parent field construct.

            dimension: `bool`, optional
                If True then a dimension coordinate construct is created.

            auxiliary: `bool`, optional
                If True then an auxiliary coordinate consrtruct is created.

            domain_ancillary: `bool`, optional
                If True then a domain ancillary construct is created.

            nodes: `bool`
                Set to True only if and only if the coordinate construct
                is to be created with only bounds from a node coordinates
                variable, whose netCDF name is given by *bounds_ncvar*. In
                this case *ncvar* must be `None`.

        :Returns:

            `DimensionCoordinate` or `AuxiliaryCoordinate` or `DomainAncillary`
                The new construct.

        """
        g = self.read_vars
        nc = g["nc"]

        g["bounds"][field_ncvar] = {}
        g["coordinates"][field_ncvar] = []

        if ncvar is not None:
            properties = g["variable_attributes"][ncvar].copy()
            properties.pop("formula_terms", None)
        else:
            properties = {}

        # Check for tie points
        tie_points = ncvar in g["tie_point_ncvar"].get(field_ncvar, ())

        # Look for a geometry container
        geometry = self._get_geometry(field_ncvar)

        attribute = "bounds"  # TODO Bad default? consider if bounds != None

        # If there are bounds then find the name of the attribute that
        # names them, and the netCDF variable name of the bounds.
        if bounds_ncvar is None:
            bounds_ncvar = properties.pop("bounds", None)
            if bounds_ncvar is None:
                bounds_ncvar = properties.pop("climatology", None)
                if bounds_ncvar is not None:
                    attribute = "climatology"
                elif geometry:
                    bounds_ncvar = properties.pop("nodes", None)
                    if bounds_ncvar is not None:
                        attribute = "nodes"
                elif tie_points:
                    # This construct is derived from a tie point
                    # coordinates variable (CF>=1.9)
                    bounds_ncvar = properties.pop("bounds_tie_points", None)
                    if bounds_ncvar is not None:
                        attribute = "bounds_tie_points"

        elif nodes:
            attribute = "nodes"

        if dimension:
            properties.pop("compress", None)
            c = self.implementation.initialise_DimensionCoordinate()
        elif auxiliary:
            c = self.implementation.initialise_AuxiliaryCoordinate()
        elif domain_ancillary:
            c = self.implementation.initialise_DomainAncillary()
        else:
            raise ValueError(
                "Must set exactly one of the dimension, auxiliary or "
                "domain_ancillary parameters to True"
            )

        self.implementation.set_properties(c, properties)

        if not g["mask"]:
            self._set_default_FillValue(c, ncvar)

        data = None
        if has_coordinates and ncvar is not None:
            data = self._create_data(ncvar, c, parent_ncvar=field_ncvar)
            self.implementation.set_data(c, data, copy=False)

        # ------------------------------------------------------------
        # Add any bounds
        # ------------------------------------------------------------
        if bounds_ncvar:
            if g["has_groups"]:
                # Replace a flattened name with an absolute name
                # (CF>=1.8)
                bounds_ncvar = g["flattener_variables"].get(
                    bounds_ncvar, bounds_ncvar
                )

            if attribute == "nodes":
                # Check geometry node coordinate boounds (CF>=1.8)
                cf_compliant = self._check_geometry_node_coordinates(
                    field_ncvar, bounds_ncvar, geometry
                )
            else:
                # Check other type of bounds
                cf_compliant = self._check_bounds(
                    field_ncvar, ncvar, attribute, bounds_ncvar
                )

            if not cf_compliant:
                bounds_ncvar = None

        if bounds_ncvar:
            bounds = self.implementation.initialise_Bounds()

            bounds_properties = g["variable_attributes"][bounds_ncvar].copy()
            bounds_properties.pop("formula_terms", None)
            self.implementation.set_properties(bounds, bounds_properties)

            if not g["mask"]:
                self._set_default_FillValue(bounds, bounds_ncvar)

            bounds_data = self._create_data(
                bounds_ncvar,
                bounds,
                parent_ncvar=field_ncvar,
                coord_ncvar=ncvar,
            )

            self.implementation.set_data(bounds, bounds_data, copy=False)

            # Store the netCDF variable name
            self.implementation.nc_set_variable(bounds, bounds_ncvar)

            # Store the netCDF bounds dimension name
            bounds_ncdim = self._ncdim_abspath(
                g["variable_dimensions"][bounds_ncvar][-1]
            )

            # Set the netCDF trailing bounds dimension name. (But not
            # if it is a dimension of its parent coordinate
            # variable. This can sometimes happen if the bounds are
            # node coordinates.)
            if bounds_ncdim not in g["variable_dimensions"].get(ncvar, ()):
                self.implementation.nc_set_dimension(bounds, bounds_ncdim)

            # Set the bounds on the parent construct
            error = self.implementation.set_bounds(c, bounds, copy=False)
            if error:
                logger.warning(f"WARNING: {error}")

            if not domain_ancillary:
                g["bounds"][field_ncvar][ncvar] = bounds_ncvar

            if attribute == "climatology":
                try:
                    self.implementation.set_climatology(c)
                except ValueError as error:
                    # Warn about non-CF-compliant file
                    logger.warning(f"WARNING: {error} in file {g['filename']}")

            # --------------------------------------------------------
            # Geometries
            # --------------------------------------------------------
            if (
                geometry is not None
                and bounds_ncvar in geometry["node_coordinates"]
            ):
                # Record the netCDF node dimension name
                count = self.implementation.get_count(bounds)
                node_ncdim = self.implementation.nc_get_sample_dimension(count)

                self.implementation.nc_set_dimension(
                    bounds, self._ncdim_abspath(node_ncdim)
                )

                geometry_type = geometry["geometry_type"]
                if geometry_type is not None:
                    self.implementation.set_geometry(c, geometry_type)

                g["node_coordinates_as_bounds"].add(bounds_ncvar)

                if self.implementation.get_data_ndim(bounds) == 2:
                    # Insert a size 1 part dimension
                    bounds = self.implementation.bounds_insert_dimension(
                        bounds=bounds, position=1
                    )
                    self.implementation.set_bounds(c, bounds, copy=False)

                # Add a node count properties variable
                nc = geometry.get("node_count")
                if nc is not None:
                    self.implementation.set_node_count_properties(
                        parent=c, node_count=nc
                    )

                # Add a part node count properties variable
                pnc = geometry.get("part_node_count")
                if pnc is not None:
                    self.implementation.set_part_node_count_properties(
                        parent=c, part_node_count=pnc
                    )

                # Add an interior ring variable
                interior_ring = geometry.get("interior_ring")
                if interior_ring is not None:
                    self.implementation.set_interior_ring(
                        parent=c, interior_ring=interior_ring
                    )

        if tie_points:
            # Add interpolation variable properties (CF>=1.9)
            pass
        #            nc = geometry.get("node_count")
        #            if nc is not None:
        #               self.implementation.set_interpolation_properties(
        #                   parent=c, interpolation=i
        #               )

        # Store the netCDF variable name
        self.implementation.nc_set_variable(c, ncvar)

        if not domain_ancillary:
            g["coordinates"][field_ncvar].append(ncvar)

        # ---------------------------------------------------------
        # Return the bounded variable
        # ---------------------------------------------------------
        return c

    def _create_cell_measure(self, measure, ncvar):
        """Create a cell measure object.

        .. versionadded:: (cfdm) 1.7.0

        :Parameters:

            measure: `str`
                The cell measure.

                *Parameter example:*
                   ``measure='area'``

            ncvar: `str`
                The netCDF name of the cell measure variable.

                *Parameter example:*
                   ``ncvar='areacello'``

        :Returns:

            `CellMeasure`
                The new item.

        """
        g = self.read_vars

        # Initialise the cell measure construct
        cell_measure = self.implementation.initialise_CellMeasure(
            measure=measure
        )

        # Store the netCDF variable name
        self.implementation.nc_set_variable(cell_measure, ncvar)

        if ncvar in g["external_variables"]:
            # The cell measure variable is in an unknown external file
            self.implementation.nc_set_external(construct=cell_measure)
        else:
            # The cell measure variable is in this file or in a known
            # external file
            self.implementation.set_properties(
                cell_measure, g["variable_attributes"][ncvar]
            )

            if not g["mask"]:
                self._set_default_FillValue(cell_measure, ncvar)

            data = self._create_data(ncvar, cell_measure)
            self.implementation.set_data(cell_measure, data, copy=False)

        return cell_measure

    def _create_interpolation_parameter(self, term, ncvar):
        """Create an interpolation parameter variable.

        .. versionadded:: (cfdm) 1.9.TODO.0

        :Parameters:

            term: `str`
                The interpolation parameter term name.

                *Parameter example:*
                  ``'ce'``

            ncvar: `str`
                The netCDF name of the interpolation parameter
                variable.

                *Parameter example:*
                  ``'ce'``

        :Returns:

            `InterpolationParameter`
                The new  interpolation parameter variable.

        """
        g = self.read_vars

        if ncvar not in g["variable_attributes"]:
            raise ValueError(
                "Can't initialise a subsampled coordinate with specified "
                f"interpolation parameter ({term}: {ncvar}) that is missing "
                "from the dataset"
            )

        # Initialise the interpolation parameter variable
        param = self.implementation.initialise_InterpolationParameter()

        # Store the netCDF variable name
        self.implementation.nc_set_variable(param, ncvar)

        self.implementation.set_properties(
            param, g["variable_attributes"][ncvar]
        )

        if not g["mask"]:
            self._set_default_FillValue(param, ncvar)

        data = self._create_data(ncvar, uncompress_override=True)
        self.implementation.set_data(param, data, copy=False)

        return param

    def _create_tie_point_index(self, ncvar, ncdim, subarea_ncdim=None):
        """Create a tie point index variable.

        .. versionadded:: (cfdm) 1.9.TODO.0

        :Parameters:

            ncvar: `str`
                The netCDF name of the tie point index variable.

                *Parameter example:*
                  ``ncvar='x_indices'``

            ncdim: `str`
                The netCDF name of the tie point index variable's
                subsampled dimension.

                *Parameter example:*
                  ``ncdim='tp_xc'``

            subarea_ncdim: `str`
                The netCDF name of the interpolation subarea dimension
                associated with the subsampled dimension.

                *Parameter example:*
                  ``subarea_ncdim='i_sub'``

        :Returns:

             `TiePointIndex`

        """
        g = self.read_vars

        # Initialise the tie point index variable
        variable = self.implementation.initialise_TiePointIndex()

        # Set the CF properties
        self.implementation.set_properties(
            variable, g["variable_attributes"][ncvar]
        )

        if not g["mask"]:
            self._set_default_FillValue(variable, ncvar)

        # Set the netCDF tie point index variable name
        self.implementation.nc_set_variable(variable, ncvar)

        # Set the name of netCDF subsampled dimension that is spanned
        # by the tie point index variable
        self.implementation.nc_set_subsampled_dimension(
            variable, self._ncdim_abspath(ncdim)
        )

        # Set the name of the netCDF interpolation subarea dimension
        # associated with the the subsampled dimension.
        if subarea_ncdim is not None:
            self.implementation.nc_set_interpolation_subarea_dimension(
                variable, self._ncdim_abspath(subarea_ncdim)
            )

        data = self._create_data(ncvar, uncompress_override=True)

        self.implementation.set_data(variable, data, copy=False)

        return variable

    def _create_Count(self, ncvar, ncdim):
        """Create a count variable.

        .. versionadded:: (cfdm) 1.7.0

        :Parameters:

            ncvar: `str`
                The name of the netCDF count variable.

                *Parameter example:*
                   ``ncvar='row_size'``

            ncdim: `str`
                The name of the count variable's netCDF dimension.

                *Parameter example:*
                   ``ncdim='profile'``

        :Returns:

                 Count variable instance

        """
        g = self.read_vars

        # Initialise the count variable
        variable = self.implementation.initialise_Count()

        # Set the CF properties
        properties = g["variable_attributes"][ncvar]
        sample_ncdim = properties.pop("sample_dimension", None)
        self.implementation.set_properties(variable, properties)

        if not g["mask"]:
            self._set_default_FillValue(variable, ncvar)

        # Set the netCDF variable name
        self.implementation.nc_set_variable(variable, ncvar)

        # Set the netCDF sample dimension name
        if sample_ncdim is not None:
            self.implementation.nc_set_sample_dimension(
                variable, self._ncdim_abspath(sample_ncdim)
            )

        # Set the name of the netCDF dimension spaned by the variable
        # (which, for indexed contiguous ragged arrays, will not be the
        # same as the netCDF instance dimension)
        self.implementation.nc_set_dimension(
            variable, self._ncdim_abspath(ncdim)
        )

        data = self._create_data(ncvar, variable, uncompress_override=True)

        self.implementation.set_data(variable, data, copy=False)

        return variable

    def _create_Index(self, ncvar, ncdim):
        """Create an index variable.

        .. versionadded:: (cfdm) 1.7.0

        :Parameters:

            ncvar: `str`
                The name of the netCDF index variable.

                *Parameter example:*
                  ``ncvar='landpoints'``

            ncdim: `str`
                The name of the index variable's netCDF dimension.

                *Parameter example:*
                  ``ncdim='profile'``

        :Returns:

                Index variable instance

        """
        g = self.read_vars

        # Initialise the index variable
        variable = self.implementation.initialise_Index()

        # Set the CF properties
        properties = g["variable_attributes"][ncvar]
        properties.pop("instance_dimension", None)
        self.implementation.set_properties(variable, properties)

        if not g["mask"]:
            self._set_default_FillValue(variable, ncvar)

        # Set the netCDF variable name
        self.implementation.nc_set_variable(variable, ncvar)

        # Set the netCDF sample dimension name
        sample_ncdim = ncdim
        self.implementation.nc_set_sample_dimension(
            variable, self._ncdim_abspath(sample_ncdim)
        )

        # Set the name of the netCDF dimension spaned by the variable
        # (which, for indexed contiguous ragged arrays, will not be
        # the same as the netCDF sample dimension)
        self.implementation.nc_set_dimension(
            variable, self._ncdim_abspath(ncdim)
        )

        # Set the data
        data = self._create_data(ncvar, variable, uncompress_override=True)
        self.implementation.set_data(variable, data, copy=False)

        return variable

    def _create_InteriorRing(self, ncvar, ncdim):
        """Create an interior ring variable.

        .. versionadded:: (cfdm) 1.8.0

        :Parameters:

            ncvar: `str`
                The name of the netCDF interior ring variable.

                *Parameter example:*
                  ``ncvar='interior_ring'``

            ncdim: `str`
                The name of the part dimension.

                *Parameter example:*
                  ``ncdim='part'``

        :Returns:

                Interior ring variable instance

        """
        g = self.read_vars

        # Initialise the interior ring variable
        variable = self.implementation.initialise_InteriorRing()

        # Store the netCDF variable name
        self.implementation.nc_set_variable(variable, ncvar)
        self.implementation.nc_set_dimension(
            variable, self._ncdim_abspath(ncdim)
        )

        properties = g["variable_attributes"][ncvar]
        self.implementation.set_properties(variable, properties)

        if not g["mask"]:
            self._set_default_FillValue(variable, ncvar)

        data = self._create_data(ncvar, variable)
        self.implementation.set_data(variable, data, copy=False)

        return variable

    def _create_List(self, ncvar):
        """Create a netCDF list variable (List).

        .. versionadded:: (cfdm) 1.7.0

        :Parameters:

            ncvar: `str`
                The name of the netCDF list variable.

                *Parameter example:*
                   ``ncvar='landpoints'``

        :Returns:

            `List`

        """
        # Initialise the list variable
        variable = self.implementation.initialise_List()

        # Store the netCDF variable name
        self.implementation.nc_set_variable(variable, ncvar)

        properties = self.read_vars["variable_attributes"][ncvar]
        properties.pop("compress", None)
        self.implementation.set_properties(variable, properties)

        if not self.read_vars["mask"]:
            self._set_default_FillValue(variable, ncvar)

        data = self._create_data(ncvar, variable, uncompress_override=True)
        self.implementation.set_data(variable, data, copy=False)

        return variable

    def _create_NodeCountProperties(self, ncvar):
        """Create a node count properties variable.

        .. versionadded:: (cfdm) 1.8.0

        :Parameters:

            ncvar: `str`
                The netCDF node count variable name.

                *Parameter example:*
                  ``ncvar='node_count'``

        :Returns:

                Node count variable instance

        """
        g = self.read_vars

        # Initialise the node count properites variable
        variable = self.implementation.initialise_NodeCountProperties()

        # Store the netCDF variable name
        self.implementation.nc_set_variable(variable, ncvar)

        properties = g["variable_attributes"][ncvar]
        self.implementation.set_properties(variable, properties)

        if not g["mask"]:
            self._set_default_FillValue(variable, ncvar)

        return variable

    def _create_PartNodeCount(self, ncvar, ncdim):
        """Create a part node count variable.

        .. versionadded:: (cfdm) 1.8.0

        :Parameters:

            ncvar: `str`
                The name of the netCDF part node count variable.

                *Parameter example:*
                  ``ncvar='part_node_count'``

            ncdim: `str`
                The name of the part dimension.

                *Parameter example:*
                  ``ncdim='part'``

        :Returns:

                Part node count variable instance

        """
        g = self.read_vars

        # Initialise the part node count properties variable
        variable = self.implementation.initialise_PartNodeCount()

        # Store the netCDF variable name
        self.implementation.nc_set_variable(variable, ncvar)
        self.implementation.nc_set_dimension(
            variable, self._ncdim_abspath(ncdim)
        )

        properties = g["variable_attributes"][ncvar]
        self.implementation.set_properties(variable, properties)

        if not g["mask"]:
            self._set_default_FillValue(variable, ncvar)

        return variable

    def _create_cell_method(self, axes, method, qualifiers):
        """Create a cell method object.

        .. versionadded:: (cfdm) 1.7.0

        :Parameters:

            axes: `tuple`

            method: 'str`

            properties: `dict`

        :Returns:

            `CellMethod`

        """
        return self.implementation.initialise_CellMethod(
            axes=axes, method=method, qualifiers=qualifiers
        )

    def _create_netcdfarray(self, ncvar, unpacked_dtype=False):
        """Set the Data attribute of a variable.

        .. versionadded:: (cfdm) 1.7.0

        :Parameters:

            ncvar: `str`

            unpacked_dtype: `False` or `numpy.dtype`, optional

        :Returns:

            `NetCDFArray`

        """
        g = self.read_vars

        if g["has_groups"]:
            # Get the variable from the original grouped file. This is
            # primarily so that unlimited dimensions don't come out
            # with size 0 (v1.8.8.1)
            group, name = self._netCDF4_group(
                g["variable_grouped_dataset"][ncvar], ncvar
            )
            #            path = ncvar.split('/')
            #            for group_name in path[1:-1]:
            #                group = group[group_name]
            variable = group.variables.get(name)
        else:
            variable = g["variables"].get(ncvar)

        if variable is None:
            return None

        dtype = variable.dtype
        if dtype is str:
            # netCDF string types have a dtype of `str`, which needs
            # to be reset as a numpy.dtype, but we don't know what
            # without reading the data, so set it to None for now.
            dtype = None

        if dtype is not None and unpacked_dtype is not False:
            dtype = numpy.result_type(dtype, unpacked_dtype)

        ndim = variable.ndim
        shape = variable.shape
        size = variable.size

        if size < 2:
            size = int(size)

        if self._is_char(ncvar) and ndim >= 1:
            # Has a trailing string-length dimension
            strlen = shape[-1]
            shape = shape[:-1]
            size /= strlen
            ndim -= 1
            dtype = numpy.dtype(f"S{strlen}")

        filename = g["variable_filename"][ncvar]

        # Find the group that this variable is in. The group will be
        # None if the variable is in the root group.
        if g["has_groups"]:
            group = g["variable_groups"].get(ncvar, ())
            if group:
                # Make sure that we use the variable name without any
                # group structure prepended to it
                ncvar = g["variable_basename"][ncvar]
        else:
            # This variable is in the root group
            group = None

            # TODO: think using e.g. '/forecasts/model1' has the value for
            # nc_set_variable. What about nc_set_dimension?

        return self.implementation.initialise_NetCDFArray(
            filename=filename,
            ncvar=ncvar,
            group=group,
            dtype=dtype,
            ndim=ndim,
            shape=shape,
            size=size,
            mask=g["mask"],
        )

    def _create_data(
        self,
        ncvar,
        construct=None,
        unpacked_dtype=False,
        uncompress_override=None,
        parent_ncvar=None,
        coord_ncvar=None,
    ):
        """Create a data object (Data).

        .. versionadded:: (cfdm) 1.7.0

        :Parameters:

            ncvar: `str`
                The name of the netCDF variable that contains the data.

            construct: optional

            unpacked_dtype: `False` or `numpy.dtype`, optional

            uncompress_override: `bool`, optional

            parent_ncvar: `str`, optional

            coord_ncvar: `str`, optional

                .. versionadded:: 1.9.TODO.0

        :Returns:

            `Data`

        """
        g = self.read_vars

        array = self._create_netcdfarray(ncvar, unpacked_dtype=unpacked_dtype)
        if array is None:
            return None

        units = g["variable_attributes"][ncvar].get("units", None)
        calendar = g["variable_attributes"][ncvar].get("calendar", None)

        if coord_ncvar:
            # Get the Units from the parent coordinate variable, if
            # they've not already been set.
            if units is None:
                units = g["variable_attributes"][coord_ncvar].get(
                    "units", None
                )

            if calendar is None:
                calendar = g["variable_attributes"][coord_ncvar].get(
                    "calendar", None
                )

        compression = g["compression"]

        dimensions = g["variable_dimensions"][ncvar]

        if (
            (uncompress_override is not None and uncompress_override)
            or not compression
            or not set(compression).intersection(dimensions)
        ):
            # The array is not compressed (or is not to be
            # uncompressed)
            pass

        else:
            # The array might be compressed

            # Get the shape and ndim of the uncompressed data
            uncompressed_shape = tuple(
                self._dimension_sizes(ncvar, parent_ncvar=parent_ncvar)
            )

            ndim = array.ndim

            # Initializations needed for subsampled coordinates
            subsampled = False
            tie_point_indices = {}
            interpolation_parameters = {}
            parameter_dimensions = {}

            # Loop round the dimensions of variable in the order
            # that they appear in the netCDF file
            for i, ncdim in enumerate(dimensions):
                if ncdim not in compression:
                    continue

                # This dimension represents two or more compressed
                # dimensions
                c = compression[ncdim]
                if ncvar not in c.get("netCDF_variables", (ncvar,)):
                    # This variable is not compressed, even though
                    # it spans a dimension that is compressed for
                    # some other variables For example, this sort
                    # of situation may arise with simple
                    # geometries.
                    continue

                if "gathered" in c:
                    # ------------------------------------------------
                    # Compression by gathering
                    # ------------------------------------------------
                    c = c["gathered"]

                    uncompressed_ndim = len(uncompressed_shape)
                    ndim = array.ndim

                    d = dimensions.index(ncdim)
                    compressed_dimensions = {
                        d: tuple(range(d, uncompressed_ndim - (ndim - d - 1)))
                    }

                    array = self._create_gathered_array(
                        gathered_array=self._create_Data(array),
                        uncompressed_shape=uncompressed_shape,
                        compressed_dimensions=compressed_dimensions,
                        list_variable=c["list_variable"],
                    )
                elif "ragged_indexed_contiguous" in c:
                    # ------------------------------------------------
                    # Contiguous indexed ragged array
                    # ------------------------------------------------
                    # Check this before ragged_indexed and
                    # ragged_contiguous because both of these will
                    # exist for an indexed and contiguous array.
                    c = c["ragged_indexed_contiguous"]

                    # i = dimensions.index(ncdim)
                    if dimensions.index(ncdim) != 0:
                        raise ValueError(
                            "Data can only be created when the netCDF "
                            "dimension spanned by the data variable is the "
                            "left-most dimension in the ragged array."
                        )

                    array = self._create_ragged_indexed_contiguous_array(
                        ragged_indexed_contiguous_array=self._create_Data(
                            array
                        ),
                        uncompressed_shape=uncompressed_shape,
                        count_variable=c["count_variable"],
                        index_variable=c["index_variable"],
                    )

                elif "ragged_contiguous" in c:
                    # ------------------------------------------------
                    # Contiguous ragged array
                    # ------------------------------------------------
                    c = c["ragged_contiguous"]

                    # i = dimensions.index(ncdim)
                    if dimensions.index(ncdim) != 0:
                        raise ValueError(
                            "Data can only be created when the netCDF "
                            "dimension spanned by the data variable is "
                            "the left-most dimension in the ragged array."
                        )

                    array = self._create_ragged_contiguous_array(
                        ragged_contiguous_array=self._create_Data(array),
                        uncompressed_shape=uncompressed_shape,
                        count_variable=c["count_variable"],
                    )

                elif "ragged_indexed" in c:
                    # ------------------------------------------------
                    # Indexed ragged array
                    # ------------------------------------------------
                    c = c["ragged_indexed"]

                    # i = dimensions.index(ncdim)
                    if dimensions.index(ncdim) != 0:
                        raise ValueError(
                            "Data can only be created when the netCDF "
                            "dimension spanned by the data variable is "
                            "the left-most dimension in the ragged array."
                        )

                    array = self._create_ragged_indexed_array(
                        ragged_indexed_array=self._create_Data(array),
                        uncompressed_shape=uncompressed_shape,
                        index_variable=c["index_variable"],
                    )

                elif (
                    parent_ncvar is not None
                    and f"subsampled {parent_ncvar} {ncvar}" in c
                ):
                    # ------------------------------------------------
                    # Subsampled array
                    # ------------------------------------------------
                    subsampled = True
                    c = c[f"subsampled {parent_ncvar} {ncvar}"]

                    rec = g["interpolation"][c["interpolation_ncvar"]]

                    tie_point_index_ncvar = rec["subsampled_ncdim"][ncdim][
                        "tie_point_index_ncvar"
                    ]
                    tie_point_indices[i] = self._copy_construct(
                        "tie_point_index", parent_ncvar, tie_point_index_ncvar
                    )

                    # Sort out interpolation parameters for all
                    # dimensions
                    if not interpolation_parameters:
                        for term, param_ncvar in rec[
                            "interpolation_parameters"
                        ].items():
                            interpolation_parameters[
                                term
                            ] = self._copy_construct(
                                "interpolation_parameter",
                                parent_ncvar,
                                param_ncvar,
                            )

                            # For each intepolation parameter, record
                            # the positions of its dimension positions
                            # relative to the order of the tie point
                            # dimensions.
                            positions = []
                            for dim in g["variable_dimensions"][param_ncvar]:
                                if dim in dimensions:
                                    # This interpolation parameter
                                    # dimension is either an
                                    # interpolated dimension or a
                                    # subsampled dimension
                                    positions.append(dimensions.index(dim))
                                else:
                                    # This interpolation parameter
                                    # dimension is an interpolation
                                    # subarea dimension
                                    for d, v in rec[
                                        "subsampled_ncdim"
                                    ].items():
                                        if dim != v["subarea_ncdim"]:
                                            continue

                                        positions.append(dimensions.index(d))
                                        break

                            parameter_dimensions[term] = tuple(positions)
                else:
                    # This compression type was no recognised, which
                    # could be a result of a non-compressed data
                    # variable spanning compressed dimensions.
                    break

            if subsampled:
                array = self._create_subsampled_array(
                    subsampled_array=self._create_Data(array),
                    uncompressed_shape=tuple(uncompressed_shape),
                    tie_point_indices=tie_point_indices,
                    parameters=interpolation_parameters.copy(),
                    parameter_dimensions=parameter_dimensions,
                    interpolation_name=rec["interpolation_name"],
                    interpolation_description=rec["interpolation_description"],
                    computational_precision=rec["computational_precision"],
                )

        return self._create_Data(array, units=units, calendar=calendar)

    def _create_domain_axis(self, size, ncdim=None):
        """Create a domain axis construct.

        .. versionadded:: (cfdm) 1.7.0

        :Parameters:

            size: `int`

            ncdim: `str, optional

        :Returns:

            Domain axis construct

        """
        domain_axis = self.implementation.initialise_DomainAxis(size=size)
        self.implementation.nc_set_dimension(
            domain_axis, self._ncdim_abspath(ncdim)
        )

        return domain_axis

    def _create_field_ancillary(self, ncvar):
        """Create a field ancillary construct.

        .. versionadded:: (cfdm) 1.7.0

        :Parameters:

            ncvar: `str`
                The netCDF name of the field ancillary variable.

        :Returns:

            Field ancillary construct

        """
        # Create a field ancillary object
        field_ancillary = self.implementation.initialise_FieldAncillary()

        # Insert properties
        self.implementation.set_properties(
            field_ancillary,
            self.read_vars["variable_attributes"][ncvar],
            copy=True,
        )

        if not self.read_vars["mask"]:
            self._set_default_FillValue(field_ancillary, ncvar)

        # Insert data
        data = self._create_data(ncvar, field_ancillary)
        self.implementation.set_data(field_ancillary, data, copy=False)

        # Store the netCDF variable name
        self.implementation.nc_set_variable(field_ancillary, ncvar)

        return field_ancillary

    def _parse_cell_methods(self, cell_methods_string, field_ncvar=None):
        """Parse a CF cell_methods string.

        .. versionadded:: (cfdm) 1.7.0

        :Parameters:

            cell_methods_string: `str`
                A CF cell methods string.

        :Returns:

            `list` of `dict`

        **Examples:**

        >>> c = parse_cell_methods('t: minimum within years '
        ...                        't: mean over ENSO years)')

        """
        if field_ncvar:
            attribute = {field_ncvar + ":cell_methods": cell_methods_string}

        incorrect_interval = (
            "Cell method interval",
            "is incorrectly formatted",
        )

        out = []

        if not cell_methods_string:
            return out

        # ------------------------------------------------------------
        # Split the cell_methods string into a list of strings ready
        # for parsing. For example:
        #
        #   'lat: mean (interval: 1 hour)'
        #
        # would be split up into:
        #
        #   ['lat:', 'mean', '(', 'interval:', '1', 'hour', ')']
        # ------------------------------------------------------------
        cell_methods = re.sub(r"\((?=[^\s])", "( ", cell_methods_string)
        cell_methods = re.sub(r"(?<=[^\s])\)", " )", cell_methods).split()

        while cell_methods:
            cm = {}

            axes = []
            while cell_methods:
                if not cell_methods[0].endswith(":"):
                    break

                # TODO Check that "name" ends with colon? How? ('lat: mean
                #      (area-weighted) or lat: mean (interval: 1 degree_north comment:
                #      area-weighted)')

                axis = cell_methods.pop(0)[:-1]

                axes.append(axis)

            cm["axes"] = axes

            if not cell_methods:
                out.append(cm)
                break

            # Method
            cm["method"] = cell_methods.pop(0)

            if not cell_methods:
                out.append(cm)
                break

            # Climatological statistics, and statistics which apply to
            # portions of cells
            while cell_methods[0] in ("within", "where", "over"):
                attr = cell_methods.pop(0)
                cm[attr] = cell_methods.pop(0)
                if not cell_methods:
                    break

            if not cell_methods:
                out.append(cm)
                break

            # interval and comment
            intervals = []
            if cell_methods[0].endswith("("):
                cell_methods.pop(0)

                if not (re.search(r"^(interval|comment):$", cell_methods[0])):
                    cell_methods.insert(0, "comment:")

                while not re.search(r"^\)$", cell_methods[0]):
                    term = cell_methods.pop(0)[:-1]

                    if term == "interval":
                        interval = cell_methods.pop(0)
                        if cell_methods[0] != ")":
                            units = cell_methods.pop(0)
                        else:
                            units = None

                        try:
                            parsed_interval = literal_eval(interval)
                        except (SyntaxError, ValueError):
                            if not field_ncvar:
                                raise ValueError(incorrect_interval)

                            self._add_message(
                                field_ncvar,
                                field_ncvar,
                                message=incorrect_interval,
                            )
                            return []

                        try:
                            data = self.implementation.initialise_Data(
                                array=parsed_interval, units=units, copy=False
                            )
                        except Exception:
                            if not field_ncvar:
                                raise ValueError(incorrect_interval)

                            self._add_message(
                                field_ncvar,
                                field_ncvar,
                                message=incorrect_interval,
                                attribute=attribute,
                            )
                            return []

                        intervals.append(data)
                        continue

                    if term == "comment":
                        comment = []
                        while cell_methods:
                            if cell_methods[0].endswith(")"):
                                break
                            if cell_methods[0].endswith(":"):
                                break
                            comment.append(cell_methods.pop(0))

                        cm["comment"] = " ".join(comment)

                if cell_methods[0].endswith(")"):
                    cell_methods.pop(0)

            n_intervals = len(intervals)
            if n_intervals > 1 and n_intervals != len(axes):
                if not field_ncvar:
                    raise ValueError(incorrect_interval)

                self._add_message(
                    field_ncvar,
                    field_ncvar,
                    message=incorrect_interval,
                    attribute=attribute,
                )
                return []

            if intervals:
                cm["interval"] = intervals

            out.append(cm)

        return out

    def _parse_coordinate_interpolation(self, string, parent_ncvar):
        """Parse a CF coordinate_interpolation string.

        Populate the ``self.read_vars`` dictionary with information
        needed to create `Data` objects that represent uncompressed
        subsampled coordinates, and their bounds.

        .. versionadded:: (cfdm) 1.9.TODO.0

        :Parameters:

            string: `str`
                A coordinate_interpolation attribute string.

            parent_ncvar: `str`
                The netCDF name of the variable containing the
                ``coordinate_interpolation`` attribute.

        :Returns:

             `None`

        """
        g = self.read_vars

        # Separate the attribute string into components. E.g. "lat:
        # lon: bilinear time: linear" becomes ["lat:", "lon:",
        # "bilinear", "time:", "linear"]
        coordinate_interpolation = self._split_string_by_white_space(
            parent_ncvar, string, variables=True, trailing_colon=True
        )

        # Convert the components to a dictionary keyed by
        # interpolation variable name. E.g. ["lat:", "lon:",
        # "bilinear", "time:", "linear"] becomes {"bilinear": ["lat",
        # "lon"], "linear": ["time"]}
        c_i = {}
        coords = []
        tie_point_coordinates = []
        for x in coordinate_interpolation:
            if x.endswith(":"):
                # Strip the trailing colon from the tie point
                # coordinate variable name
                coords.append(x[:-1])
                continue

            c_i[x] = coords
            tie_point_coordinates.extend(coords)

            coords = []

        coordinate_interpolation = c_i

        ok = self._check_coordinate_interpolation(
            parent_ncvar, string, coordinate_interpolation
        )
        if not ok:
            return

        g["tie_point_ncvar"][parent_ncvar] = tie_point_coordinates

        # Record the interpolation variable contents
        for interpolation_ncvar, coords in coordinate_interpolation.items():
            if interpolation_ncvar in g["interpolation"]:
                # This interpolation variable has already been
                # recorded
                continue

            attrs = g["variable_attributes"][interpolation_ncvar].copy()
            record = {
                "interpolation_name": attrs.get("interpolation_name"),
                "interpolation_description": attrs.get(
                    "interpolation_description"
                ),
                "computational_precision": attrs.get(
                    "computational_precision"
                ),
                "subsampled_ncdim": {},
                "interpolation_parameters": {},
            }

            # Loop round interpolated dimensions
            tie_point_mappings = self._parse_x(
                parent_ncvar, attrs.pop("tie_point_mapping")
            )

            for tie_point_mapping in tie_point_mappings:
                for interpolated_ncdim, x in tie_point_mapping.items():
                    if len(x) < 2:
                        self._add_message(
                            parent_ncvar,
                            interpolation_ncvar,
                            message=(
                                "tie_point_mapping attribute",
                                "is incorrectly formatted",
                            ),
                            attribute={
                                interpolation_ncvar
                                + ":coordinate_interplation": coordinate_interpolation
                            },
                        )
                        continue

                    tie_point_index_ncvar, subsampled_ncdim = x[0:2]
                    if len(x) == 2:
                        subarea_ncdim = None
                    else:
                        subarea_ncdim = x[2]

                    record["subsampled_ncdim"][subsampled_ncdim] = {
                        "interpolated_ncdim": interpolated_ncdim,
                        "tie_point_index_ncvar": tie_point_index_ncvar,
                        "subarea_ncdim": subarea_ncdim,
                    }

                    # Do not create field constructs from
                    # interpolation variables
                    g["do_not_create_field"].add(interpolation_ncvar)

                    # Create the tie point index variable for this
                    # subsampled dimension
                    if tie_point_index_ncvar not in g["tie_point_index"]:
                        tpi = self._create_tie_point_index(
                            tie_point_index_ncvar,
                            subsampled_ncdim,
                            subarea_ncdim=subarea_ncdim,
                        )
                        g["tie_point_index"][tie_point_index_ncvar] = tpi

                        # Do not create field/domain constructs from
                        # tie point index variables
                        g["do_not_create_field"].add(tie_point_index_ncvar)

            # Create interpolation parameter variables
            interpolation_parameters = attrs.pop(
                "interpolation_parameters", None
            )
            if interpolation_parameters is not None:
                for y in self._parse_x(
                    interpolation_ncvar, interpolation_parameters
                ):
                    for term, param_ncvar in y.items():
                        param_ncvar = param_ncvar[0]
                        record["interpolation_parameters"][term] = param_ncvar

                        if param_ncvar in g["interpolation_parameter"]:
                            # The interpolation parameter variable has
                            # already been created
                            continue

                        # Create the interpolation parameter variable
                        p = self._create_interpolation_parameter(
                            term, param_ncvar
                        )
                        g["interpolation_parameter"][param_ncvar] = p

                        # Do not create field/domain constructs from
                        # interpolation parameter variables
                        g["do_not_create_field"].add(param_ncvar)

            g["interpolation"][interpolation_ncvar] = record

        # Record which tie point coordinate variables span this
        # subsampled dimension, and note the corresponding
        # interpolation variable and interpolated dimension.
        for interpolation_ncvar, coords in coordinate_interpolation.items():
            record = g["interpolation"][interpolation_ncvar]
            subsampled_ncdims = record["subsampled_ncdim"]

            for tp_ncvar in coords:
                coord_ncdims = g["variable_dimensions"][tp_ncvar]

                # Bounds tie points: Need to also record an implied
                # trailing bounds dimension.
                bounds_ncvar = g["variable_attributes"][tp_ncvar].get(
                    "bounds_tie_points"
                )
                if bounds_ncvar is not None:
                    n_subsampled_dims = len(
                        set(coord_ncdims).intersection(subsampled_ncdims)
                    )
                    size = n_subsampled_dims * 2
                    bounds_ncdim = self._new_ncdimension(
                        f"bounds{size}", size=size, use_existing_new=True
                    )

                for ncdim in coord_ncdims:
                    if ncdim not in subsampled_ncdims:
                        continue

                    # Still here? Then `ncdim` is a subsampled
                    # dimension.
                    interpolated_ncdim = subsampled_ncdims[ncdim][
                        "interpolated_ncdim"
                    ]

                    g["compression"].setdefault(ncdim, {})[
                        f"subsampled {parent_ncvar} {tp_ncvar}"
                    ] = {
                        "interpolation_ncvar": interpolation_ncvar,
                        "implied_ncdimensions": [interpolated_ncdim],
                    }

                    # Do not attempt to create field/domain constructs
                    # from tie point coordinate variables
                    g["do_not_create_field"].add(tp_ncvar)

                    # Bounds tie points
                    if bounds_ncvar is not None:
                        g["compression"][ncdim][
                            f"subsampled {parent_ncvar} {bounds_ncvar}"
                        ] = {
                            "interpolation_ncvar": interpolation_ncvar,
                            "implied_ncdimensions": [interpolated_ncdim],
                            "implied_bounds_ncdimensions": [bounds_ncdim],
                        }

                        # Do not create field/domain constructs from
                        # bounds tie point variables
                        g["do_not_create_field"].add(bounds_ncvar)

    def _create_formula_terms_ref(self, f, key, coord, formula_terms):
        """Create a formula terms coordinate reference.

        Specifically, create a coordinate reference of a netCDF
        formula terms attribute.

        .. versionadded:: (cfdm) 1.7.0

        If the coordinate object has properties 'standard_name' or
        'computed_standard_name' then they are copied to coordinate
        conversion parameters.

        :Parameters:

            f: `Field`

            key: `str`
                The internal identifier of the coordinate.

            coord: `Coordinate`

            formula_terms: `dict`
                The formula_terms attribute value from the netCDF file.

                *Parameter example:*
                  ``formula_terms={'a':'a','b':'b','orog':'surface_altitude'}``

        :Returns:

            `CoordinateReference`

        """
        g = self.read_vars

        domain_ancillaries = {}
        parameters = {}

        for term, ncvar in formula_terms.items():
            # The term's value is a domain ancillary of the field, so
            # we put its identifier into the coordinate reference.
            domain_ancillaries[term] = g["domain_ancillary_key"].get(ncvar)

        for name in ("standard_name", "computed_standard_name"):
            value = self.implementation.get_property(coord, name, None)
            if value is not None:
                parameters[name] = value

        datum_parameters = {}
        coordinate_conversion_parameters = {}
        for x, value in parameters.items():
            if x in g["datum_parameters"]:
                datum_parameters[x] = value
            else:
                coordinate_conversion_parameters[x] = value

        datum = self.implementation.initialise_Datum(
            parameters=datum_parameters
        )

        coordinate_conversion = (
            self.implementation.initialise_CoordinateConversion(
                parameters=coordinate_conversion_parameters,
                domain_ancillaries=domain_ancillaries,
            )
        )

        coordref = self.implementation.initialise_CoordinateReference()

        self.implementation.set_coordinate_reference_coordinates(
            coordinate_reference=coordref, coordinates=[key]
        )

        self.implementation.set_datum(
            coordinate_reference=coordref, datum=datum
        )

        self.implementation.set_coordinate_conversion(
            coordinate_reference=coordref,
            coordinate_conversion=coordinate_conversion,
        )

        return coordref

    def _new_ncdimension(self, ncdim, size=None, use_existing_new=False):
        """TODO.

        .. versionadded:: (cfdm) 1.9.TODO.0

        :Parameters:

            ncdim: `str
                The name for the new dimension. Might be modified if
                it already exists.

            size: `int`, optional
                The size of the new dimension, which will be set in
                ``self.read_vars["new_dimension_sizes"]``.

            use_existing_new: `bool`, optional
                Use an exising dimension name from
                ``self.read_vars["new_dimension_sizes"]``, if
                possible. When *use_existing_new* is True, *size* is
                silently ignored, i.e. the size may only be set for a
                new dimension that doesn't already exist in
                ``self.read_vars["new_dimension_sizes"]``.

        :Returns:

            `str`
                The new, possibly modified, netCDF dimension name.

        **Examples**

        >>> n._new_ncdimension('bounds2')
        'bounds2'
        >>> n._new_ncdimension('bounds2')
        'bounds2_1'
        >>> n._new_ncdimension('bounds2', use_existing_new=True)
        'bounds2'

        """
        g = self.read_vars
        new_dimension_sizes = g["new_dimension_sizes"]

        using_existing_new = False

        base = ncdim
        n = 0
        while (
            ncdim in g["internal_dimension_sizes"]
            or ncdim in new_dimension_sizes
            or ncdim in g["variables"]
        ):
            if use_existing_new and ncdim in new_dimension_sizes:
                using_existing_new = True
                break

            n += 1
            ncdim = f"{base}_{n}"

        if size is not None and not using_existing_new:
            new_dimension_sizes[ncdim] = size

        return ncdim

    def _dimension_sizes(self, ncvar, parent_ncvar=None):
        """Return the netCDF dimension sizes associated with a variable.

        If the variable has been compressed then it is the *implied
        uncompressed* dimension sizes that are returned.

        .. versionadded:: (cfdm) 1.9.TODO.0

        :Parameters:

            ncvar: `str`
                The netCDF variable name.

        :Returns:

            `list`
                The list of dimension sizes spanned by the netCDF
                variable.

        """
        g = self.read_vars

        sizes = []
        for ncdim in self._ncdimensions(ncvar, parent_ncvar=parent_ncvar):
            if ncdim in g["internal_dimension_sizes"]:
                sizes.append(g["internal_dimension_sizes"][ncdim])
            elif ncdim in g["new_dimension_sizes"]:
                sizes.append(g["new_dimension_sizes"][ncdim])
            else:
                raise ValueError(
                    f"Can't get the size of netCDF dimension {ncdim}"
                )

        return sizes

    def _ncdimensions(self, ncvar, ncdimensions=None, parent_ncvar=None):
        """Return the netCDF dimensions associated with a variable.

        If the variable has been compressed then it is the *implied
        uncompressed* dimensions that are returned.

        .. versionadded:: (cfdm) 1.7.0

        :Parameters:

            ncvar: `str`
                The netCDF variable name.

            ncdimensions: sequence of `str`, optional
                Use these netCDF dimensions, rather than retrieving
                them from the netCDF variable itself. This allows the
                dimensions of a domain variable to be parsed. Note
                that this parameter only needs to be used once because
                the parsed domain dimensions are automatically stored
                in `self.read_var["domain_ncdimensions"][ncvar]`.

                .. versionadded:: (cfdm) 1.9.0.0

            parent_ncvar: `str`, optional
                TODO

                .. versionadded:: (cfdm) 1.9.TODO.0

        :Returns:

            `list`
                The list of netCDF dimension names spanned by the
                netCDF variable.

        **Examples:**

        >>> n._ncdimensions('humidity')
        ['time', 'lat', 'lon']

        For a variable compressed by gathering:

           dimensions:
             lat=73;
             lon=96;
             landpoint=2381;
             depth=4;
           variables:
             int landpoint(landpoint);
               landpoint:compress="lat lon";
             float landsoilt(depth,landpoint);
               landsoilt:long_name="soil temperature";
               landsoilt:units="K";

        we would have

        >>> n._ncdimensions('landsoilt')
        ['depth', 'lat', 'lon']

        """
        g = self.read_vars

        variable = g["variables"][ncvar]

        if ncdimensions is None:
            domain = False
            domain_ncdimensions = g["domain_ncdimensions"].get(ncvar)
            if domain_ncdimensions is None:
                # Get dimensions from the netCDF variable array
                ncdimensions = g["variable_dimensions"][ncvar]
            else:
                # Use the pre-recorded domain variable dimensions
                ncdimensions = domain_ncdimensions
                domain = True
        else:
            domain = True

        ncdimensions = list(ncdimensions)

        if self._is_char(ncvar) and variable.ndim >= 1:
            # Remove the trailing string-length dimension
            ncdimensions.pop()

        # Check for dimensions which have been compressed. If there
        # are any, then return the netCDF dimensions for the
        # uncompressed variable.
        compression = g["compression"]

        if compression and set(compression).intersection(ncdimensions):
            implied_bounds_ncdimensions = None

            for ncdim in ncdimensions:
                if ncdim not in compression:
                    continue

                c = compression[ncdim]

                if ncvar not in c.get("netCDF_variables", (ncvar,)):
                    # This variable is not compressed, even though it
                    # spans a dimension that is compressed for some
                    # other variables For example, this sort of
                    # situation may arise with simple geometries.
                    continue

                i = ncdimensions.index(ncdim)

                if "gathered" in c:
                    # Compression by gathering
                    ncdimensions[i : i + 1] = c["gathered"][
                        "implied_ncdimensions"
                    ]
                    break
                elif "ragged_indexed_contiguous" in c:
                    # Indexed contiguous ragged array.
                    #
                    # Check this before ragged_indexed and
                    # ragged_contiguous because both of these will
                    # exist for an array that is both indexed and
                    # contiguous.
                    ncdimensions[i : i + 1] = c["ragged_indexed_contiguous"][
                        "implied_ncdimensions"
                    ]
                    break
                elif "ragged_contiguous" in c:
                    # Contiguous ragged array
                    ncdimensions[i : i + 1] = c["ragged_contiguous"][
                        "implied_ncdimensions"
                    ]
                    break
                elif "ragged_indexed" in c:
                    # Indexed ragged array
                    ncdimensions[i : i + 1] = c["ragged_indexed"][
                        "implied_ncdimensions"
                    ]
                    break
                elif (
                    parent_ncvar is not None
                    and f"subsampled {parent_ncvar} {ncvar}" in c
                ):
                    # Subsampled array. Do not break here because
                    # subsampled variables can have more than one
                    # compressed dimension. (CF>=1.9)
                    c = c[f"subsampled {parent_ncvar} {ncvar}"]
                    ncdimensions[i : i + 1] = c["implied_ncdimensions"]
                    implied_bounds_ncdimensions = c.get(
                        "implied_bounds_ncdimensions"
                    )

            if implied_bounds_ncdimensions:
                # Add the implied bounds dimensions for bounds tie
                # points (CF>=1.9)
                ncdimensions.extend(implied_bounds_ncdimensions)

        out = list(map(str, ncdimensions))

        if domain:
            # Record the domain variable dimensions
            g["domain_ncdimensions"][ncvar] = out

        return out

    def _create_gathered_array(
        self,
        gathered_array=None,
        uncompressed_shape=None,
        compressed_dimensions=None,
        list_variable=None,
    ):
        """Creates Data for a compressed-by-gathering netCDF variable.

        Specifically, a `Data` object is created.

        .. versionadded:: (cfdm) 1.7.0

        :Parameters:

            gathered_array: `NetCDFArray`

            compressed_dimensions: sequence of `int`
                The position of the compressed dimension in the
                compressed array.

            list_variable: `List`

        :Returns:

            `GatheredAarray`

        """
        uncompressed_ndim = len(uncompressed_shape)
        uncompressed_size = int(reduce(operator.mul, uncompressed_shape, 1))

        return self.implementation.initialise_GatheredArray(
            compressed_array=gathered_array,
            ndim=uncompressed_ndim,
            shape=uncompressed_shape,
            size=uncompressed_size,
            compressed_dimensions=compressed_dimensions,
            list_variable=list_variable,
        )

    def _create_ragged_contiguous_array(
        self,
        ragged_contiguous_array,
        uncompressed_shape=None,
        count_variable=None,
    ):
        """Creates Data for a contiguous ragged array variable.

        Creates a `Data` object for a compressed-by-contiguous-ragged-
        array netCDF variable.

        .. versionadded:: (cfdm) 1.7.0

        :Parameters:

            ragged_contiguous_array: `Data`

            uncompressed_shape; `tuple`

            count_variable: `Count`

        :Returns:

            `RaggedContiguousArray`

        """
        #        uncompressed_ndim = len(uncompressed_shape)
        #        uncompressed_size = int(reduce(operator.mul, uncompressed_shape, 1))

        return self.implementation.initialise_RaggedContiguousArray(
            compressed_array=ragged_contiguous_array,
            #            ndim=uncompressed_ndim,
            shape=uncompressed_shape,
            #            size=uncompressed_size,
            count_variable=count_variable,
        )

    def _create_ragged_indexed_array(
        self,
        ragged_indexed_array,
        uncompressed_shape=None,
        index_variable=None,
    ):
        """Creates Data for an indexed ragged array variable.

        .. versionadded:: (cfdm) 1.7.0

        :Returns:

            `RaggedIndexedArray`

        """
        #        uncompressed_ndim = len(uncompressed_shape)
        #        uncompressed_size = int(reduce(operator.mul, uncompressed_shape, 1))

        return self.implementation.initialise_RaggedIndexedArray(
            compressed_array=ragged_indexed_array,
            #            ndim=uncompressed_ndim,
            shape=uncompressed_shape,
            #            size=uncompressed_size,
            index_variable=index_variable,
        )

    def _create_ragged_indexed_contiguous_array(
        self,
        ragged_indexed_contiguous_array,
        uncompressed_shape=None,
        count_variable=None,
        index_variable=None,
    ):
        """Creates Data for an indexed contiguous ragged array variable.

        .. versionadded:: (cfdm) 1.7.0

        :Returns:

            `RaggedIndexedContiguousArray`

        """
        #        uncompressed_ndim = len(uncompressed_shape)
        #        uncompressed_size = int(reduce(operator.mul, uncompressed_shape, 1))

        return self.implementation.initialise_RaggedIndexedContiguousArray(
            compressed_array=ragged_indexed_contiguous_array,
            #            ndim=uncompressed_ndim,
            shape=uncompressed_shape,
            #            size=uncompressed_size,
            count_variable=count_variable,
            index_variable=index_variable,
        )

    def _create_subsampled_array(
        self,
        interpolation_name=None,
        subsampled_array=None,
        uncompressed_shape=(),
        tie_point_indices=None,
        parameters=None,
        parameter_dimensions=None,
        interpolation_description=None,
        computational_precision=None,
    ):
        """Creates Data for a tie point coordinates variable.

        Note that dependent tie points are set elsewhere, if
        applicable.

        .. versionadded:: (cfdm) 1.9.TODO.0

        :Parameters:

            interpolation_name: `str`

            subsampled_array: optional

            shape: sequence of `int`, optional

            interpolation_description: `str`, optional

            computational_precision: `str`, optional
                The floating-point arithmetic precision used during
                the preparation and validation of the compressed
                coordinates.

            tie_point_indices: `dict`, optional

            parameters: `dict`, optional

            parameter_dimensions: `dict`, optional

        :Returns:

            A subsampled array.

        """
        #        uncompressed_ndim = len(uncompressed_shape)
        #        uncompressed_size = int(reduce(operator.mul, uncompressed_shape, 1))

        return self.implementation.initialise_SubsampledArray(
            interpolation_name=interpolation_name,
            compressed_array=subsampled_array,
            shape=uncompressed_shape,
            tie_point_indices=tie_point_indices,
            interpolation_description=interpolation_description,
            computational_precision=computational_precision,
            parameters=parameters,
            parameter_dimensions=parameter_dimensions,
        )

    def _create_Data(
        self, array=None, units=None, calendar=None, ncvar=None, **kwargs
    ):
        """Create a Data object.

        .. versionadded:: (cfdm) 1.7.0

        :Parameters:

            ncvar: `str`
                The netCDF variable from which to get units and calendar.

        """
        data = self.implementation.initialise_Data(
            array=array, units=units, calendar=calendar, copy=False, **kwargs
        )

        return data

    def _copy_construct(self, construct_type, parent_ncvar, ncvar):
        """Return a copy of an existing construct.

        .. versionadded:: (cfdm) 1.7.0

        :Parameters:

            construct_type: `str`
                E.g. 'dimension_coordinate'

            parent_ncvar: `str
                The netCDF variable name of the field/domain that will
                contain the copy of the construct.

            ncvar: `str`
                The netCDF variable name of the construct.

        :Returns:

                A copy of the construct.

        """
        g = self.read_vars

        component_report = g["component_report"].get(ncvar)

        if component_report is not None:
            for var, report in component_report.items():
                g["dataset_compliance"][parent_ncvar][
                    "non-compliance"
                ].setdefault(var, []).extend(report)

        return self.implementation.copy_construct(g[construct_type][ncvar])

    # ================================================================
    # Methods for checking CF compliance
    #
    # These methods (whose names all start with "_check") check the
    # minimum required for mapping the file to CFDM structural
    # elements. General CF compliance is not checked (e.g. whether or
    # not grid mapping variable has a grid_mapping_name attribute).
    # ================================================================
    def _check_bounds(self, field_ncvar, coord_ncvar, attribute, bounds_ncvar):
        """Check a bounds variable spans the correct dimensions.

        .. versionadded:: (cfdm) 1.7.0

        Checks that

        * The bounds variable has exactly one more dimension than the
          parent coordinate variable

        * The bounds variable's dimensions, other than the trailing
          dimension are the same, and in the same order, as the parent
          coordinate variable's dimensions.

        :Parameters:

            field_ncvar: `str`
                The netCDF variable name of the parent field/domain
                variable.

            nc: `netCDF4.Dataset`
                The netCDF dataset object.

            coord_ncvar: `str`
                The netCDF variable name of the parent coordinate
                variable.

            bounds_ncvar: `str`
                The netCDF variable name of the bounds.

        :Returns:

            `bool`

        """
        attribute = {coord_ncvar + ":" + attribute: bounds_ncvar}

        if attribute == "bounds_tie_points":
            variable_type = "Bounds tie points variable"
        else:
            variable_type = "Bounds variable"

        incorrect_dimensions = (variable_type, "spans incorrect dimensions")

        g = self.read_vars

        if bounds_ncvar not in g["internal_variables"]:
            bounds_ncvar, message = self._missing_variable(
                bounds_ncvar, variable_type
            )
            self._add_message(
                field_ncvar,
                bounds_ncvar,
                message=message,
                attribute=attribute,
                variable=coord_ncvar,
            )
            return False

        ok = True

        c_ncdims = self._ncdimensions(coord_ncvar, parent_ncvar=field_ncvar)
        b_ncdims = self._ncdimensions(bounds_ncvar, parent_ncvar=field_ncvar)

        if len(b_ncdims) == len(c_ncdims) + 1:
            if c_ncdims != b_ncdims[:-1]:
                self._add_message(
                    field_ncvar,
                    bounds_ncvar,
                    message=incorrect_dimensions,
                    attribute=attribute,
                    dimensions=g["variable_dimensions"][bounds_ncvar],
                    variable=coord_ncvar,
                )
                ok = False

        else:
            self._add_message(
                field_ncvar,
                bounds_ncvar,
                message=incorrect_dimensions,
                attribute=attribute,
                dimensions=g["variable_dimensions"][bounds_ncvar],
                variable=coord_ncvar,
            )
            ok = False

        return ok

    def _check_geometry_node_coordinates(
        self, field_ncvar, node_ncvar, geometry
    ):
        """Check a geometry node coordinate variable.

        .. versionadded:: (cfdm) 1.8.6

        :Parameters:

            field_ncvar: `str`
                The netCDF variable name of the parent data variable.

            node_ncvar: `str`
                The netCDF variable name of the node coordinate variable.

            geometry: `dict`

        :Returns:

            `bool`

        """
        g = self.read_vars

        geometry_ncvar = g["variable_geometry"].get(field_ncvar)

        attribute = {
            field_ncvar
            + ":"
            + geometry_ncvar: " ".join(geometry["node_coordinates"])
        }

        if node_ncvar not in g["internal_variables"]:
            node_ncvar, message = self._missing_variable(
                node_ncvar, "Node coordinate variable"
            )
            self._add_message(
                field_ncvar,
                node_ncvar,
                message=message,
                attribute=attribute,
                variable=field_ncvar,
            )
            return False

        ok = True

        if node_ncvar not in geometry.get("node_coordinates", ()):
            self._add_message(
                field_ncvar,
                node_ncvar,
                message=(
                    "Node coordinate variable",
                    "not in node_coordinates",
                ),
                attribute=attribute,
                variable=field_ncvar,
            )
            ok = False

        return ok

    def _check_cell_measures(self, field_ncvar, string, parsed_string):
        """Checks requirements.

        * 7.2.requirement.1
        * 7.2.requirement.3
        * 7.2.requirement.4

        .. versionadded:: (cfdm) 1.7.0

        :Parameters:

            field_ncvar: `str`

            string: `str`
                The value of the netCDF cell_measures attribute.

            parsed_string: `list`

        :Returns:

            `bool`

        """
        attribute = {field_ncvar + ":cell_measures": string}

        incorrectly_formatted = (
            "cell_measures attribute",
            "is incorrectly formatted",
        )
        incorrect_dimensions = (
            "Cell measures variable",
            "spans incorrect dimensions",
        )
        missing_variable = (
            "Cell measures variable",
            "is not in file nor referenced by the external_variables "
            "global attribute",
        )

        g = self.read_vars

        if not parsed_string:
            self._add_message(
                field_ncvar,
                field_ncvar,
                message=incorrectly_formatted,
                attribute=attribute,
                conformance="7.2.requirement.1",
            )
            return False

        parent_dimensions = self._ncdimensions(field_ncvar)
        external_variables = g["external_variables"]

        ok = True
        for x in parsed_string:
            measure, values = list(x.items())[0]
            if len(values) != 1:
                self._add_message(
                    field_ncvar,
                    field_ncvar,
                    message=incorrectly_formatted,
                    attribute=attribute,
                    conformance="7.2.requirement.1",
                )
                ok = False
                continue

            ncvar = values[0]

            unknown_external = ncvar in external_variables

            # Check that the variable exists in the file, or if not
            # that it is listed in the 'external_variables' global
            # file attribute
            if not unknown_external and ncvar not in g["variables"]:
                self._add_message(
                    field_ncvar,
                    ncvar,
                    message=missing_variable,
                    attribute=attribute,
                    conformance="7.2.requirement.3",
                )
                ok = False
                continue

            if not unknown_external:
                dimensions = self._ncdimensions(ncvar)
                if not unknown_external and not self._dimensions_are_subset(
                    ncvar, dimensions, parent_dimensions
                ):
                    # The cell measure variable's dimensions do NOT span a
                    # subset of the parent variable's dimensions.
                    self._add_message(
                        field_ncvar,
                        ncvar,
                        message=incorrect_dimensions,
                        attribute=attribute,
                        dimensions=g["variable_dimensions"][ncvar],
                        conformance="7.2.requirement.4",
                    )
                    ok = False

        return ok

    def _check_geometry_attribute(self, field_ncvar, string, parsed_string):
        """Checks requirements.

        .. versionadded:: (cfdm) 1.8.0

        :Parameters:

            field_ncvar: `str`

            string: `str`
                The value of the netCDF geometry attribute.

            parsed_string: `list`

        :Returns:

            `bool`

        """
        attribute = {field_ncvar + ":geometry": string}

        incorrectly_formatted = (
            "geometry attribute",
            "is incorrectly formatted",
        )

        g = self.read_vars

        if len(parsed_string) != 1:
            self._add_message(
                field_ncvar,
                field_ncvar,
                message=incorrectly_formatted,
                attribute=attribute,
                conformance="?",
            )
            return False

        for ncvar in parsed_string:
            # Check that the variable exists in the file, or if not
            # that it is listed in the 'external_variables' global
            # file attribute
            if ncvar not in g["variables"]:
                ncvar, message = self._missing_variable(
                    ncvar, "Geometry variable"
                )
                self._add_message(
                    field_ncvar,
                    ncvar,
                    message=message,
                    attribute=attribute,
                    conformance="?",
                )
                return False

        return True

    def _check_ancillary_variables(self, field_ncvar, string, parsed_string):
        """Checks requirements.

        :Parameters:

            field_ncvar: `str`

            ancillary_variables: `str`
                The value of the netCDF ancillary_variables attribute.

            parsed_ancillary_variables: `list`

        :Returns:

            `bool`

        """
        attribute = {field_ncvar + ":ancillary_variables": string}

        incorrectly_formatted = (
            "ancillary_variables attribute",
            "is incorrectly formatted",
        )
        incorrect_dimensions = (
            "Ancillary variable",
            "spans incorrect dimensions",
        )

        g = self.read_vars

        if not parsed_string:
            d = self._add_message(
                field_ncvar,
                field_ncvar,
                message=incorrectly_formatted,
                attribute=attribute,
            )

            # Though an error of sorts, set as debug level message;
            # read not terminated
            if is_log_level_debug(logger):
                logger.debug(
                    f"    Error processing netCDF variable {field_ncvar}: {d['reason']}"
                )  # pragma: no cover

            return False

        parent_dimensions = self._ncdimensions(field_ncvar)

        ok = True
        for ncvar in parsed_string:
            # Check that the variable exists in the file
            if ncvar not in g["internal_variables"]:
                ncvar, message = self._missing_variable(
                    ncvar, "Ancillary variable"
                )
                self._add_message(
                    field_ncvar, ncvar, message=message, attribute=attribute
                )
                return False

            if not self._dimensions_are_subset(
                ncvar, self._ncdimensions(ncvar), parent_dimensions
            ):
                # The ancillary variable's dimensions do NOT span a
                # subset of the parent variable's dimensions
                self._add_message(
                    field_ncvar,
                    ncvar,
                    message=incorrect_dimensions,
                    attribute=attribute,
                    dimensions=g["variable_dimensions"][ncvar],
                )
                ok = False

        return ok

    def _check_auxiliary_or_scalar_coordinate(
        self, parent_ncvar, coord_ncvar, string
    ):
        """Checks requirements.

          * 5.requirement.5
          * 5.requirement.6

        :Parameters:

        parent_ncvar: `str`
            NetCDF name of parent data or domain variable.

        :Returns:

            `bool`

        """
        attribute = {parent_ncvar + ":coordinates": string}

        incorrect_dimensions = (
            "Auxiliary/scalar coordinate variable",
            "spans incorrect dimensions",
        )

        g = self.read_vars

        if coord_ncvar not in g["internal_variables"]:
            coord_ncvar, message = self._missing_variable(
                coord_ncvar, "Auxiliary/scalar coordinate variable"
            )
            self._add_message(
                parent_ncvar,
                coord_ncvar,
                message=message,
                attribute=attribute,
                conformance="5.requirement.5",
            )
            self._add_message(
                parent_ncvar,
                coord_ncvar,
                message=message,
                attribute=attribute,
                conformance="5.requirement.5",
            )
            return False

        # Check that the variable's dimensions span a subset of the
        # parent variable's dimensions (allowing for char variables
        # with a trailing dimension)
        if not self._dimensions_are_subset(
            coord_ncvar,
            self._ncdimensions(coord_ncvar, parent_ncvar=parent_ncvar),
            self._ncdimensions(parent_ncvar),
        ):
            self._add_message(
                parent_ncvar,
                coord_ncvar,
                message=incorrect_dimensions,
                attribute=attribute,
                dimensions=g["variable_dimensions"][coord_ncvar],
                conformance="5.requirement.6",
            )
            return False

        return True

    def _check_tie_point_coordinates(
        self, parent_ncvar, tie_point_ncvar, string
    ):
        """Checks requirements.

        * 8.3.requirement.1
        * 8.3.requirement.5

        :Parameters:

        parent_ncvar: `str`
            NetCDF name of parent data or domain variable.

        :Returns:

            `bool`

        """
        attribute = {parent_ncvar + ":coordinate_interpolation": string}

        incorrect_dimensions = (
            "Tie point coordinate variable",
            "spans incorrect dimensions",
        )

        g = self.read_vars

        if tie_point_ncvar not in g["internal_variables"]:
            ncvar, message = self._missing_variable(
                tie_point_ncvar, "Tie point coordinate variable"
            )
            self._add_message(
                parent_ncvar,
                ncvar,
                message=message,
                attribute=attribute,
                conformance="8.3.requirement.1",
            )
            return False

        # Check that the variable's dimensions span a subset of the
        # parent variable's dimensions (allowing for char variables
        # with a trailing dimension)
        if not self._dimensions_are_subset(
            tie_point_ncvar,
            self._ncdimensions(tie_point_ncvar, parent_ncvar=parent_ncvar),
            self._ncdimensions(parent_ncvar),
        ):
            self._add_message(
                parent_ncvar,
                tie_point_ncvar,
                message=incorrect_dimensions,
                attribute=attribute,
                dimensions=g["variable_dimensions"][tie_point_ncvar],
                conformance="8.3.requirement.5",
            )
            return False

        return True

    def _dimensions_are_subset(self, ncvar, dimensions, parent_dimensions):
        """True if dimensions are a subset of the parent dimensions."""
        if not set(dimensions).issubset(parent_dimensions):
            if not (
                self._is_char(ncvar)
                and set(dimensions[:-1]).issubset(parent_dimensions)
            ):
                return False

        return True

    def _check_grid_mapping(
        self, parent_ncvar, grid_mapping, parsed_grid_mapping
    ):
        """Checks requirements.

          * 5.6.requirement.1
          * 5.6.requirement.2
          * 5.6.requirement.3

        :Parameters:

        parent_ncvar: `str`
            NetCDF name of parent data or domain variable.

            grid_mapping: `str`

            parsed_grid_mapping: `dict`

        :Returns:

            `bool`

        """
        attribute = {parent_ncvar + ":grid_mapping": grid_mapping}

        incorrectly_formatted = (
            "grid_mapping attribute",
            "is incorrectly formatted",
        )

        g = self.read_vars

        if not parsed_grid_mapping:
            self._add_message(
                parent_ncvar,
                parent_ncvar,
                message=incorrectly_formatted,
                attribute=attribute,
                conformance="5.6.requirement.1",
            )
            return False

        ok = True
        for x in parsed_grid_mapping:
            grid_mapping_ncvar, values = list(x.items())[0]
            if grid_mapping_ncvar not in g["internal_variables"]:
                ok = False
                grid_mapping_ncvar, message = self._missing_variable(
                    grid_mapping_ncvar, "Grid mapping variable"
                )
                self._add_message(
                    parent_ncvar,
                    grid_mapping_ncvar,
                    message=message,
                    attribute=attribute,
                    conformance="5.6.requirement.2",
                )
                self._add_message(
                    parent_ncvar,
                    grid_mapping_ncvar,
                    message=message,
                    attribute=attribute,
                    conformance="5.6.requirement.2",
                )

            for coord_ncvar in values:
                if coord_ncvar not in g["internal_variables"]:
                    ok = False
                    coord_ncvar, message = self._missing_variable(
                        coord_ncvar, "Grid mapping coordinate variable"
                    )
                    self._add_message(
                        parent_ncvar,
                        coord_ncvar,
                        message=message,
                        attribute=attribute,
                        conformance="5.6.requirement.3",
                    )
                    self._add_message(
                        parent_ncvar,
                        coord_ncvar,
                        message=message,
                        attribute=attribute,
                        conformance="5.6.requirement.3",
                    )

        if not ok:
            return False

        return True

    def _check_compress(self, parent_ncvar, compress, parsed_compress):
        """Check a compressed dimension is valid and in the file."""
        attribute = {parent_ncvar + ":compress": compress}

        incorrectly_formatted = (
            "compress attribute",
            "is incorrectly formatted",
        )
        missing_dimension = ("Compressed dimension", "is not in file")

        if not parsed_compress:
            self._add_message(
                None,
                parent_ncvar,
                message=incorrectly_formatted,
                attribute=attribute,
            )
            return False

        ok = True

        dimensions = self.read_vars["internal_dimension_sizes"]

        for ncdim in parsed_compress:
            if ncdim not in dimensions:
                self._add_message(
                    None,
                    parent_ncvar,
                    message=missing_dimension,
                    attribute=attribute,
                )
                ok = False

        return ok

    def _check_node_coordinates(
        self,
        field_ncvar,
        geometry_ncvar,
        node_coordinates,
        parsed_node_coordinates,
    ):
        """Check node coordinate variables are valid and in the file."""
        attribute = {geometry_ncvar + ":node_coordinates": node_coordinates}

        g = self.read_vars

        incorrectly_formatted = (
            "node_coordinates attribute",
            "is incorrectly formatted",
        )
        missing_attribute = ("node_coordinates attribute", "is missing")

        if node_coordinates is None:
            self._add_message(
                field_ncvar,
                geometry_ncvar,
                message=missing_attribute,
                attribute=attribute,
            )
            return False

        if not parsed_node_coordinates:
            # There should be at least one node coordinate variable
            self._add_message(
                field_ncvar,
                geometry_ncvar,
                message=incorrectly_formatted,
                attribute=attribute,
            )
            return False

        ok = True

        for ncvar in parsed_node_coordinates:
            # Check that the node coordinate variable exists in the
            # file
            if ncvar not in g["internal_variables"]:
                ncvar, message = self._missing_variable(
                    ncvar, "Node coordinate variable"
                )
                self._add_message(
                    field_ncvar, ncvar, message=message, attribute=attribute
                )
                ok = False

        return ok

    def _check_node_count(
        self, field_ncvar, geometry_ncvar, node_count, parsed_node_count
    ):
        """Check node count variable is valid and exists in the file."""
        attribute = {geometry_ncvar + ":node_count": node_count}

        g = self.read_vars

        if node_count is None:
            return True

        incorrectly_formatted = (
            "node_count attribute",
            "is incorrectly formatted",
        )

        if len(parsed_node_count) != 1:
            self._add_message(
                field_ncvar,
                geometry_ncvar,
                message=incorrectly_formatted,
                attribute=attribute,
            )
            return False

        ok = True

        for ncvar in parsed_node_count:
            # Check that the node count variable exists in the file
            if ncvar not in g["internal_variables"]:
                ncvar, message = self._missing_variable(
                    ncvar, "Node count variable"
                )
                self._add_message(
                    field_ncvar, ncvar, message=message, attribute=attribute
                )
                ok = False

        return ok

    def _check_part_node_count(
        self,
        field_ncvar,
        geometry_ncvar,
        part_node_count,
        parsed_part_node_count,
    ):
        """Check part node count variable is valid and in the file."""
        if part_node_count is None:
            return True

        attribute = {geometry_ncvar + ":part_node_count": part_node_count}

        g = self.read_vars

        incorrectly_formatted = (
            "part_node_count attribute",
            "is incorrectly formatted",
        )

        if len(parsed_part_node_count) != 1:
            self._add_message(
                field_ncvar,
                geometry_ncvar,
                message=incorrectly_formatted,
                attribute=attribute,
            )
            return False

        ok = True

        for ncvar in parsed_part_node_count:
            # Check that the variable exists in the file
            if ncvar not in g["internal_variables"]:
                ncvar, message = self._missing_variable(
                    ncvar, "Part node count variable"
                )
                self._add_message(
                    field_ncvar, ncvar, message=message, attribute=attribute
                )
                ok = False

        return ok

    def _check_interior_ring(
        self, field_ncvar, geometry_ncvar, interior_ring, parsed_interior_ring
    ):
        """Check all interior ring variables exist in the file.

        :Returns:

            `bool`

        """
        if interior_ring is None:
            return True

        attribute = {geometry_ncvar + ":interior_ring": interior_ring}

        g = self.read_vars

        incorrectly_formatted = (
            "interior_ring attribute",
            "is incorrectly formatted",
        )

        if not parsed_interior_ring:
            self._add_message(
                field_ncvar,
                geometry_ncvar,
                message=incorrectly_formatted,
                attribute=attribute,
            )
            return False

        ok = True

        if len(parsed_interior_ring) != 1:
            self._add_message(
                field_ncvar,
                geometry_ncvar,
                message=incorrectly_formatted,
                attribute=attribute,
            )
            return False

        for ncvar in parsed_interior_ring:
            # Check that the variable exists in the file
            if ncvar not in g["internal_variables"]:
                ncvar, message = self._missing_variable(
                    ncvar, "Interior ring variable"
                )
                self._add_message(
                    field_ncvar, ncvar, message=message, attribute=attribute
                )
                ok = False

        return ok

    def _check_instance_dimension(self, parent_ncvar, instance_dimension):
        """Check that the instance dimension name is a netCDF dimension.

        .. versionadded:: (cfdm) 1.7.0

        CF-1.7 Appendix A

        * instance_dimension: An attribute which identifies an index
                              variable and names the instance dimension to
                              which it applies. The index variable
                              indicates that the indexed ragged array
                              representation is being used for a
                              collection of features.

        """
        attribute = {parent_ncvar + ":instance_dimension": instance_dimension}

        missing_dimension = ("Instance dimension", "is not in file")

        if (
            instance_dimension
            not in self.read_vars["internal_dimension_sizes"]
        ):
            self._add_message(
                None,
                parent_ncvar,
                message=missing_dimension,
                attribute=attribute,
            )
            return False

        return True

    def _check_sample_dimension(self, parent_ncvar, sample_dimension):
        """Check that the sample dimension name is a netCDF dimension.

        .. versionadded:: (cfdm) 1.7.0

        CF-1.7 Appendix A

        * sample_dimension: An attribute which identifies a count variable
                            and names the sample dimension to which it
                            applies. The count variable indicates that the
                            contiguous ragged array representation is
                            being used for a collection of features.

        """
        return sample_dimension in self.read_vars["internal_dimension_sizes"]

    def _check_coordinate_interpolation(
        self,
        parent_ncvar,
        coordinate_interpolation,
        parsed_coordinate_interpolation,
    ):
        """Check a TODO.

        .. versionadded:: (cfdm) 1.9.TODO.0

        :Parameters:

            parent_ncvar: `str`

            coordinate_interpolation: `str`
                A CF coordinate_interpolation attribute string.

            parsed_coordinate_interpolation: `dict`

        :Returns:

            `bool`

        """
        if not parsed_coordinate_interpolation:
            return True

        attribute = {
            parent_ncvar + ":coordinate_interplation": coordinate_interpolation
        }

        g = self.read_vars

        incorrectly_formatted = (
            "coordinate_interpolation attribute",
            "is incorrectly formatted",
        )

        if not parsed_coordinate_interpolation:
            self._add_message(
                parent_ncvar,
                parent_ncvar,
                message=incorrectly_formatted,
                attribute=attribute,
                conformance="TODO",
            )
            return False

        ok = True

        for interp_ncvar, coords in parsed_coordinate_interpolation.items():
            # Check that the interpolation variable exists in the file
            if interp_ncvar not in g["internal_variables"]:
                ncvar, message = self._missing_variable(
                    interp_ncvar, "Interpolation variable"
                )
                self._add_message(
                    parent_ncvar, ncvar, message=message, attribute=attribute
                )
                ok = False

            attrs = g["variable_attributes"][interp_ncvar]
            if "tie_point_mapping" not in attrs:
                self._add_message(
                    parent_ncvar,
                    interp_ncvar,
                    message=(
                        "Interpolation variable",
                        "has no tie_point_mapping attribute",
                    ),
                    attribute=attribute,
                )
                ok = False

            # Check that the tie point coordinate variables exist in
            # the file
            for tie_point_ncvar in coords:
                if tie_point_ncvar not in g["internal_variables"]:
                    ncvar, message = self._missing_variable(
                        tie_point_ncvar, "Tie point coordinate variable"
                    )
                    self._add_message(
                        parent_ncvar,
                        ncvar,
                        message=message,
                        attribute=attribute,
                    )
                    ok = False

        # TODO check tie point variable dimensions

        return ok

    def _split_string_by_white_space(
        self, parent_ncvar, string, variables=False, trailing_colon=False
    ):
        """Split a string by white space.

        .. versionadded:: (cfdm) 1.7.0

        :Parameters:

            parent_ncvar: `str`
                Not used

            string: `str or `None`

            variables: `bool`
                If True then *string* contains internal netCDF variable
                names. (Not sure yet what to do about external names.)

                .. versionadded:: (cfdm) 1.8.6

            trailing_colon: `bool`
                If True then trailing colons are not part of the
                string components that are variable names. Ignored if
                *variables* is False.

                .. versionadded:: (cfdm) 1.9.TODO.0

        :Returns:

            `list`

        """
        if string is None:
            return []

        try:
            out = string.split()
        except AttributeError:
            out = []
        else:
            if variables and out and self.read_vars["has_groups"]:
                mapping = self.read_vars["flattener_variables"]
                if trailing_colon:
                    out = [
                        mapping[ncvar[:-1]] + ":"
                        if ncvar.endswith(":")
                        else mapping[ncvar]
                        for ncvar in out
                    ]
                else:
                    out = [mapping[ncvar] for ncvar in out]

        return out

    def _parse_grid_mapping(self, parent_ncvar, string):
        """Parse a netCDF grid_mapping attribute.

        .. versionadded:: (cfdm) 1.7.0

        """
        g = self.read_vars

        out = []

        if g["CF>=1.7"]:
            # The grid mapping attribute may point to a single netCDF
            # variable OR to multiple variables with associated
            # coordinate variables (CF>=1.7)
            out = self._parse_x(parent_ncvar, string, keys_are_variables=True)
        else:
            # The grid mapping attribute may only point to a single
            # netCDF variable (CF<=1.6)
            out = self._split_string_by_white_space(
                parent_ncvar, string, variables=True
            )

            if len(out) == 1:
                out = [{out[0]: []}]

        return out

    def _parse_x(
        self,
        parent_ncvar,
        string,
        keys_are_variables=False,
        keys_are_dimensions=False,
    ):
        """Parse CF-netCDF strings.

        Handling of CF-compliant strings:
        ---------------------------------

        'area: areacello' ->
            [{'area': ['areacello']}]

        'area: areacello volume: volumecello' ->
            [{'area': ['areacello']}, {'volume': ['volumecello']}]

        'rotated_latitude_longitude' ->
            [{'rotated_latitude_longitude': []}]

        'rotated_latitude_longitude: x y latitude_longitude: lat lon' ->
            [{'rotated_latitude_longitude': ['x', 'y']},
             {'latitude_longitude': ['lat', 'lon']}]

        'rotated_latitude_longitude: x latitude_longitude: lat lon' ->
            [{'rotated_latitude_longitude': ['x']},
             {'latitude_longitude': ['lat', 'lon']}]

        'a: A b: B orog: OROG' ->
            [{'a': ['A']}, {'b': ['B']}, {'orog': ['OROG']}]

        Handling of non-CF-compliant strings:
        -------------------------------------

        'area' ->
            [{'area': []}]

        'a: b: B orog: OROG' ->
            []

        'rotated_latitude_longitude:' ->
            []

        'rotated_latitude_longitude zzz' ->
            []

        .. versionadded:: (cfdm) 1.7.0

        """
        # ============================================================
        # Thanks to Alan Iwi for creating these regular expressions
        # ============================================================

        def subst(s):
            """Substitutes WORD and SEP tokens for regular expressions.

            All WORD tokens are replaced by the expression for a space
            and all SEP tokens are replaced by the expression for the
            end of string.

            """
            return s.replace("WORD", r"[A-Za-z0-9_#]+").replace(
                "SEP", r"(\s+|$)"
            )

        out = []

        pat_value = subst("(?P<value>WORD)SEP")
        pat_values = f"({pat_value})+"

        pat_mapping = subst(
            f"(?P<mapping_name>WORD):SEP(?P<values>{pat_values})"
        )
        pat_mapping_list = f"({pat_mapping})+"

        pat_all = subst(
            f"((?P<sole_mapping>WORD)|(?P<mapping_list>{pat_mapping_list}))$"
        )

        m = re.match(pat_all, string)

        if m is None:
            return []

        sole_mapping = m.group("sole_mapping")
        if sole_mapping:
            out.append({sole_mapping: []})
        else:
            mapping_list = m.group("mapping_list")
            for mapping in re.finditer(pat_mapping, mapping_list):
                term = mapping.group("mapping_name")
                values = [
                    value.group("value")
                    for value in re.finditer(
                        pat_value, mapping.group("values")
                    )
                ]
                out.append({term: values})

        # If there are groups then replace flattened variable names
        # with absolute path names (CF>=1.8)
        g = self.read_vars
        if g["has_groups"]:
            for x in out:
                for key, value in x.copy().items():
                    if keys_are_variables:
                        del x[key]
                        key = g["flattener_variables"][key]

                    x[key] = [
                        g["flattener_variables"][ncvar] for ncvar in value
                    ]

        return out

    def _netCDF4_group(self, nc, name):
        """Return the group of a variable or dimension in the dataset.

        Given a dataset and a variable or dimension name, return the
        group object for the name, and the name within the group.

        .. versionadded:: 1.8.8.1

        :Parameters:

            nc: `netCDF4._netCDF4.Dataset` or `netCDF4._netCDF4.Group`

            name: `str`

        :Returns:

            `netCDF4._netCDF4.Dataset` or `netCDF4._netCDF4.Group`, `str`

        **Examples:**

        >>> group, name = n._netCDF4_group(nc, 'time')
        >>> group.name, name
        ('/', 'time')
        >>> group, name = n._netCDF4_group(nc, '/surfacelayer/Z')
        >>> group.name, name
        ('surfacelayer', 'Z')

        """
        group = nc
        path = name.split("/")
        for group_name in path[1:-1]:
            group = group[group_name]

        return group, path[-1]<|MERGE_RESOLUTION|>--- conflicted
+++ resolved
@@ -757,13 +757,8 @@
         g = self.read_vars
 
         # Set versions
-<<<<<<< HEAD
         for version in ("1.6", "1.7", "1.8", "1.9", "1.10"):
             g["version"][version] = LooseVersion(version)
-=======
-        for version in ("1.6", "1.7", "1.8", "1.9"):
-            g["version"][version] = Version(version)
->>>>>>> aabfc0cb
 
         # ------------------------------------------------------------
         # Add custom read vars
