--- conflicted
+++ resolved
@@ -571,7 +571,7 @@
         file_open_function = {
             # netCDF-4
             "h5netcdf-pyfive": self._open_h5netcdf_pyfive,
-            "h5netcdf": self._open_h5netcdf,
+            "h5netcdf-h5py": self._open_h5netcdf_h5py,
             # netCDF-3
             "netcdf_file": self._open_netcdf_file,
             # netCDF-3 and netCDF-4
@@ -602,13 +602,8 @@
 
             error = "\n\n".join(errors)
             raise DatasetTypeError(
-<<<<<<< HEAD
                 f"Can't interpret {filename} with any of the netCDF backends "
                 f"{backend!r}:\n\n"
-=======
-                f"Can't interpret {filename} as a netCDF dataset "
-                f"with any of the netCDF backends {netcdf_backend!r}:\n\n"
->>>>>>> ddca1a0c
                 f"{error}"
             )
 
@@ -683,8 +678,8 @@
         """
         return netCDF4.Dataset(filename, mode="r")
 
-    def _open_h5netcdf(self, filename):
-        """Return an open `h5netcdf.File`.
+    def _open_h5netcdf_h5py(self, filename):
+        """Return an open `h5netcdf.File` with the `h5py` backend.
 
         Uses values of the ``rdcc_nbytes``, ``rdcc_w0``, and
         ``rdcc_nslots`` parameters to `h5netcdf.File` that correspond
@@ -711,7 +706,7 @@
             rdcc_nbytes=16777216,
             rdcc_w0=0.75,
             rdcc_nslots=4133,
-            backend="pyfive",
+#            backend="pyfive",
             phony_dims='sort'
 #            phony_dims='access'
         )
@@ -1122,7 +1117,10 @@
         # ------------------------------------------------------------
         if netcdf_backend is None:
             # By default, try netCDF backends in this order:
-            netcdf_backend = ("h5netcdf-pyfive", "h5netcdf", "netcdf_file", "netCDF4")
+            netcdf_backend = ("h5netcdf-pyfive",
+                              "netcdf_file",
+                              "h5netcdf-h5py",
+                              "netCDF4")
         elif isinstance(netcdf_backend, str):
             netcdf_backend = (netcdf_backend,)
 
@@ -6496,29 +6494,25 @@
                 return kwargs
 
             netcdf_backend = g["netcdf_backend"]
-            if netcdf_backend.startswith("h5netcdf"):
-                if netcdf_backend.endswith("pyfive"):
-                    # Backend h5netcdf-pyfive: Get the relevant
-                    # pyfive.Variable object and store it inside a
-                    # PyfiveArray object.
-                    kwargs["variable"] = dataset._h5file[ncvar]
-                    array = self.implementation.initialise_PyfiveArray(
-                        **kwargs
-                    )
-                else:
-                    # Backend: h5netcdf
-                    array = self.implementation.initialise_H5netcdfArray(
-                        **kwargs
-                    )
+            if netcdf_backend == "h5netcdf-pyfive":
+                # Backend h5netcdf-pyfive
+                #
+                # Add the pyfive.Variable object to the Array object
+                # initialization
+                kwargs["variable"] = dataset._h5file[ncvar]
+                array = self.implementation.initialise_PyfiveArray(**kwargs)
             elif netcdf_backend == "netcdf_file":
                 # Backend scipy.io.netcdf_file
-                print ('netCDF-3!')
                 array = self.implementation.initialise_Netcdf_fileArray(
                     **kwargs
                 )
             elif netcdf_backend == "netCDF4":
                 # Backend netCDF4
                 array = self.implementation.initialise_NetCDF4Array(**kwargs)
+
+            elif netcdf_backend == "h5netcdf-h5py":
+                # Backend h5netcdf-h5py
+                array = self.implementation.initialise_H5netcdfArray(**kwargs)
 
             return array, kwargs
 
@@ -10950,7 +10944,7 @@
         if self.read_vars["netcdf_backend"] == "netcdf_file":
             # scipy.io.netcdf_file
             array = array.copy()
-#        elif self.read_vars["netcdf_backend"] == "h5netcdf": # TODOVAR
+#        elif self.read_vars["netcdf_backend"] == "h5netcdf-h5py": # TODOVAR
 #            array = array.view(type=np.ndarray) # flakey (mising values)!!
 #            print (88888888, index, type(array))
             
