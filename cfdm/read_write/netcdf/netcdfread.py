--- conflicted
+++ resolved
@@ -495,8 +495,8 @@
 
         :Returns:
 
-            `netCDF4.Dataset`
-                A `netCDF4.Dataset` object for the file.
+            `netCDF4.Dataset` or `h5netcdf.File`
+                A file object open in read-only mode.
 
         **Examples**
 
@@ -691,9 +691,8 @@
             if msg.startswith(
                 "Command '['ncgen', '-knc4', '-o'"
             ) and msg.endswith("returned non-zero exit status 1."):
-                raise ValueError(
-                    "The CDL provided is invalid so cannot be converted "
-                    "to netCDF."
+                raise OSError(
+                    f"CDL file {filename} cannot be converted to netCDF."
                 )
             else:
                 raise
@@ -910,13 +909,10 @@
         warnings=True,
         warn_valid=False,
         domain=False,
-<<<<<<< HEAD
         attribute_override=None,
-=======
         storage_options=None,
         _file_systems=None,
         netcdf_backend=None,
->>>>>>> 9ceb39e0
     ):
         """Reads a netCDF dataset from file or OPenDAP URL.
 
@@ -966,17 +962,16 @@
 
                 .. versionadded:: (cfdm) 1.9.0.0
 
-<<<<<<< HEAD
             attriubute_override: `str` or `None`, optional
-=======
+                See `cfdm.read` for details
+
+                .. versionadded:: (cfdm) NEXTVERSION
+
             storage_options: `bool`, optional
->>>>>>> 9ceb39e0
                 See `cfdm.read` for details
 
                 .. versionadded:: (cfdm) NEXTVERSION
 
-<<<<<<< HEAD
-=======
             netcdf_backend: `None` or `str`, optional
                 See `cfdm.read` for details
 
@@ -987,7 +982,6 @@
 
                 .. versionadded:: (cfdm) NEXTVERSION
 
->>>>>>> 9ceb39e0
         :Returns:
 
             `list`
@@ -1166,31 +1160,34 @@
         g["extra"] = extra
 
         filename = os.path.expanduser(os.path.expandvars(filename))
-        cdl = False
-        if self.is_cdl_file(filename):
-            # Create a temporary netCDF file from input CDL
-            cdl = True
-            cdl_filename = filename
-            print (cdl_filename)
-            filename = self.cdl_to_netcdf(filename)
-            print (filename)
+        if not self.is_file(filename):
+            raise IOError(f"Can't read non-existent file {filename}")
 
         if self.is_dir(filename):
             raise IOError(f"Can't read directory {filename}")
 
-        if not self.is_file(filename):
-            raise IOError(f"Can't read non-existent file {filename}")
+        # ------------------------------------------------------------
+        # Open the file to be read
+        # ------------------------------------------------------------
+        logger.info(f"Reading file: {filename}\n")  # pragma: no cover
+        original_filename = filename
+        try:
+            nc = self.file_open(filename, flatten=True, verbose=None)
+        except OSError:
+            # Couldn't open as netCDF, so try as CDL.
+            try:
+                filename = self.cdl_to_netcdf(original_filename)
+                nc = self.file_open(filename, flatten=True, verbose=None)
+            except Exception:
+                raise OSError(
+                    f"{original_filename} is not a valid netCDF or CDL file"
+                )
 
         g["filename"] = filename
 
-        # ------------------------------------------------------------
-        # Open the netCDF file to be read
-        # ------------------------------------------------------------
-        nc = self.file_open(filename, flatten=True, verbose=None)
-        logger.info(f"Reading netCDF file: {filename}\n")  # pragma: no cover
         if debug:
             logger.debug(
-                f"    Input netCDF dataset:\n        {nc}\n"
+                f"    Input dataset:\n        {nc}\n"
             )  # pragma: no cover
 
         # ----------------------------------------------------------------
@@ -1209,39 +1206,50 @@
         # Override global attributes
         # ------------------------------------------------------------
         if attribute_override:
-            global_mode = attribute_override.get("global")
-            if global_mode is not None:
+            attribute_override = deepcopy(attribute_override)
+            if isinstance(attribute_override, dict):
+                # Convert a dict to a sequence of dicts
+                attribute_override = (attribute_override,)
+
+            for override in attribute_override:
+                # Parse each override file into a read_vars dictionary
                 try:
-                    override_filename = attribute_override.get("filename")
+                    override_filename = override.get("filename")
                 except AttributeError:
                     raise ValueError("TODOFIX")
-    
+
                 if override_filename is None:
                     raise ValueError("TODOFIX")
-    
-                read_vars = self.read_vars.copy()
+
+                read_vars = self.read_vars
+                # Delete read_vars so that the following read starts
+                # with a clean sheet
+                del self.read_vars
                 override_read_vars = self.read(
                     override_filename, _scan_only=True, verbose=verbose
                 )
                 # Reset self.read_vars
                 self.read_vars = read_vars
-    
-                logger.info(
-                    f"Overriding netCDF global attributes ({global_mode!r} "
-                    f"mode) with those in {attribute_override}"
-                )  # pragma: no cover
-
-                new_attrs = override_read_vars["global_attributes"]
-                if global_mode == "merge":
-                    global_attributes.update(new_attrs)
-                elif global_mode == "replace":
-                    global_attributes = new_attrs
-                elif global_mode == "delete":
-                    global_attributes = dict(
-                        global_attributes.items() - new_attrs.items()
+
+                # Save the override file read_vars so that we can use
+                # it later for variable attribute overrides
+                override["read_vars"] = override_read_vars
+
+                mode = override.get("global")
+                if mode is not None:
+                    self._override_attributes(
+                        global_attributes,
+                        override_read_vars["global_attributes"],
+                        mode,
+                        False,
                     )
-                else:
-                    raise ValueError("TODOFIX")
+                    logger.warn(
+                        "    Overriding netCDF global attributes in "
+                        f"{mode!r} mode with those from file "
+                        f"{override['filename']}"
+                    )  # pragma: no cover
+        else:
+            attribute_override = ()
 
         g["global_attributes"] = global_attributes
         if debug:
@@ -1462,69 +1470,9 @@
 
                 variable_attributes[ncvar][attr] = value
 
-<<<<<<< HEAD
-#            # ------------------------------------------------------------
-#            # Override variable attributes
-#            # ------------------------------------------------------------
-#            if attribute_override:
-#                variable_mode = attribute_override.get("variable")
-#                if variable_mode is not None:
-#                    if  override_read_vars is None:
-#                        try:
-#                            override_filename = attribute_override.get("filename")
-#                        except AttributeError:
-#                            raise ValueError("TODOFIX")
-#        
-#                        if override_filename is None:
-#                            raise ValueError("TODOFIX")
-#                        
-#                        read_vars = self.read_vars.copy()
-#                        override_read_vars = self.read(
-#                            override_filename, _scan_only=True, verbose=verbose
-#                        )
-#                        # Reset self.read_vars
-#                        self.read_vars = read_vars
-#        
-#                    merge = variable_mode == "merge"
-#                    replace = variable_mode == "replace"
-#                    delete = variable_mode == "delete"
-#    
-#                    updated_variables = []
-#                    override_attributes = override_read_vars["variable_attributes"]
-#                    for ncvar in variable_attributes:
-#                        print (ncvar)
-#                        new_var_attrs = override_attributes.get(ncvar)
-#                        if new_var_attrs is None:
-#                            continue
-#    
-#                        print ('here', new_var_attrs)
-#    
-#                        if merge:
-#                            variable_attributes[ncvar].update(new_var_attrs)
-#                        elif replace:
-#                            variable_attributes[ncvar] = new_var_attrs
-#                        elif delete:
-#                            variable_attributes[ncvar] = dict(
-#                                variable_attributes[ncvar].items() - new_var_attrs.items()
-#                            )
-#                        else:
-#                            raise ValueError("TODOFIX")
-#                        print (variable_attributes)
-#                        updated_variables.append(ncvar)
-#    
-#                    logger.info(
-#                        f"    Overriding attributes ({variable_mode!r} mode) "
-#                        f"with those in {override_filename} for the following "
-#                        f"netCDF variables: {', '.join(updated_variables)}"
-#                    )  # pragma: no cover
-#
-#            # ppp
-            variable_dimensions[ncvar] = tuple(variable.dimensions)
-=======
             variable_dimensions[ncvar] = tuple(
                 self._file_variable_dimensions(variable)
             )
->>>>>>> 9ceb39e0
             variable_dataset[ncvar] = nc
             variable_filename[ncvar] = g["filename"]
             variables[ncvar] = variable
@@ -1572,10 +1520,60 @@
 
         if debug:
             logger.debug(
-                "    General read variables:\n"
+                "\n    General read variables:\n"
                 "        read_vars['variable_dimensions'] =\n"
                 f"            {variable_dimensions}"
             )  # pragma: no cover
+
+        # ------------------------------------------------------------
+        # Override variable attributes
+        # ------------------------------------------------------------
+        for override in attribute_override:
+            override_read_vars = override["read_vars"]
+            override_dimensions = override_read_vars["variable_dimensions"]
+            override_attributes = override_read_vars["variable_attributes"]
+
+            modes = override.get("variable", {})
+            if isinstance(modes, str):
+                # Replace a variable mode string (e.g. "merge") with a
+                # dictionary that names all variables in the override
+                # file.
+                #
+                # E.g "merge" -> {"merge": ['x', 'y', '/group/tas']})
+                modes = {modes: override_attributes.keys()}
+
+            for mode, ncvars in modes.items():
+                if isinstance(ncvars, str):
+                    # Convert a variable name string to a sequence
+                    ncvars = (ncvars,)
+
+                updated_variables = []
+                for ncvar in ncvars:
+                    if ncvar not in variable_attributes:
+                        # No corresponding variable in the main file
+                        continue
+
+                    if (
+                        variable_dimensions[ncvar]
+                        != override_dimensions[ncvar]
+                    ):
+                        # Override variable dimensions don't match
+                        continue
+
+                    self._override_attributes(
+                        variable_attributes[ncvar],
+                        override_attributes[ncvar],
+                        mode,
+                        True,
+                    )
+                    updated_variables.append(ncvar)
+
+                logger.warn(
+                    f"    Overriding netCDF attributes in {mode!r} mode "
+                    f"with those from file {override['filename']} for the "
+                    "following variables:\n"
+                    f"        {'\n        '.join(updated_variables)}"
+                )  # pragma: no cover
 
         # The netCDF attributes for each variable
         #
@@ -1689,6 +1687,11 @@
                 f"            {g['dimension_isunlimited']}\n"
                 "        read_vars['internal_dimension_sizes'] =\n"
                 f"            {g['internal_dimension_sizes']}\n"
+                "        read_vars['variable_dimensions'] =\n"
+                f"            {g['variable_dimensions']}\n"
+                "        read_vars['variable_attributes'] =\n"
+                f"            {g['variable_attributes']}\n"
+                "\n"
                 "    Groups read vars:\n"
                 "        read_vars['variable_groups'] =\n"
                 f"            {g['variable_groups']}\n"
@@ -2304,7 +2307,8 @@
         """
         attribute = {"external_variables": netcdf_external_variables}
 
-        read_vars = self.read_vars.copy()
+        read_vars = self.read_vars
+
         verbose = read_vars["verbose"]
 
         external_variables = read_vars["external_variables"]
@@ -2333,19 +2337,22 @@
             # Note: We pass in the s3 file system (if any) of the
             #       parent file in case we can resuse it for the
             #       external file
+
+            # Delete read_vars so that the following read starts with
+            # a clean sheet
+            del self.read_vars
             external_read_vars = self.read(
                 external_file,
                 _scan_only=True,
                 _file_systems=read_vars["file_systems"],
                 verbose=verbose,
             )
+            # Reset self.read_vars
+            self.read_vars = read_vars
 
             logger.info(
                 "Finished scanning external file\n"
             )  # pragma: no cover
-
-            # Reset self.read_vars
-            self.read_vars = read_vars
 
             datasets.append(external_read_vars["nc"])
 
@@ -10423,4 +10430,45 @@
 
         g["file_system_storage_options"].setdefault(filename, storage_options)
 
-        return storage_options+        return storage_options
+
+    def _override_attributes(self, old_attrs, new_attrs, mode, variable):
+        """Update variable or global attributes.
+
+        .. versionadded:: (cfdm) NEXTVERSION
+
+        :Parameters:
+
+            old_attrs: `dict`
+                The attributes to be updated.
+
+            new_attrs: `dict`
+                The attributes from which the updates are defined.
+
+            mode: `str`
+                The update mode.
+
+            variable: `bool`
+                If True then variable attributes are being updated. If
+                False then global attributes are being updated.
+
+        :Returns:
+
+            `None`
+
+        """
+        if mode == "merge":
+            old_attrs.update(new_attrs)
+        elif mode == "replace":
+            old_attrs.clear()
+            old_attrs.update(new_attrs)
+        elif mode == "delete":
+            new = {k: v for k, v in old_attrs.items() if k not in new_attrs}
+            old_attrs.clear()
+            old_attrs.update(new)
+        else:
+            raise ValueError(
+                f"Invalid {'variable' if variable else 'global'} "
+                f"attribute override mode: {mode!r}. "
+                "Expected one of 'merge', 'replace', 'delete'"
+            )