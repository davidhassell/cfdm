import logging
import operator
import re
import struct
import subprocess
import tempfile
from ast import literal_eval
from copy import deepcopy
from dataclasses import dataclass, field
from functools import reduce
from math import log, nan, prod
from numbers import Integral
from os.path import isdir, isfile, join
from typing import Any

import netCDF4
import numpy as np
from dask.array.core import normalize_chunks
from dask.base import tokenize
from packaging.version import Version
from s3fs import S3FileSystem
from uritools import urisplit

from ...data.netcdfindexer import netcdf_indexer
from ...decorators import _manage_log_level_via_verbosity
from ...functions import abspath, is_log_level_debug, is_log_level_detail
from .. import IORead
from ..exceptions import DatasetTypeError, ReadError
from .constants import (
    CF_QUANTIZATION_PARAMETERS,
    NETCDF_MAGIC_NUMBERS,
    NETCDF_QUANTIZATION_PARAMETERS,
)
from .flatten import netcdf_flatten
from .flatten.config import (
    flattener_attribute_map,
    flattener_dimension_map,
    flattener_separator,
    flattener_variable_map,
)
from .zarr import ZarrDimension

# from uuid import uuid4


logger = logging.getLogger(__name__)

_cached_temporary_files = {}


@dataclass()
class Mesh:
    """A UGRID mesh defintion.

    .. versionadded:: (cfdm) 1.11.0.0

    """

    # The netCDF name of the mesh topology variable. E.g. 'Mesh2d'
    mesh_ncvar: Any = None
    # The attributes of the netCDF mesh topology variable.
    # E.g. {'cf_role': 'mesh_topology'}
    mesh_attributes: dict = field(default_factory=dict)
    # The netCDF variable names of the coordinates for each location
    # E.g. {'node': ['node_lat', 'node_lon']}
    coordinates_ncvar: dict = field(default_factory=dict)
    # The netCDF name of the location index set variable.
    # E.g. 'Mesh1_set'
    location_index_set_ncvar: Any = None
    # The attributes of the location index set variable.
    # E.g. {'location': 'node'}
    location_index_set_attributes: dict = field(default_factory=dict)
    # The location of the location index set. E.g. 'edge'
    location: Any = None
    # The zero-based indices of the location index set.
    # E.g. <CF Data(13243): >
    index_set: Any = None
    # The domain topology construct for each location.
    # E.g. {'face': <CF DomainTopology(13243, 4) >}
    domain_topologies: dict = field(default_factory=dict)
    # Cell connectivity constructs for each location.
    # E.g. {'face': [<CF CellConnectivity(13243, 4) >]}
    cell_connectivities: dict = field(default_factory=dict)
    # Auxiliary coordinate constructs for each location.
    # E.g. {'face': [<CF AxuxiliaryCoordinate(13243) >,
    #                <CF AxuxiliaryCoordinate(13243) >]}
    auxiliary_coordinates: dict = field(default_factory=dict)
    # The netCDF dimension spanned by the cells for each
    # location. E.g. {'node': 'nNodes', 'edge': 'nEdges'}
    ncdim: dict = field(default_factory=dict)
<<<<<<< HEAD


#    # A unique identifier for the mesh. E.g. 'df10184d806ef1a10f5035e'
#    mesh_id: Any = None
=======
>>>>>>> e0ee2462


class NetCDFRead(IORead):
    """A container for instantiating Fields from a netCDF dataset."""

    _code0 = {
        # Physically meaningful and corresponding to constructs
        "Cell measures variable": 100,
        "cell_measures attribute": 101,
        "Bounds variable": 200,
        "bounds attribute": 201,
        "Ancillary variable": 120,
        "ancillary_variables attribute": 121,
        "Formula terms variable": 130,
        "formula_terms attribute": 131,
        "Bounds formula terms variable": 132,
        "Bounds formula_terms attribute": 133,
        "Auxiliary/scalar coordinate variable": 140,
        "coordinates attribute": 141,
        "Grid mapping variable": 150,
        "grid_mapping attribute": 151,
        "Grid mapping coordinate variable": 152,
        "Cell method interval": 160,
        "External variable": 170,
        "Geometry variable": 180,
        "geometry attribute": 181,
        "Node coordinate variable": 190,
        "Tie points coordinate variable": 200,
        "Bounds tie points variable": 201,
        "Quantization variable": 211,
        # Purely structural
        "Compressed dimension": 300,
        "compress attribute": 301,
        "Instance dimension": 310,
        "instance_dimension attribute": 311,
        "Count dimension": 320,
        "count_dimension attribute": 321,
    }

    _code1 = {
        "is incorrectly formatted": 2,
        "is not in file": 3,
        "spans incorrect dimensions": 4,
        (
            "is not in file nor referenced by the external_variables global "
            "attribute"
        ): 5,
        "has incompatible terms": 6,
        "that spans the vertical dimension has no bounds": 7,
        (
            "that does not span the vertical dimension is inconsistent with "
            "the formula_terms of the parametric coordinate variable"
        ): 8,
        "is not referenced in file": 9,
        "exists in the file": 10,
        "does not exist in file": 11,
        "exists in multiple external datasets": 12,
        "has incorrect size": 13,
        "is missing": 14,
        "is not used by data variable": 15,
        "not in node_coordinates": 16,
        "is not locatable in the group hierarchy": 17,
    }

    def cf_datum_parameters(self):
        """Datum-defining parameters names."""
        return (
            "earth_radius",
            "geographic_crs_name",
            "geoid_name",
            "geopotential_datum_name",
            "horizontal_datum_name",
            "inverse_flattening",
            "longitude_of_prime_meridian",
            "prime_meridian_name",
            "reference_ellipsoid_name",
            "semi_major_axis",
            "semi_minor_axis",
            "towgs84",
        )

    def cf_coordinate_reference_coordinates(self):
        """Maps canonical names to applicable coordinates.

        Specifically it is a mapping of each coordinate reference
        canonical name to the coordinates to which it applies. The
        coordinates are defined by their standard names.

        A coordinate reference canonical name is either the value of the
        grid_mapping_name attribute of a grid mapping variable (e.g.
        'lambert_azimuthal_equal_area'), or the standard name of a
        vertical coordinate variable with a formula_terms attribute
        (e.g. 'ocean_sigma_coordinate').

        """
        return {
            "albers_conical_equal_area": (
                "projection_x_coordinate",
                "projection_y_coordinate",
                "latitude",
                "longitude",
            ),
            "azimuthal_equidistant": (
                "projection_x_coordinate",
                "projection_y_coordinate",
                "latitude",
                "longitude",
            ),
            "geostationary": (
                "projection_x_coordinate",
                "projection_y_coordinate",
                "latitude",
                "longitude",
            ),
            "lambert_azimuthal_equal_area": (
                "projection_x_coordinate",
                "projection_y_coordinate",
                "latitude",
                "longitude",
            ),
            "lambert_conformal_conic": (
                "projection_x_coordinate",
                "projection_y_coordinate",
                "latitude",
                "longitude",
            ),
            "lambert_cylindrical_equal_area": (
                "projection_x_coordinate",
                "projection_y_coordinate",
                "latitude",
                "longitude",
            ),
            "latitude_longitude": ("latitude", "longitude"),
            "mercator": (
                "projection_x_coordinate",
                "projection_y_coordinate",
                "latitude",
                "longitude",
            ),
            "orthographic": (
                "projection_x_coordinate",
                "projection_y_coordinate",
                "latitude",
                "longitude",
            ),
            "polar_stereographic": (
                "projection_x_coordinate",
                "projection_y_coordinate",
                "latitude",
                "longitude",
            ),
            "rotated_latitude_longitude": (
                "grid_latitude",
                "grid_longitude",
                "latitude",
                "longitude",
            ),
            "sinusoidal": (
                "projection_x_coordinate",
                "projection_y_coordinate",
                "latitude",
                "longitude",
            ),
            "stereographic": (
                "projection_x_coordinate",
                "projection_y_coordinate",
                "latitude",
                "longitude",
            ),
            "transverse_mercator": (
                "projection_x_coordinate",
                "projection_y_coordinate",
                "latitude",
                "longitude",
            ),
            "vertical_perspective": (
                "projection_x_coordinate",
                "projection_y_coordinate",
                "latitude",
                "longitude",
            ),
            "atmosphere_ln_pressure_coordinate": (
                "atmosphere_ln_pressure_coordinate",
            ),
            "atmosphere_sigma_coordinate": ("atmosphere_sigma_coordinate",),
            "atmosphere_hybrid_sigma_pressure_coordinate": (
                "atmosphere_hybrid_sigma_pressure_coordinate",
            ),
            "atmosphere_hybrid_height_coordinate": (
                "atmosphere_hybrid_height_coordinate",
            ),
            "atmosphere_sleve_coordinate": ("atmosphere_sleve_coordinate",),
            "ocean_sigma_coordinate": ("ocean_sigma_coordinate",),
            "ocean_s_coordinate": ("ocean_s_coordinate",),
            "ocean_sigma_z_coordinate": ("ocean_sigma_z_coordinate",),
            "ocean_double_sigma_coordinate": (
                "ocean_double_sigma_coordinate",
            ),
        }

    def cf_interpolation_names(self):
        """Interpolation method names.

        These are the allowed values of the ``interpolation_name``
        attribute of an interpolation variable.

        .. versionadded:: (cfdm) 1.10.0.0

        """
        return (
            "linear",
            "bi_linear",
            "quadratic",
            "quadratic_latitude_longitude",
            "bi_quadratic_latitude_longitude",
        )

    def cf_multivariate_interpolations(self):
        """The multivariate interpolation methods.

        .. versionadded:: (cfdm) 1.10.0.0

        :Returns:

            `dict`
               The subset of standardised interpolation methods that
               are multivariate, and the identities of their
               variables.

        """
        return {
            "quadratic_latitude_longitude": ("latitude", "longitude"),
            "bi_quadratic_latitude_longitude": ("latitude", "longitude"),
        }

    def ugrid_cell_connectivity_types(self):
        """Cell connectivity types.

        .. versionadded:: (cfdm) 1.11.0.0

        :Returns:

            `dict`
               A mapping of netCDF UGRID mesh topology variable
               attributes to allowed cell connectivity construct
               "connectivity" types.

        """
        return {
            "edge_edge_connectivity": "node",
            "face_face_connectivity": "edge",
            "volume_volume_connectivity": "face",
        }

    def ugrid_mesh_topology_attributes(self):
        """The names of the non-metadata UGRID mesh topology attributes.

        .. versionadded:: (cfdm) 1.11.0.0

        :Returns:

            `tuple`
                The attributes.

        """
        return (
            "topology_dimension",
            "node_coordinates",
            "edge_coordinates",
            "face_coordinates",
            "volume_coordinates",
            "edge_dimension",
            "face_dimension",
            "volume_dimension",
            "face_node_connectivity",
            "face_face_connectivity",
            "face_edge_connectivity",
            "edge_node_connectivity",
            "edge_face_connectivity",
            "volume_node_connectivity",
            "volume_edge_connectivity",
            "volume_face_connectivity",
            "volume_volume_connectivity",
            "volume_shape_type",
        )

    def _is_unreferenced(self, ncvar):
        """True if a netCDF variable is not referenced by another.

        .. versionadded:: (cfdm) 1.7.0

        .. seealso:: `_reference`

        :Parameters:

            ncvar: `str`
                The netCDF variable name.

        :Returns:

            `bool`
                Whether or this variable is referenced by any other.

        **Examples**

        >>> r._is_unreferenced('tas')
        False

        """
        return self.read_vars["references"].get(ncvar, 0) <= 0

    def _reference(self, ncvar, referencing_ncvar):
        """Increment the reference count of a netCDF variable.

        The reference count is the number of other variables which
        reference this one.

        .. versionadded:: (cfdm) 1.7.0

        .. seealso:: `_is_unreferenced`

        :Parameters:

            ncvar: `str` or `None`
                The netCDF variable name of the variable being
                referenced. If `None` then ``0`` is always returned.

            referencing_ncvar: `str`
                The netCDF name of the the variable that is doing the
                referencing.

                .. versionaddedd:: (cfdm) 1.8.6.0

        :Returns:

            `int`
                The new reference count.

        **Examples**

        >>> r._reference(None, 'tas')
        0
        >>> r._reference('longitude', 'tas')
        1
        >>> r._reference('longitude', 'pr')
        2
        >>> r.read_vars['references']['longitude']
        2
        >>> r.read_vars['referencers']
        {'tas', 'pr'}

        """
        if ncvar is None:
            return 0

        g = self.read_vars

        count = g["references"].setdefault(ncvar, 0) + 1
        g["references"][ncvar] = count

        # Keep a note of which variables are doing the referencing
        g["referencers"].setdefault(ncvar, set()).add(referencing_ncvar)

        return count

    def dataset_close(self):
        """Close all netCDF datasets that have been opened.

        Includes the input dataset being read, any external datasets,
        and any temporary flattened dataset.

        :Returns:

            `None`

        **Examples**

        >>> r.dataset_close()

        """
        g = self.read_vars

        # Close temporary flattened datasets
        for flat_dataset in g["flat_datasets"]:
            flat_dataset.close()

        for nc in g["datasets"]:
            try:
                nc.close()
            except AttributeError:
                pass

        # Close the original grouped file (v1.8.8.1)
        if "nc_grouped" in g:
            try:
                g["nc_grouped"].close()
            except AttributeError:
                pass

        # Close s3fs.File objects
        for f in g["s3fs_File_objects"]:
            f.close()

    def dataset_open(self, dataset, flatten=True, verbose=None):
        """Open the netCDF dataset for reading.

        If the file has hierarchical groups then a flattened version
        of it is returned, and the original grouped file remains open.

        .. versionadded:: (cfdm) 1.7.0

        :Paramters:

            dataset: `str`
                The name of the dataset to be opened.

            flatten: `bool`, optional
                If True (the default) then flatten a grouped file.
                Ignored if the file has no groups.

                .. versionadded:: (cfdm) 1.8.6

        :Returns:

                An object representing the opened dataset.

        **Examples**

        >>> r.dataset_open('file.nc')

        """
        g = self.read_vars

        netcdf_backend = g["netcdf_backend"]

        if g["d_type"] == "CDL":
            # --------------------------------------------------------
            # Convert a CDL file to a local netCDF4 file
            # --------------------------------------------------------
            cdl_filename = dataset
            dataset = self.cdl_to_netcdf(dataset)
            g["dataset"] = dataset
        else:
            cdl_filename = None

        g["cdl_filename"] = cdl_filename

        u = urisplit(dataset)
        storage_options = self._get_storage_options(dataset, u)

        if u.scheme == "s3":
            # --------------------------------------------------------
            # A file in an S3 object store
            # --------------------------------------------------------

            # Create an openable S3 file object
            fs_key = tokenize(("s3", storage_options))
            file_systems = g["file_systems"]
            file_system = file_systems.get(fs_key)
            if file_system is None:
                # An S3 file system with these options does not exist,
                # so create one.
                file_system = S3FileSystem(**storage_options)
                file_systems[fs_key] = file_system

            # Reset 'dataset' to an s3fs.File object that can be
            # passed to the netCDF backend
            dataset = file_system.open(u.path[1:], "rb")
            g["s3fs_File_objects"].append(dataset)

            if is_log_level_detail(logger):
                logger.detail(
                    f"    S3: s3fs.S3FileSystem options: {storage_options}\n"
                )  # pragma: no cover

        # Map backend names to file-open functions
        dataset_open_function = {
            "h5netcdf": self._open_h5netcdf,
            "netCDF4": self._open_netCDF4,
            "zarr": self._open_zarr,
        }

        # Loop around the netCDF backends until we successfully open
        # the file
        nc = None
        errors = []
        for backend in netcdf_backend:
            try:
                nc = dataset_open_function[backend](dataset)
            except KeyError:
                errors.append(f"{backend}: Unknown netCDF backend name")
            except Exception as error:
                errors.append(
                    f"{backend}:\n{error.__class__.__name__}: {error}"
                )
            else:
                break

        if nc is None:
            if cdl_filename is not None:
                dataset = f"{dataset} (created from CDL file {cdl_filename})"

            error = "\n\n".join(errors)
            raise DatasetTypeError(
                f"Can't interpret {dataset} as a netCDF dataset"
                f"with any of the netCDF backends {netcdf_backend!r}:\n\n"
                f"{error}"
            )

        # ------------------------------------------------------------
        # If the file has a group structure then flatten it (CF>=1.8)
        # ------------------------------------------------------------
        if flatten and self._dataset_has_groups(nc):
            # Create a diskless, non-persistent container for the
            # flattened file
            flat_dataset = tempfile.NamedTemporaryFile(
                mode="wb",
                dir=tempfile.gettempdir(),
                prefix="cfdm_flat_",
                suffix=".nc",
                delete=True,
            )

            flat_nc = netCDF4.Dataset(
                flat_dataset, "w", diskless=True, persist=False
            )
            flat_nc.set_fill_off()

            # Flatten the file
            netcdf_flatten(
                nc,
                flat_nc,
                strict=False,
                copy_data=False,
<<<<<<< HEAD
                dimension_search=g["group_dimension_search"],
=======
                group_dimension_search=g["group_dimension_search"],
>>>>>>> e0ee2462
            )

            # Store the original grouped file. This is primarily
            # because the unlimited dimensions in the flattened
            # dataset have size 0, since it contains no
            # data. (v1.8.8.1)
            g["nc_grouped"] = nc

            nc = flat_nc

            g["has_groups"] = True
            g["flat_datasets"].append(flat_dataset)
            g["nc_opened_with"] = "netCDF4"
        else:
            g["nc_opened_with"] = g["original_dataset_opened_with"]

        g["nc"] = nc
        return nc

    def _open_netCDF4(self, filename):
        """Return an open `netCDF4.Dataset`.

        .. versionadded:: (cfdm) 1.11.2.0

        :Parameters:

            filename: `str`
                The file to open.

        :Returns:

            `netCDF4.Dataset`

        """
        nc = netCDF4.Dataset(filename, "r")
        self.read_vars["original_dataset_opened_with"] = "netCDF4"
        return nc

    def _open_h5netcdf(self, filename):
        """Return an open `h5netcdf.File`.

        Uses values of the ``rdcc_nbytes``, ``rdcc_w0``, and
        ``rdcc_nslots`` parameters to `h5netcdf.File` that correspond
        to the default values of the `netCDF4.set_chunk_cache`
        parameters ``size``, ``nelems``, and ``preemption``,
        respectively.

        .. versionadded:: (cfdm) 1.11.2.0

        :Parameters:

            filename: `str`
                The file to open.

        :Returns:

            `h5netcdf.File`

        """
        import h5netcdf

        nc = h5netcdf.File(
            filename,
            "r",
            decode_vlen_strings=True,
            rdcc_nbytes=16777216,
            rdcc_w0=0.75,
            rdcc_nslots=4133,
        )
        self.read_vars["original_dataset_opened_with"] = "h5netcdf"
        return nc

    def _open_zarr(self, dataset):
        """Return an open `zarr.Group`.

        .. versionadded:: (cfdm) 1.12.2.0

        :Parameters:

            dataset: `str`
                The dataset to open.

        :Returns:

            `zarr.Group`

        """
        try:
            import zarr
        except ModuleNotFoundError as error:
            error.msg += (
                ". Install the 'zarr' package "
                "(https://pypi.org/project/zarr) to read Zarr datasets"
            )
            raise

        nc = zarr.open(dataset, mode="r")
        self.read_vars["original_dataset_opened_with"] = "zarr"
        return nc

    def cdl_to_netcdf(self, filename):
        """Create a temporary netCDF-4 file from a CDL text file.

        :Parameters:

            filename: `str`
                The name of the CDL file.

        :Returns:

            `str`
                The name of the new netCDF file.

        """
        x = tempfile.NamedTemporaryFile(
            mode="wb", dir=tempfile.gettempdir(), prefix="cfdm_", suffix=".nc"
        )
        tmpfile = x.name

        ncgen_command = ["ncgen", "-knc4", "-o", tmpfile, filename]

        if self.read_vars["debug"]:
            logger.debug(
                f"Converting CDL file {filename} to netCDF file {tmpfile} "
                f"with `{' '.join(ncgen_command)}`"
            )  # pragma: no cover

        try:
            subprocess.run(ncgen_command, check=True)
        except subprocess.CalledProcessError as error:
            msg = str(error)
            if msg.startswith(
                "Command '['ncgen', '-knc4', '-o'"
            ) and msg.endswith("returned non-zero exit status 1."):
                raise RuntimeError(
                    f"The CDL file {filename} cannot be converted to netCDF "
                    f"with `{' '.join(ncgen_command)}`. ncgen output:\n\n"
                    f"{msg}"
                )
            else:
                raise

        # Need to cache the TemporaryFile object so that it doesn't get
        # deleted too soon
        _cached_temporary_files[tmpfile] = x

        return tmpfile

    @classmethod
    def string_to_cdl(cls, cdl_string):
        """Create a temporary text CDL file from a CDL string.

        .. versionadded:: (cfdm) 1.12.0.0

        :Parameters:

            cdl_string: `str`
                The CDL string.

        :Returns:

            `str`
                The name of the new CDL file.

        """
        x = tempfile.NamedTemporaryFile(
            mode="w",
            dir=tempfile.gettempdir(),
            prefix="cfdm_",
            suffix=".cdl",
        )
        tmpfile = x.name

        with open(tmpfile, "w") as f:
            f.write(cdl_string)

        # Need to cache the TemporaryFile object so that it doesn't
        # get deleted too soon
        _cached_temporary_files[tmpfile] = x

        return tmpfile

    @classmethod
    def dataset_type(cls, dataset, allowed_dataset_types):
        """Return type of the dataset.

        The dataset type is determined by solely by inspecting the
        dataset's contents, and any dataset suffix is
        ignored.

        However, dataset names that are non-local URIs (such as those
        starting ``https:`` or ``s3:``) are assumed, without checking,
        to be netCDF files, or Zarr datasets if
        *allowed_dataset_types*` is equivalent to ``['Zarr']``.

        :Parameters:

            dataset: `str`
                The name of the dataset.

            allowed_dataset_types: `None` or sequence of `str`
                The allowed dataset types.

        :Returns:

            `str` or `None`
                The dataset type:

                * ``'netCDF'`` for a netCDF-3 or netCDF-4 file,
                * ``'CDL'`` for a text CDL file,
                * ``'Zarr'`` for a Zarr dataset directory,
                * `None` for anything else.

        """
        # Assume that non-local URIs are netCDF or zarr
        u = urisplit(dataset)
        if u.scheme not in (None, "file"):
            if (
                allowed_dataset_types
                and len(allowed_dataset_types) == 1
                and "Zarr" in allowed_dataset_types
            ):
                # Assume that a non-local URI is zarr if
                # 'allowed_dataset_types' is ('Zarr',)
                return "Zarr"

            # Assume that a non-local URI is netCDF if it's not Zarr
            return "netCDF"

        # Still here? Then check for a local Zarr dataset
        dataset = abspath(dataset, uri=False)
        if isdir(dataset) and cls.is_zarr(dataset):
            return "Zarr"

        # Still here? Then check for a local netCDF or CDL file
        try:
            # Read the first 4 bytes from the file
            fh = open(dataset, "rb")
            magic_number = struct.unpack("=L", fh.read(4))[0]
        except FileNotFoundError:
            raise
        except Exception:
            # Can't read 4 bytes from the file, so it can't be netCDF
            # or CDL.
            d_type = None
        else:
            # Is it a netCDF-3 or netCDF-4 binary file?
            if magic_number in NETCDF_MAGIC_NUMBERS:
                d_type = "netCDF"
            else:
                # Is it a CDL text file?
                fh.seek(0)
                try:
                    line = fh.readline().decode("utf-8")
                except Exception:
                    d_type = None
                else:
                    netcdf = line.startswith("netcdf ")
                    if not netcdf:
                        # Match comment and blank lines at the top of
                        # the file
                        while re.match(r"^\s*//|^\s*$", line):
                            line = fh.readline().decode("utf-8")
                            if not line:
                                break

                        netcdf = line.startswith("netcdf ")

                    if netcdf:
                        d_type = "CDL"
                    else:
                        d_type = None

        try:
            fh.close()
        except Exception:
            pass

        return d_type

    def default_netCDF_fill_value(self, ncvar):
        """The default netCDF fill value for a variable.

        :Parameters:

            ncvar: `str`
                The netCDF variable name of the variable.

        :Returns:

                The default fill value for the netCDF variable.

        **Examples**

        >>> n.default_netCDF_fill_value('ua')
        9.969209968386869e+36

        """
        data_type = self.read_vars["variables"][ncvar].dtype.str[-2:]
        return netCDF4.default_fillvals[data_type]

    @_manage_log_level_via_verbosity
    def read(
        self,
        dataset,
        extra=None,
        default_version=None,
        external=None,
        extra_read_vars=None,
        _scan_only=False,
        verbose=None,
        mask=True,
        unpack=True,
        warnings=True,
        warn_valid=False,
        domain=False,
        storage_options=None,
        _file_systems=None,
        netcdf_backend=None,
        cache=True,
        dask_chunks="storage-aligned",
        store_dataset_chunks=True,
        store_dataset_shards=True,
        cfa=None,
        cfa_write=None,
        to_memory=None,
        squeeze=False,
        unsqueeze=False,
        dataset_type=None,
        cdl_string=False,
        ignore_unknown_type=False,
<<<<<<< HEAD
        group_dimension_search="furthest_ancestor",
=======
        group_dimension_search="closest_ancestor",
>>>>>>> e0ee2462
    ):
        """Reads a netCDF dataset from file or OPenDAP URL.

        Read fields from a netCDF file on disk or from an OPeNDAP
        server location.

        The file may be big or little endian.

        NetCDF dimension names are stored in the `ncdim` attributes of the
        field's DomainAxis objects and netCDF variable names are stored in
        the `ncvar` attributes of the field and its components
        (coordinates, coordinate bounds, cell measures and coordinate
        references, domain ancillaries, field ancillaries).

        :Parameters:

            dataset: `str`
                The name of the datasetset to be read. See `cfdm.read`
                for details.

                .. versionadded:: (cfdm) 1.7.0

            extra: sequence of `str`, optional
                See `cfdm.read` for details

                .. versionadded:: (cfdm) 1.7.0

            warnings: `bool`, optional
                See `cfdm.read` for details

            mask: `bool`, optional
                See `cfdm.read` for details

                .. versionadded:: (cfdm) 1.8.2

            unpack: `bool`, optional
                See `cfdm.read` for details

                .. versionadded:: (cfdm) 1.11.2.0

            warn_valid: `bool`, optional
                See `cfdm.read` for details

                .. versionadded:: (cfdm) 1.8.3

            domain: `bool`, optional
                See `cfdm.read` for details

                .. versionadded:: (cfdm) 1.9.0.0

            storage_options: `bool`, optional
                See `cfdm.read` for details.

                .. versionadded:: (cfdm) 1.11.2.0

            netcdf_backend: `None` or `str`, optional
                See `cfdm.read` for details.

                .. versionadded:: (cfdm) 1.11.2.0

            cache: `bool`, optional
                Control array element caching. See `cfdm.read` for
                details.

                .. versionadded:: (cfdm) 1.11.2.0

            dask_chunks: `str`, `int`, `None`, or `dict`, optional
                Specify the `dask` chunking of dimensions for data in
                the input datasets. See `cfdm.read` for details.

                .. versionadded:: (cfdm) 1.11.2.0

            store_dataset_chunks: `bool`, optional
                 Store the dataset chunking strategy. See `cfdm.read`
                 for details.

                .. versionadded:: (cfdm) 1.12.0.0

            store_dataset_shards: `bool`, optional
                 Store the dataset sharding strategy. See `cfdm.read`
                 for details.

                .. versionadded:: (cfdm) NEXTVERSION

            cfa: `dict`, optional
                Configure the reading of CF-netCDF aggregation
<<<<<<< HEAD
                datasets.  See `cfdm.read` for details.
=======
                datasets. See `cfdm.read` for details.
>>>>>>> e0ee2462

                .. versionadded:: (cfdm) 1.12.0.0

            cfa_write: sequence of `str`, optional
                Configure the reading of CF-netCDF aggregation
<<<<<<< HEAD
                datasets.  See `cfdm.read` for details.
=======
                datasets. See `cfdm.read` for details.
>>>>>>> e0ee2462

                .. versionadded:: (cfdm) 1.12.0.0

            to_memory: (sequence) of `str`, optional
                Whether or not to bring data arrays into memory. See
                `cfdm.read` for details.

                .. versionadded:: (cfdm) 1.12.0.0

            squeeze: `bool`, optional
                Whether or not to remove all size 1 axes from field
                construct data arrays. See `cfdm.read` for details.

                .. versionadded:: (cfdm) 1.12.0.0

            unsqueeze: `bool`, optional
                Whether or not to ensure that all size 1 axes are
                spanned by field construct data arrays. See
                `cfdm.read` for details.

                .. versionadded:: (cfdm) 1.12.0.0

            dataset_type: `None` or (sequence of) `str`, optional
                Only read datasets of the given type(s). See
                `cfdm.read` for details.

                .. versionadded:: (cfdm) 1.12.0.0

            ignore_unknown_type: `bool`, optional
                If True then ignore any file which does not have one
                of the valid types specified by the *file_type*
                parameter. See `cfdm.read` for details.

                .. versionadded:: (cfdm) 1.11.2.0

            _file_systems: `dict`, optional
                Provide any already-open S3 file systems.

                .. versionadded:: (cfdm) 1.11.2.0

            group_dimension_search: `str`, optional
                How to interpret a group dimension name that has no
                path. See `cfdm.read` for details.

                .. versionadded:: (cfdm) NEXTVERSION

        :Returns:

            `list`
                The field or domain constructs in the file.

        """
        debug = is_log_level_debug(logger)

        # ------------------------------------------------------------
        # Parse the 'dataset_type' keyword parameter
        # ------------------------------------------------------------
        valid_dataset_types = ("netCDF", "CDL", "Zarr")
        if dataset_type is not None:
            if isinstance(dataset_type, str):
                dataset_type = (dataset_type,)

            dataset_type = set(dataset_type)
            if not dataset_type.issubset(valid_dataset_types):
                raise ValueError(
                    "Invalid dataset type given by the 'dataset_type' "
                    f"parameter. Got {tuple(dataset_type)}, expected a "
                    f"subset of {valid_dataset_types!r}"
                )

            if not dataset_type:
                # Return an empty list if there are no valid dataset
                # types
                return []

        # ------------------------------------------------------------
        # Convert a CDL string to a temporary text CDL file
        # ------------------------------------------------------------
        if cdl_string:
            if dataset_type is not None and "CDL" not in dataset_type:
                raise ValueError(
                    "When cdl_string=True, can't set "
                    f"dataset_type={dataset_type!r}"
                )

            dataset = self.string_to_cdl(dataset)

        # ------------------------------------------------------------
        # Parse the 'dataset' keyword parameter
        # ------------------------------------------------------------
        try:
            dataset = abspath(dataset, uri=False)
        except ValueError:
            dataset = abspath(dataset)

        # ------------------------------------------------------------
        # Check the file type, raising an exception if the type is not
        # valid.
        #
        # Note that the `dataset_type` method is much faster than the
        # `dataset_open` method at returning for unrecognised types.
        # ------------------------------------------------------------
        d_type = self.dataset_type(dataset, dataset_type)
        if not d_type:
            # Can't interpret the dataset as a recognised type, so
            # either raise an exception or return an empty list.
            if dataset_type is None:
                raise DatasetTypeError(
                    f"Can't interpret {dataset} as a dataset of one of the "
                    f"valid types: {valid_dataset_types!r}"
                )

            return []

        # Can interpret the dataset as a recognised type, but return
        # an empty list if that type has been exlcuded.
        if dataset_type is not None and d_type not in dataset_type:
            return []

        # ------------------------------------------------------------
        # Parse the 'netcdf_backend' keyword parameter
        # ------------------------------------------------------------
        if d_type == "Zarr":
            netcdf_backend = ("zarr",)
        elif netcdf_backend is None:
            # By default, try netCDF backends in this order:
            netcdf_backend = ("h5netcdf", "netCDF4")
        else:
            valid_netcdf_backends = ("h5netcdf", "netCDF4", "zarr")
            if isinstance(netcdf_backend, str):
                netcdf_backend = (netcdf_backend,)

            if not set(netcdf_backend).issubset(valid_netcdf_backends):
                raise ValueError(
                    "Invalid netCDF backend given by the 'netcdf_backend' "
                    f"parameter. Got {netcdf_backend}, expected a subset of "
                    f"{valid_netcdf_backends!r}"
                )

        # ------------------------------------------------------------
        # Parse the 'external' keyword parameter
        # ------------------------------------------------------------
        if external:
            if isinstance(external, str):
                external = (external,)

            external = set(external)
        else:
            external = set()

        # ------------------------------------------------------------
        # Parse 'extra' keyword parameter
        # ------------------------------------------------------------
        get_constructs = {
            "auxiliary_coordinate": self.implementation.get_auxiliary_coordinates,
            "cell_measure": self.implementation.get_cell_measures,
            "dimension_coordinate": self.implementation.get_dimension_coordinates,
            "domain_ancillary": self.implementation.get_domain_ancillaries,
            "field_ancillary": self.implementation.get_field_ancillaries,
        }

        if extra:
            if isinstance(extra, str):
                extra = (extra,)

            for f in extra:
                if f not in get_constructs:
                    raise ValueError(
                        f"Can't read: Bad parameter value: extra={extra!r}"
                    )

            extra = set(extra)
        else:
            extra = set()

        # ------------------------------------------------------------
        # Parse 'dask_chunks' keyword parameter
        # ------------------------------------------------------------
        if dask_chunks is not None and not isinstance(
            dask_chunks, (str, Integral, dict)
        ):
            raise ValueError(
                "The 'dask_chunks' keyword must be of type str, int, None or "
                f"dict. Got: {dask_chunks!r}"
            )

        # ------------------------------------------------------------
        # Parse the 'cfa' keyword parameter
        # ------------------------------------------------------------
        if cfa is None:
            cfa = {}
        else:
            cfa = cfa.copy()
            keys = ("replace_directory",)
            if not set(cfa).issubset(keys):
                raise ValueError(
                    "Invalid dictionary key to the 'cfa' parameter."
                    f"Valid keys are {keys}. Got: {cfa}"
                )

            if not isinstance(cfa.get("replace_directory", {}), dict):
                raise ValueError(
                    "The 'replace_directory' key of the 'cfa' parameter "
                    "must have a dictionary value. "
                    f"Got: {cfa['replace_directory']!r}"
                )

        # ------------------------------------------------------------
        # Parse the 'cfa_write' keyword parameter
        # ------------------------------------------------------------
        if cfa_write:
            if isinstance(cfa_write, str):
                cfa_write = (cfa_write,)
            else:
                cfa_write = tuple(cfa_write)
        else:
            cfa_write = ()

        # ------------------------------------------------------------
        # Parse the 'squeeze' and 'unsqueeze' keyword parameters
        # ------------------------------------------------------------
        if squeeze and unsqueeze:
            raise ValueError(
                "'squeeze' and 'unsqueeze' parameters can not both be True"
            )

        # ------------------------------------------------------------
        # Parse the 'to_memory' keyword parameter
        # ------------------------------------------------------------
        if to_memory:
            if isinstance(to_memory, str):
                to_memory = (to_memory,)

            if "metadata" in to_memory:
                to_memory = tuple(to_memory) + (
                    "field_ancillary",
                    "domain_ancillary",
                    "dimension_coordinate",
                    "auxiliary_coordinate",
                    "cell_measure",
                    "domain_topology",
                    "cell_connectivity",
                )
                to_memory = set(to_memory)
                to_memory.remove("metadata")
        else:
            to_memory = ()

        # ------------------------------------------------------------
        # Parse the 'storage_options' keyword parameter
        # ------------------------------------------------------------
        if storage_options is None:
            storage_options = {}

        # ------------------------------------------------------------
        # Parse the '_file_systems' keyword parameter
        # ------------------------------------------------------------
        if _file_systems is None:
            _file_systems = {}

        # ------------------------------------------------------------
        # Parse the 'cdl_string' keyword parameter
        # ------------------------------------------------------------
        if cdl_string and dataset_type and "CDL" not in dataset_type:
            raise ValueError(
                f"When cdl_string=True, can't set dataset_type={dataset_type}"
            )

        # ------------------------------------------------------------
        # Initialise netCDF read parameters
        # ------------------------------------------------------------
        self.read_vars = {
            # --------------------------------------------------------
            # Dataset
            # --------------------------------------------------------
            "dataset": dataset,
            "d_type": d_type,
            "cdl_string": bool(cdl_string),
            "ignore_unknown_type": bool(ignore_unknown_type),
            # --------------------------------------------------------
            # Verbosity
            # --------------------------------------------------------
            "debug": debug,
            #
            "new_dimension_sizes": {},
            "formula_terms": {},
            "compression": {},
            # Verbose?
            "verbose": verbose,
            # Warnings?
            "warnings": warnings,
            "dataset_compliance": {None: {"non-compliance": {}}},
            "component_report": {},
            "auxiliary_coordinate": {},
            "cell_measure": {},
            "dimension_coordinate": {},
            "domain_ancillary": {},
            "domain_ancillary_key": None,
            "field_ancillary": {},
            "coordinates": {},
            "bounds": {},
            # --------------------------------------------------------
            # Geometry containers, keyed by their netCDF geometry
            # container variable names.
            # --------------------------------------------------------
            "geometries": {},
            # Map data variables to their geometry variable names
            "variable_geometry": {},
            "do_not_create_field": set(),
            "references": {},
            "referencers": {},
            # --------------------------------------------------------
            # External variables
            # --------------------------------------------------------
            # Variables listed by the global external_variables
            # attribute
            "external_files": external,
            "external_variables": set(),
            # External variables that are actually referenced from
            # within the parent file
            "referenced_external_variables": set(),
            # --------------------------------------------------------
            # Create extra, independent fields from netCDF variables
            # that correspond to particular types metadata constructs
            # --------------------------------------------------------
            "extra": extra,
            "get_constructs": get_constructs,
            # --------------------------------------------------------
            # Coordinate references
            # --------------------------------------------------------
            # Grid mapping attributes that describe horizontal datum
            "datum_parameters": self.cf_datum_parameters(),
            # Vertical coordinate reference constructs, keyed by the
            # netCDF variable name of their parent parametric vertical
            # coordinate variable.
            #
            # E.g. {'ocean_s_coordinate':
            #        <CoordinateReference: ocean_s_coordinate>}
            "vertical_crs": {},
            #
            "version": {},
            # Auto mask and unpack?
            "mask": bool(mask),
            "unpack": bool(unpack),
            # Warn for the presence of valid_[min|max|range]
            # attributes?
            "warn_valid": bool(warn_valid),
            "valid_properties": set(("valid_min", "valid_max", "valid_range")),
            # Assume a priori that the dataset does not have a group
            # structure
            "has_groups": False,
            "group_dimension_search": group_dimension_search,
            # Keep a list of flattened dataset names
            "flat_datasets": [],
            # --------------------------------------------------------
            # Domains (CF>=1.9)
            # --------------------------------------------------------
            "domain_ncdimensions": {},
            "domain": bool(domain),
            # --------------------------------------------------------
            # UGRID mesh topologies
            # --------------------------------------------------------
            # The UGRID version. May be set by the "Conventions"
            # attributes, or for CF>=1.11 defaults to to '1.0'.
            "UGRID_version": None,
            # Store each mesh topology
            "mesh": {},
            # --------------------------------------------------------
            # Compression by coordinate subsampling (CF>=1.9)
            # --------------------------------------------------------
            # NetCDF names of tie point coordinate variables
            "tie_point_ncvar": {},
            # Tie point index variables
            "tie_point_index": {},
            # Parsed contents of interpolation variables
            "interpolation": {},
            # Interpolation parameter variables
            "interpolation_parameter": {},
            # --------------------------------------------------------
            # NetCDF backend
            # --------------------------------------------------------
            "netcdf_backend": netcdf_backend,
            # --------------------------------------------------------
            # S3
            # --------------------------------------------------------
            # Input file system storage options
            "storage_options": storage_options,
            # File system storage options for each file
            "file_system_storage_options": {},
            # Cached s3fs.S3FileSystem objects
            "file_systems": _file_systems,
            # Cache of open s3fs.File objects
            "s3fs_File_objects": [],
            # --------------------------------------------------------
            # Array element caching
            # --------------------------------------------------------
            "cache": bool(cache),
            # --------------------------------------------------------
            # Dask
            # --------------------------------------------------------
            "dask_chunks": dask_chunks,
            # --------------------------------------------------------
            # Aggregation
            # --------------------------------------------------------
            "parsed_aggregated_data": {},
            # fragment_array_variables as numpy arrays
            "fragment_array_variables": {},
            # Aggregation configuration overrides
            "cfa": cfa,
            # Dask chunking of aggregated data for selected constructs
            "cfa_write": cfa_write,
            # --------------------------------------------------------
            # Whether or not to store the dataset chunking and
            # sharding strategy
            # --------------------------------------------------------
            "store_dataset_chunks": bool(store_dataset_chunks),
            "store_dataset_shards": bool(store_dataset_shards),
            # --------------------------------------------------------
            # Constructs to read into memory
            # --------------------------------------------------------
            "to_memory": to_memory,
            # --------------------------------------------------------
            # Squeeze/unsqueeze fields
            # --------------------------------------------------------
            "squeeze": bool(squeeze),
            "unsqueeze": bool(unsqueeze),
            # --------------------------------------------------------
            # Quantization
            # --------------------------------------------------------
            # Maps quantization variable names to Quantization objects
            "quantization_variable": {},
            # Maps variable names to their quantization container
            # variable names
            "quantization": {},
            # Cached data elements, keyed by variable names.
            # --------------------------------------------------------
            "cached_data_elements": {},
        }

        g = self.read_vars

        # Set versions
        for version in ("1.6", "1.7", "1.8", "1.9", "1.10", "1.11", "1.12"):
            g["version"][version] = Version(version)

        # ------------------------------------------------------------
        # Add custom read vars
        # ------------------------------------------------------------
        if extra_read_vars:
            g.update(deepcopy(extra_read_vars))

        # ------------------------------------------------------------
        # Open the netCDF dataset to be read
        # ------------------------------------------------------------
        try:
            nc = self.dataset_open(dataset, flatten=True, verbose=None)
        except DatasetTypeError:
            if not g["ignore_unknown_type"]:
                raise

            if debug:
                logger.debug(
                    f"Ignoring {dataset}: Can't interpret as a "
                    "netCDF dataset"
                )  # pragma: no cover

                return []

        logger.info(
            f"Reading netCDF file: {g['dataset']}\n"
        )  # pragma: no cover
        if debug:
            logger.debug(
                f"    Input netCDF dataset:\n        {nc}\n"
            )  # pragma: no cover

        # ----------------------------------------------------------------
        # Put the file's global attributes into the global
        # 'global_attributes' dictionary
        # ----------------------------------------------------------------
        global_attributes = {}
        for attr, value in self._file_global_attributes(nc).items():
            attr = str(attr)
            if isinstance(value, bytes):
                value = value.decode(errors="ignore")

            global_attributes[attr] = value

        g["global_attributes"] = global_attributes
        if debug:
            logger.debug(
                f"    Global attributes:\n        {g['global_attributes']}"
            )  # pragma: no cover

        # ------------------------------------------------------------
        # Find the CF version for the file
        # ------------------------------------------------------------
        Conventions = g["global_attributes"].get("Conventions", "")

        # If the string contains any commas, it is assumed to be a
        # comma-separated list.
        all_conventions = re.split(r",\s*", Conventions)
        if all_conventions[0] == Conventions:
            all_conventions = Conventions.split()

        file_version = None
        for c in all_conventions:
            if c.startswith("CF-"):
                file_version = c.replace("CF-", "", 1)
            elif c.startswith("UGRID-"):
                # Allow UGRID if it has been specified in Conventions,
                # regardless of the version of CF.
                g["UGRID_version"] = Version(c.replace("UGRID-", "", 1))

        if file_version is None:
            if default_version is not None:
                # Assume the default version provided by the user
                file_version = default_version
            else:
                # Assume the file has the same version of the CFDM
                # implementation
                file_version = self.implementation.get_cf_version()

        g["file_version"] = Version(file_version)

        # Set minimum/maximum versions
        for vn in ("1.6", "1.7", "1.8", "1.9", "1.10", "1.11", "1.12"):
            g["CF>=" + vn] = g["file_version"] >= g["version"][vn]

        # From CF-1.11 we can assume UGRID-1.0
        if g["CF>=1.11"] and g["UGRID_version"] is None:
            g["UGRID_version"] = "1.0"

        # ------------------------------------------------------------
        # Create a dictionary keyed by netCDF variable names where
        # each key's value is a dictionary of that variable's netCDF
        # attributes. E.g. attributes['tas']['units']='K'
        # ------------------------------------------------------------
        variable_attributes = {}
        variable_dimensions = {}
        variable_dataset = {}
        variable_datasetname = {}
        variables = {}
        variable_groups = {}
        variable_group_attributes = {}
        variable_basename = {}
        variable_grouped_dataset = {}

        dimension_groups = {}
        dimension_basename = {}

        dimension_isunlimited = {}

        # ------------------------------------------------------------
        # For grouped datasets (CF>=1.8) map:
        #
        # * each flattened variable name to its absolute path
        # * each flattened dimension name to its absolute path
        # * each group to its group attributes
        #
        # ------------------------------------------------------------
        has_groups = g["has_groups"]

        flattener_variables = {}
        flattener_dimensions = {}
        flattener_attributes = {}

        if has_groups:
            flattener_name_mapping_variables = getattr(
                nc, flattener_variable_map, None
            )
            if flattener_name_mapping_variables is not None:
                if isinstance(flattener_name_mapping_variables, str):
                    flattener_name_mapping_variables = [
                        flattener_name_mapping_variables
                    ]
                flattener_variables = dict(
                    tuple(x.split(": "))
                    for x in flattener_name_mapping_variables
                )

            flattener_name_mapping_dimensions = getattr(
                nc, flattener_dimension_map, None
            )
            if flattener_name_mapping_dimensions is not None:
                if isinstance(flattener_name_mapping_dimensions, str):
                    flattener_name_mapping_dimensions = [
                        flattener_name_mapping_dimensions
                    ]
                flattener_dimensions = dict(
                    tuple(x.split(": "))
                    for x in flattener_name_mapping_dimensions
                )

                # Remove a leading / (slash) from dimensions in the
                # root group
                for key, value in flattener_dimensions.items():
                    if value.startswith("/") and value.count("/") == 1:
                        flattener_dimensions[key] = value[1:]

            flattener_name_mapping_attributes = getattr(
                nc, flattener_attribute_map, None
            )
            if flattener_name_mapping_attributes is not None:
                if isinstance(flattener_name_mapping_attributes, str):
                    flattener_name_mapping_attributes = [
                        flattener_name_mapping_attributes
                    ]
                flattener_attributes = dict(
                    tuple(x.split(": "))
                    for x in flattener_name_mapping_attributes
                )

                # Remove group attributes from the global attributes,
                # and vice versa.
                for flat_attr in flattener_attributes.copy():
                    attr = flattener_attributes.pop(flat_attr)

                    x = attr.split("/")
                    groups = x[1:-1]

                    if groups:
                        g["global_attributes"].pop(flat_attr)

                        group_attr = x[-1]
                        flattener_attributes.setdefault(tuple(groups), {})[
                            group_attr
                        ] = self._file_global_attribute(nc, flat_attr)

            # Remove flattener attributes from the global attributes
            for attr in (
                flattener_variable_map,
                flattener_dimension_map,
                flattener_attribute_map,
            ):
                g["global_attributes"].pop(attr, None)

        for ncvar in self._file_variables(nc):
            ncvar_basename = ncvar
            groups = ()
            group_attributes = {}

            variable = self._file_variable(nc, ncvar)

            # --------------------------------------------------------
            # Specify the group structure for each variable (CF>=1.8)
            # TODO
            # If the file only has the root group then this dictionary
            # will be empty. Variables in the root group when there
            # are sub-groups will have dictionary values of None.
            # --------------------------------------------------------
            if has_groups:
                # Replace the flattened variable name with its
                # absolute path.
                ncvar_flat = ncvar
                ncvar = flattener_variables[ncvar]

                groups = tuple(ncvar.split("/")[1:-1])

                if groups:
                    # This variable is in a group. Remove the group
                    # structure that was prepended to the netCDF
                    # variable name by the netCDF flattener.
                    ncvar_basename = re.sub(
                        rf"^{flattener_separator.join(groups)}{flattener_separator}",
                        "",
                        ncvar_flat,
                    )

                    # ------------------------------------------------
                    # Group attributes. Note that, currently,
                    # sub-group attributes supercede all parent group
                    # attributes (but not global attributes).
                    # ------------------------------------------------
                    group_attributes = {}
                    for i in range(1, len(groups) + 1):
                        hierarchy = groups[:i]
                        if hierarchy not in flattener_attributes:
                            continue

                        group_attributes.update(
                            flattener_attributes[hierarchy]
                        )
                else:
                    # Remove the leading / (slash) from the absolute
                    # netCDF variable path
                    ncvar = ncvar[1:]
                    flattener_variables[ncvar] = ncvar

                variable_grouped_dataset[ncvar] = g["nc_grouped"]

            variable_attributes[ncvar] = {}
            for attr, value in self._file_variable_attributes(
                variable
            ).items():
                attr = str(attr)
                if isinstance(value, bytes):
                    value = value.decode(errors="ignore")

                variable_attributes[ncvar][attr] = value

            variable_dimensions[ncvar] = tuple(
                self._file_variable_dimensions(variable)
            )
            variable_dataset[ncvar] = nc
            variable_datasetname[ncvar] = g["dataset"]
            variables[ncvar] = variable

            variable_basename[ncvar] = ncvar_basename
            variable_groups[ncvar] = groups
            variable_group_attributes[ncvar] = group_attributes

        # Populate dimensions_groups and dimension_basename
        # dictionaries
        for ncdim in self._file_dimensions(nc):
            ncdim_org = ncdim
            ncdim_basename = ncdim
            groups = ()
            ncdim_basename = ncdim

            if has_groups:
                # Replace the flattened variable name with its
                # absolute path.
                ncdim_flat = ncdim
                ncdim = flattener_dimensions[ncdim_flat]

                groups = tuple(ncdim.split("/")[1:-1])

                if groups:
                    # This dimension is in a group.
                    ncdim_basename = re.sub(
                        r"^{flattener_separator.join(groups)}{flattener_separator}",
                        "",
                        ncdim_flat,
                    )

            dimension_groups[ncdim] = groups
            dimension_basename[ncdim] = ncdim_basename

            dimension_isunlimited[ncdim] = self._file_dimension_isunlimited(
                nc, ncdim_org
            )

        if has_groups:
            variable_dimensions = {
                name: tuple([flattener_dimensions[ncdim] for ncdim in value])
                for name, value in variable_dimensions.items()
            }

        if debug:
            logger.debug(
                "    General read variables:\n"
                "        read_vars['variable_dimensions'] =\n"
                f"            {variable_dimensions}"
            )  # pragma: no cover

        # The netCDF attributes for each variable
        #
        # E.g. {'grid_lon': {'standard_name': 'grid_longitude'}}
        g["variable_attributes"] = variable_attributes

        # The netCDF dimensions for each variable
        #
        # E.g. {'grid_lon_bounds': ('grid_longitude', 'bounds2')}
        g["variable_dimensions"] = variable_dimensions

        # The netCDF4 dataset object for each variable
        g["variable_dataset"] = variable_dataset

        # The original gouped dataset for each variable (empty if the
        # original dataset is not grouped) v1.8.8.1
        g["variable_grouped_dataset"] = variable_grouped_dataset

        # The name of the file containing the each variable
        g["variable_datasetname"] = variable_datasetname

        # The netCDF4 variable object for each variable
        g["variables"] = variables

        # The netCDF4 dataset objects that have been opened (i.e. the
        # for parent file and any external datasets)
        g["datasets"] = [nc]

        # The names of the variable in the parent datasetss
        # (i.e. excluding any external variables)
        g["internal_variables"] = set(variables)

        # The netCDF dimensions of the parent file
        internal_dimension_sizes = {}
        for name, dimension in self._file_dimensions(nc).items():
            if (
                has_groups
                and dimension_isunlimited[flattener_dimensions[name]]
            ):
                # For grouped datasets, get the unlimited dimension
                # size from the original grouped dataset, because
                # unlimited dimensions have size 0 in the flattened
                # dataset (because it contains no data) (v1.8.8.1)
                group, ncdim = self._netCDF4_group(
                    g["nc_grouped"], flattener_dimensions[name]
                )
                internal_dimension_sizes[name] = group.dimensions[ncdim].size
            else:
                internal_dimension_sizes[name] = dimension.size

        if g["has_groups"]:
            internal_dimension_sizes = {
                flattener_dimensions[name]: value
                for name, value in internal_dimension_sizes.items()
            }

        g["internal_dimension_sizes"] = internal_dimension_sizes

        # The group structure for each variable. Variables in the root
        # group have a group structure of ().
        #
        # E.g. {'lat': (),
        #       '/forecasts/lon': ('forecasts',)
        #       '/forecasts/model/t': 'forecasts', 'model')}
        g["variable_groups"] = variable_groups

        # The group attributes that apply to each variable
        #
        # E.g. {'latitude': {},
        #       'eastward_wind': {'model': 'climate1'}}
        g["variable_group_attributes"] = variable_group_attributes

        # Mapped components of a flattened version of the netCDF file
        g["flattener_variables"] = flattener_variables
        g["flattener_dimensions"] = flattener_dimensions
        g["flattener_attributes"] = flattener_attributes

        # The basename of each variable. I.e. the dimension name
        # without its prefixed group structure.
        #
        # E.g. {'lat': 'lat',
        #       '/forecasts/lon': 'lon',
        #       '/forecasts/model/t': 't'}
        g["variable_basename"] = variable_basename

        # The unlimited status of each dimension
        #
        # E.g. {'/forecast/lat': False, 'bounds2': False, 'lon':
        #       False}
        g["dimension_isunlimited"] = dimension_isunlimited

        # The group structure for each dimension. Dimensions in the
        # root group have a group structure of ().
        #
        # E.g. {'lat': (),
        #       '/forecasts/lon': ('forecasts',)
        #       '/forecasts/model/t': 9'forecasts', 'model')}
        g["dimension_groups"] = dimension_groups

        # The basename of each dimension. I.e. the dimension name
        # without its prefixed group structure.
        #
        # E.g. {'lat': 'lat',
        #       '/forecasts/lon': 'lon',
        #       '/forecasts/model/t': 't'}
        g["dimension_basename"] = dimension_basename

        if debug:
            logger.debug(
                "        read_vars['dimension_isunlimited'] =\n"
                f"            {g['dimension_isunlimited']}\n"
                "        read_vars['internal_dimension_sizes'] =\n"
                f"            {g['internal_dimension_sizes']}\n"
                "    Groups read vars:\n"
                "        read_vars['variable_groups'] =\n"
                f"            {g['variable_groups']}\n"
                "        read_vars['variable_basename'] =\n"
                f"            {variable_basename}\n"
                "        read_vars['dimension_groups'] =\n"
                f"            {g['dimension_groups']}\n"
                "        read_vars['dimension_basename'] =\n"
                f"            {g['dimension_basename']}\n"
                "        read_vars['flattener_variables'] =\n"
                f"            {g['flattener_variables']}\n"
                "        read_vars['flattener_dimensions'] =\n"
                f"            {g['flattener_dimensions']}\n"
                "        read_vars['flattener_attributes'] =\n"
                f"            {g['flattener_attributes']}\n"
                f"   netCDF dimensions: {internal_dimension_sizes}"
            )  # pragma: no cover

        # Now that all of the variables have been scanned, customise
        # the read parameters.
        self._customise_read_vars()

        # ------------------------------------------------------------
        # Aggregation variables (CF>=1.12)
        # ------------------------------------------------------------
        if g["CF>=1.12"]:
            for ncvar, attributes in variable_attributes.items():
                aggregated_dimensions = attributes.get("aggregated_dimensions")
                if aggregated_dimensions is None:
                    # This is not an aggregated variable
                    continue

                # Set the aggregated variable's dimensions as its
                # aggregated dimensions
                ncdimensions = aggregated_dimensions.split()
                variable_dimensions[ncvar] = tuple(map(str, ncdimensions))

                # Parse the fragment array variables
                self._cfa_parse_aggregated_data(
                    ncvar, attributes.get("aggregated_data")
                )

            # Do not create fields/domains from fragment array
            # variables
            g["do_not_create_field"].update(g["fragment_array_variables"])

        # ------------------------------------------------------------
        # List variables
        #
        # Identify and parse all list variables
        # ------------------------------------------------------------
        for ncvar, dimensions in variable_dimensions.items():
            if dimensions != (ncvar,):
                continue

            # This variable is a Unidata coordinate variable
            compress = variable_attributes[ncvar].get("compress")
            if compress is None:
                continue

            # This variable is a list variable for gathering
            # arrays
            self._parse_compression_gathered(ncvar, compress)

            # Do not attempt to create a field from a list
            # variable
            g["do_not_create_field"].add(ncvar)

        # ------------------------------------------------------------
        # DSG variables (CF>=1.6)
        #
        # Identify and parse all DSG count and DSG index variables
        # ------------------------------------------------------------
        if g["CF>=1.6"]:
            featureType = g["global_attributes"].get("featureType")
            if featureType is not None:
                g["featureType"] = featureType

                sample_dimension = None
                for ncvar, attributes in variable_attributes.items():
                    if "sample_dimension" not in attributes:
                        continue

                    # ------------------------------------------------
                    # This variable is a count variable for DSG
                    # contiguous ragged arrays
                    # ------------------------------------------------
                    sample_dimension = attributes["sample_dimension"]

                    if has_groups:
                        sample_dimension = g["flattener_dimensions"].get(
                            sample_dimension, sample_dimension
                        )

                    cf_compliant = self._check_sample_dimension(
                        ncvar, sample_dimension
                    )
                    if not cf_compliant:
                        sample_dimension = None
                    else:
                        self._parse_ragged_contiguous_compression(
                            ncvar, sample_dimension
                        )

                        # Do not attempt to create a field from a
                        # count variable
                        g["do_not_create_field"].add(ncvar)

                instance_dimension = None
                for ncvar, attributes in variable_attributes.items():
                    if "instance_dimension" not in attributes:
                        continue

                    # ------------------------------------------------
                    # This variable is an index variable for DSG
                    # indexed ragged arrays
                    # ------------------------------------------------
                    instance_dimension = attributes["instance_dimension"]

                    if has_groups:
                        instance_dimension = g["flattener_dimensions"].get(
                            instance_dimension, instance_dimension
                        )

                    cf_compliant = self._check_instance_dimension(
                        ncvar, instance_dimension
                    )
                    if not cf_compliant:
                        instance_dimension = None
                    else:
                        self._parse_indexed_compression(
                            ncvar, instance_dimension
                        )

                        # Do not attempt to create a field from a
                        # index variable
                        g["do_not_create_field"].add(ncvar)

                if (
                    sample_dimension is not None
                    and instance_dimension is not None
                ):
                    # ------------------------------------------------
                    # There are DSG indexed contiguous ragged arrays
                    # ------------------------------------------------
                    self._parse_indexed_contiguous_compression(
                        sample_dimension, instance_dimension
                    )

        # ------------------------------------------------------------
        # Identify and parse all geometry container variables
        # (CF>=1.8)
        # ------------------------------------------------------------
        if g["CF>=1.8"]:
            for ncvar, attributes in variable_attributes.items():
                if "geometry" not in attributes:
                    # This data variable does not have a geometry
                    # container
                    continue

                geometry_ncvar = self._parse_geometry(
                    ncvar, variable_attributes
                )

                if not geometry_ncvar:
                    # The geometry container has already been parsed,
                    # or a sufficiently compliant geometry container
                    # could not be found.
                    continue

                # Do not attempt to create a field construct from a
                # node coordinate variable
                g["do_not_create_field"].add(geometry_ncvar)

        if debug:
            logger.debug(
                "    Compression read vars:\n"
                "        read_vars['compression'] =\n"
                f"            {g['compression']}"
            )  # pragma: no cover

        # ------------------------------------------------------------
        # Parse external variables (CF>=1.7)
        # ------------------------------------------------------------
        if g["CF>=1.7"]:
            netcdf_external_variables = global_attributes.pop(
                "external_variables", None
            )
            parsed_external_variables = self._split_string_by_white_space(
                None, netcdf_external_variables
            )
            parsed_external_variables = self._check_external_variables(
                netcdf_external_variables, parsed_external_variables
            )
            g["external_variables"] = set(parsed_external_variables)

        # ------------------------------------------------------------
        # Compression by coordinate subsampling (CF>=1.9)
        # ------------------------------------------------------------
        if g["CF>=1.9"]:
            for ncvar, attributes in variable_attributes.items():
                if "coordinate_interpolation" not in attributes:
                    # This variable does not have any subsampled
                    # coordinates
                    continue

                self._parse_coordinate_interpolation(
                    attributes["coordinate_interpolation"], ncvar
                )

        # ------------------------------------------------------------
        # Parse UGRID mesh topologies
        # ------------------------------------------------------------
        if g["UGRID_version"] is not None:
            for ncvar, attributes in variable_attributes.items():
                if "topology_dimension" in attributes:
                    # This variable is a mesh topology
                    self._ugrid_parse_mesh_topology(ncvar, attributes)

                if "location_index_set" in attributes:
                    # This data variable has a domain defined by a
                    # location_index_set
                    self._ugrid_parse_location_index_set(attributes)

            if debug:
                from pprint import pformat

                logger.debug(
                    f"    UGRID meshes:\n       {pformat(g['mesh'])}"
                )  # pragma: no cover

        # ------------------------------------------------------------
        # Identify and parse all quantization container variables
        # (CF>=1.12)
        # ------------------------------------------------------------
        if g["CF>=1.12"]:
            for ncvar, attributes in variable_attributes.items():
                if "quantization" not in attributes:
                    # This data variable does not have a quantization
                    # container
                    continue

                quantization_ncvar = self._parse_quantization(
                    ncvar, variable_attributes
                )

                if not quantization_ncvar:
                    # The quantization container has already been
                    # parsed, or a sufficiently compliant quantization
                    # container could not be found.
                    continue

                # Do not attempt to create a field or domain construct
                # from a quantization container variable
                g["do_not_create_field"].add(quantization_ncvar)

        if _scan_only:
            return self.read_vars

        # ------------------------------------------------------------
        # Get external variables (CF>=1.7)
        # ------------------------------------------------------------
        if g["CF>=1.7"]:
            logger.info(
                f"    External variables: {g['external_variables']}\n"
                f"    External datasets : {g['external_files']}"
            )  # pragma: no cover

            if g["external_files"] and g["external_variables"]:
                self._get_variables_from_external_files(
                    netcdf_external_variables
                )

        # ------------------------------------------------------------
        # Create a field/domain from every netCDF variable (apart from
        # special variables that have already been identified as such)
        # ------------------------------------------------------------
        if g["domain"]:
            logger.info(
                "    Reading CF-netCDF domain variables only "
                "(ignoring CF-netCDF data variables)"
            )  # pragma: no cover
        else:
            logger.info(
                "    Reading CF-netCDF data variables only "
                "(ignoring CF-netCDF domain variables)"
            )  # pragma: no cover

        all_fields_or_domains = {}
        domain = g["domain"]
        for ncvar in g["variables"]:
            if ncvar in g["do_not_create_field"] or ncvar in g["mesh"]:
                continue

            field_or_domain = self._create_field_or_domain(
                ncvar, domain=domain
            )
            if field_or_domain is not None:
                all_fields_or_domains[ncvar] = field_or_domain

        # ------------------------------------------------------------
        # Create domain constructs from UGRID mesh topology variables,
        # but only for mesh locations that haven't been accounted for
        # by data or domain variables.
        # ------------------------------------------------------------
        if domain and g["UGRID_version"] is not None:
            locations = ("node", "edge", "face")
            for mesh_ncvar in g["variables"]:
                if mesh_ncvar not in g["mesh"]:
                    continue

                for location in locations:
                    # If any existing field/domain used this
                    # mesh/location combinnation, then we don't need
                    # to create a another new domain for it.
                    create_domain = True
                    for ncvar in all_fields_or_domains:
                        attributes = g["variable_attributes"].get(ncvar)
                        if attributes is None:
                            continue

                        if (
                            attributes.get("mesh") == mesh_ncvar
                            and attributes.get("location") == location
                        ):
                            create_domain = False
                            break

                    if not create_domain:
                        continue

                    # Still here? Create a new domain.
                    mesh_domain = self._create_field_or_domain(
                        mesh_ncvar,
                        domain=domain,
                        location=location,
                    )
                    if mesh_domain is None:
                        continue

                    all_fields_or_domains[f"{ncvar} {location}"] = mesh_domain

        # ------------------------------------------------------------
        # Check for unreferenced external variables (CF>=1.7)
        # ------------------------------------------------------------
        if g["CF>=1.7"]:
            unreferenced_external_variables = g[
                "external_variables"
            ].difference(g["referenced_external_variables"])
            for ncvar in unreferenced_external_variables:
                self._add_message(
                    None,
                    ncvar,
                    message=("External variable", "is not referenced in file"),
                    attribute={
                        "external_variables": netcdf_external_variables
                    },
                )

        if debug:
            logger.debug(
                "    Reference read vars:\n"
                "        read_vars['references'] =\n"
                f"            {g['references']}\n"
                "        read_vars['referencers'] =\n"
                f"            {g['referencers']}"
            )  # pragma: no cover

        # ------------------------------------------------------------
        # Discard fields/domains created from netCDF variables that
        # are referenced by other netCDF variables
        # ------------------------------------------------------------
        fields_or_domains = {}
        for ncvar, f in all_fields_or_domains.items():
            if self._is_unreferenced(ncvar):
                fields_or_domains[ncvar] = f

        referenced_variables = [
            ncvar
            for ncvar in sorted(all_fields_or_domains)
            if not self._is_unreferenced(ncvar)
        ]
        unreferenced_variables = [
            ncvar
            for ncvar in sorted(all_fields_or_domains)
            if self._is_unreferenced(ncvar)
        ]

        for ncvar in referenced_variables[:]:
            if all(
                referencer in referenced_variables
                for referencer in g["referencers"][ncvar]
            ):
                referenced_variables.remove(ncvar)
                unreferenced_variables.append(ncvar)
                fields_or_domains[ncvar] = all_fields_or_domains[ncvar]

        logger.info(
            "    Referenced netCDF variables:"
            + "\n        ".join(referenced_variables)
        )  # pragma: no cover
        if g["do_not_create_field"]:
            logger.info(
                "        "
                + "\n        ".join(
                    [ncvar for ncvar in sorted(g["do_not_create_field"])]
                )
            )  # pragma: no cover

        logger.info(
            "    Unreferenced netCDF variables:\n        "
            + "\n        ".join(unreferenced_variables)
        )  # pragma: no cover

        # ------------------------------------------------------------
        # If requested, reinstate fields/domains created from netCDF
        # variables that are referenced by other netCDF variables.
        # ------------------------------------------------------------
        self_referenced = {}
        if g["extra"] and not g["domain"]:
            fields_or_domains0 = list(fields_or_domains.values())
            for construct_type in g["extra"]:
                for f in fields_or_domains0:
                    for construct in g["get_constructs"][construct_type](
                        f
                    ).values():
                        ncvar = self.implementation.nc_get_variable(construct)
                        if ncvar not in all_fields_or_domains:
                            continue

                        if ncvar not in fields_or_domains:
                            fields_or_domains[ncvar] = all_fields_or_domains[
                                ncvar
                            ]
                        else:
                            self_referenced[ncvar] = all_fields_or_domains[
                                ncvar
                            ]

        if not self_referenced:
            items = fields_or_domains.items()
        else:
            items = tuple(fields_or_domains.items()) + tuple(
                self_referenced.items()
            )

        out = [x[1] for x in sorted(items)]

        if warnings:
            for x in out:
                qq = x.dataset_compliance()
                if qq:
                    logger.warning(
                        f"WARNING: {x.__class__.__name__} incomplete due to "
                        f"non-CF-compliant dataset. Report:\n{qq}"
                    )  # pragma: no cover

        if warn_valid and not g["domain"]:
            # --------------------------------------------------------
            # Warn for the presence of field 'valid_min',
            # 'valid_max'or 'valid_range' properties. (Introduced at
            # v1.8.3)
            # --------------------------------------------------------
            for f in out:
                # Check field constructs
                self._check_valid(f, f)

                # Check constructs with data
                for c in self.implementation.get_constructs(
                    f, data=True
                ).values():
                    self._check_valid(f, c)

        # ------------------------------------------------------------
        # Close all opened netCDF datasets
        # ------------------------------------------------------------
        self.dataset_close()

        # ------------------------------------------------------------
        # Squeeze/unsqueeze size 1 axes in field constructs
        # ------------------------------------------------------------
        if not g["domain"]:
            if g["unsqueeze"]:
                for f in out:
                    self.implementation.unsqueeze(f, inplace=True)
            elif g["squeeze"]:
                for f in out:
                    self.implementation.squeeze(f, inplace=True)

        # ------------------------------------------------------------
        # Return the fields/domains
        # ------------------------------------------------------------
        return out

    def _check_valid(self, field, construct):
        """Warns when valid_[min|max|range] properties exist on data.

        Issue a warning if a construct with data has
        valid_[min|max|range] properties.

        .. versionadded:: (cfdm) 1.8.3

        :Parameters:

            field: `Field`
                The parent field construct.

            construct: Construct or Bounds
                The construct that may have valid_[min|max|range]
                properties. May also be the parent field construct or
                Bounds.

        :Returns:

            `None`

        """
        # Check the bounds, if any.
        if self.implementation.has_bounds(construct):
            bounds = self.implementation.get_bounds(construct)
            self._check_valid(field, bounds)

        x = sorted(
            self.read_vars["valid_properties"].intersection(
                self.implementation.get_properties(construct)
            )
        )
        if not x:
            return

        # Still here?
        if self.implementation.is_field(construct):
            construct = ""
        else:
            construct = f" {construct!r} with"

        message = (
            f"WARNING: {field!r} has {construct} {', '.join(x)} "
            "{self._plural(x, 'property')}. "
        )
        print(message)

    def _plural(self, x, singular):
        """Pluralises a singular word if *x* is not of length one.

        Return the plural of a word if *x* has zero elements or more
        than one element, otherwise return the word unchanged.

        :Parameters:

            x: sequence

            singular: `str`
                The word in it's singular form.

        :Returns:

            `str`
                The word in its singular or plural form.

        **Examples**

        >>> n._plural([1, 2], 'property')
        'properties'
        >>> n._plural([1], 'property')
        'property'
        >>> n._plural([], 'property')
        'properties'

        """
        if len(x) == 1:
            return singular

        if singular[-1] == "y":
            return singular[:-1] + "ies"

        raise ValueError(f"Can't pluralise {singular}")

    def _set_default_FillValue(self, construct, ncvar):
        """Ensure there is a fill value recorded on the construct.

        The motivation for this is that masking can later be
        applied manually on the construct after the masking has
        been turned off.

        .. versionadded:: (cfdm) 1.8.3

        """
        _FillValue = self.implementation.get_property(
            construct, "_FillValue", None
        )
        if _FillValue is None:
            self.implementation.set_properties(
                construct,
                {"_FillValue": self.default_netCDF_fill_value(ncvar)},
            )

    def _customise_auxiliary_coordinates(self, parent_ncvar, f):
        """Create extra auxiliary coordinate constructs.

        This method is primarily aimed at providing a customisation
        entry point for subclasses. It is assumed that any new
        constructs are set on the parent field or domain construct
        inside this method.

        .. versionadded:: (cfdm) 1.10.1.0

        :Parameters:

            parent_ncvar: `str`
                The netCDF variable name of the parent variable.

            f: `Field` or `Domain`
                The parent field or domain construct.

        :Returns:

            `dict`
                A mapping of netCDF variable names to newly-created
                construct identifiers.

        **Examples**

        >>> n._customise_auxiliary_coordinates('tas', f)
        {}

        >>> n._customise_auxiliary_coordinates('pr', f)
        {'tracking_id': 'auxiliarycoordinate0'}

        """
        return {}

    def _customise_field_ancillaries(self, parent_ncvar, f):
        """Create extra field ancillary constructs.

        This method is primarily aimed at providing a customisation
        entry point for subclasses. It is assumed that any new
        constructs are set on the parent field construct inside this
        method.

        .. versionadded:: (cfdm) 1.10.1.0

        :Parameters:

            parent_ncvar: `str`
                The netCDF variable name of the parent variable.

            f: `Field`
                The parent field construct.

        :Returns:

            `dict`
                A mapping of netCDF variable names to newly-created
                construct identifiers.

        **Examples**

        >>> n._customise_field_ancillaries('tas', f)
        {}

        >>> n._customise_field_ancillaries('pr', f)
        {'tracking_id': 'fieldancillary1'}

        """
        return {}

    def _customise_read_vars(self):
        """Customise the read parameters.

        This method is primarily aimed at providing a customisation
        entry point for subclasses.

        .. versionadded:: (cfdm) 1.7.3

        """
        pass

    def _get_variables_from_external_files(self, netcdf_external_variables):
        """Get external variables from external datasets.

        ..versionadded:: (cfdm) 1.7.0

        :Parameters:

            netcdf_external_variables: `str`
                The un-parsed netCDF external_variables attribute in
                the parent file.

                *Parmaeter example:*
                  ``external_variables='areacello'``

        :Returns:

            `None`
                The following are updated in-place:
                ``read_vars["external_variables"]``,
                ``read_vars["datasets"]``

        """
        attribute = {"external_variables": netcdf_external_variables}

        read_vars = self.read_vars.copy()
        verbose = read_vars["verbose"]

        external_variables = read_vars["external_variables"]
        external_files = read_vars["external_files"]
        datasets = read_vars["datasets"]
        parent_dimension_sizes = read_vars["internal_dimension_sizes"]

        keys = (
            "variable_attributes",
            "variable_dimensions",
            "variable_dataset",
            "variable_datasetname",
            "variable_groups",
            "variable_group_attributes",
            "variable_basename",
            "variables",
        )

        found = []

        for external_file in external_files:
            logger.info(
                "\nScanning external datasets:\n---------------------------"
            )  # pragma: no cover

            # Note: We pass in the s3 file system (if any) of the
            #       parent file in case we can resuse it for the
            #       external file
            external_read_vars = self.read(
                external_file,
                _scan_only=True,
                _file_systems=read_vars["file_systems"],
                verbose=verbose,
            )

            logger.info(
                "Finished scanning external file\n"
            )  # pragma: no cover

            # Reset self.read_vars
            self.read_vars = read_vars

            datasets.append(external_read_vars["nc"])

            for ncvar in external_variables.copy():
                if ncvar not in external_read_vars["internal_variables"]:
                    # The external variable name is not in this
                    # external file
                    continue

                if ncvar in found:
                    # Error: The external variable exists in more than
                    # one external file
                    external_variables.add(ncvar)
                    for key in keys:
                        self.read_vars[key].pop(ncvar)

                    self._add_message(
                        None,
                        ncvar,
                        message=(
                            "External variable",
                            "exists in multiple external datasets",
                        ),
                        attribute=attribute,
                    )
                    continue

                # Still here? Then the external variable exists in
                # this external file
                found.append(ncvar)

                # Check that the external variable dimensions exist in
                # parent file, with the same sizes.
                ok = True
                for d in external_read_vars["variable_dimensions"][ncvar]:
                    size = parent_dimension_sizes.get(d)
                    if size is None:
                        ok = False
                        self._add_message(
                            None,
                            ncvar,
                            message=(
                                "External variable dimension",
                                "does not exist in file",
                            ),
                            attribute=attribute,
                        )
                    elif (
                        external_read_vars["internal_dimension_sizes"][d]
                        != size
                    ):
                        ok = False
                        self._add_message(
                            None,
                            ncvar,
                            message=(
                                "External variable dimension",
                                "has incorrect size",
                            ),
                            attribute=attribute,
                        )
                    else:
                        continue

                if ok:
                    # Update the read parameters so that this external
                    # variable looks like it is an internal variable
                    for key in keys:
                        self.read_vars[key][ncvar] = external_read_vars[key][
                            ncvar
                        ]

                    # Remove this ncvar from the set of external variables
                    external_variables.remove(ncvar)

    def _parse_compression_gathered(self, ncvar, compress):
        """Parse a list variable for compressing arrays by gathering."""
        g = self.read_vars

        logger.info(
            f"        List variable: compress = {compress}"
        )  # pragma: no cover

        gathered_ncdimension = g["variable_dimensions"][ncvar][0]

        parsed_compress = self._split_string_by_white_space(
            ncvar, compress, variables=True
        )
        cf_compliant = self._check_compress(ncvar, compress, parsed_compress)
        if not cf_compliant:
            return

        list_variable = self._create_List(ncvar)

        g["compression"][gathered_ncdimension] = {
            "gathered": {
                "list_variable": list_variable,
                "implied_ncdimensions": parsed_compress,
                "sample_dimension": gathered_ncdimension,
            }
        }

    def _parse_ragged_contiguous_compression(self, ncvar, sample_dimension):
        """Parse a count variable for DSG contiguous ragged arrays.

        :Parameters:

            ncvar: `str`
                The netCDF variable name of the count variable (section
                9.3.3).

            sample_dimension: `str`
                The netCDF dimension name of the sample dimension (section
                9.3.3).

        :Returns:

            `str`
                The made-up netCDF dimension name of the element dimension.

        """
        g = self.read_vars

        logger.info(
            f"    count variable: sample_dimension = {sample_dimension}"
        )  # pragma: no cover

        instance_dimension = g["variable_dimensions"][ncvar][0]

        elements_per_instance = self._create_Count(
            ncvar=ncvar, ncdim=instance_dimension
        )

        # Make up a netCDF dimension name for the element dimension
        featureType = g["featureType"].lower()
        if featureType in ("timeseries", "trajectory", "profile"):
            element_dimension = featureType
        elif featureType == "timeseriesprofile":
            element_dimension = "profile"
        elif featureType == "trajectoryprofile":
            element_dimension = "profile"
        else:
            element_dimension = "element"

        logger.info(
            f"    featureType = {g['featureType']}"
        )  # pragma: no cover

        element_dimension = self._set_ragged_contiguous_parameters(
            elements_per_instance=elements_per_instance,
            sample_dimension=sample_dimension,
            element_dimension=element_dimension,
            instance_dimension=instance_dimension,
        )

        return element_dimension

    def _parse_indexed_compression(self, ncvar, instance_dimension):
        """Parse an index variable for DSG indexed ragged arrays.

        The CF-netCDF index variable contains the zero-based index of the
        feature to which each element belongs. It is identifiable by the
        presence of an attribute, "instance_dimension", which names the
        dimension of the instance variables. For those indices of the
        sample dimension into which data have not yet been written, the
        index variable should be pre-filled with missing values.

        :Parameters:

            ncvar: `str`
                The netCDF variable name of the index variable.

            instance_dimension: `str`
                The netCDF variable name of the instance dimension.

        :Returns:

            `str`
                An invented netCDF name for the element dimension,
                e.g. ``'timeseriesprofile'``.

        """
        g = self.read_vars

        # Read the data of the index variable
        ncdim = g["variable_dimensions"][ncvar][0]

        index = self._create_Index(ncvar, ncdim=ncdim)

        # Make up a netCDF dimension name for the element dimension
        featureType = g["featureType"].lower()
        if featureType in ("timeseries", "trajectory", "profile"):
            element_dimension = featureType.lower()
        elif featureType == "timeseriesprofile":
            element_dimension = "timeseries"
        elif featureType == "trajectoryprofile":
            element_dimension = "trajectory"
        else:
            element_dimension = "element"

        logger.info(
            f"    featureType = {g['featureType']}"
        )  # pragma: no cover

        element_dimension = self._set_ragged_indexed_parameters(
            index=index,
            indexed_sample_dimension=g["variable_dimensions"][ncvar][0],
            element_dimension=element_dimension,
            instance_dimension=instance_dimension,
        )

        return element_dimension

    def _parse_indexed_contiguous_compression(
        self, sample_dimension, instance_dimension
    ):
        """Parse an index variable for indexed contiguous ragged arrays.

        :Parameters:

            sample_dimension: `str`
                The netCDF dimension name of the sample dimension.

            element_dimension_1: `str`
                The name of the implied element dimension whose size is the
                maximum number of sub-features in any instance.

        """
        g = self.read_vars
        debug = g["debug"]

        profile_dimension = g["compression"][sample_dimension][
            "ragged_contiguous"
        ]["profile_dimension"]

        if debug:
            logger.debug(
                "    Pre-processing indexed and contiguous compression "
                f"for instance dimension: {instance_dimension}\n"
                f"        sample_dimension  : {sample_dimension}\n"
                f"        instance_dimension: {instance_dimension}\n"
                f"        profile_dimension : {profile_dimension}"
            )  # pragma: no cover

        contiguous = g["compression"][sample_dimension]["ragged_contiguous"]
        indexed = g["compression"][profile_dimension]["ragged_indexed"]

        # The indices of the sample dimension which define the start
        # positions of each instances profiles
        profile_indices = indexed["index_variable"]

        # profiles_per_instance is a numpy array
        profiles_per_instance = indexed["elements_per_instance"]

        elements_per_profile = contiguous["count_variable"]

        instance_dimension_size = indexed["instance_dimension_size"]

        element_dimension_1_size = int(profiles_per_instance.max())
        try:
            element_dimension_2_size = int(
                self.implementation.get_data_maximum(elements_per_profile)
            )
        except np.ma.MaskError:
            raise ReadError(
                "Can't create an indexed contiguous ragged array when the "
                "CF-netCDF count variable in "
                f"{g['d_type']} file "
                f"{g.get('cdl_filename', g['dataset'])!r} "
                "contains missing data"
            )

        g["compression"][sample_dimension]["ragged_indexed_contiguous"] = {
            "count_variable": elements_per_profile,
            "index_variable": profile_indices,
            "implied_ncdimensions": (
                instance_dimension,
                indexed["element_dimension"],
                contiguous["element_dimension"],
            ),
            "instance_dimension_size": instance_dimension_size,
            "element_dimension_1_size": element_dimension_1_size,
            "element_dimension_2_size": element_dimension_2_size,
        }

        del g["compression"][sample_dimension]["ragged_contiguous"]

        if debug:
            logger.debug(
                f"    Created read_vars['compression'][{sample_dimension!r}]"
                "['ragged_indexed_contiguous']\n"
                f"    Implied dimensions: {sample_dimension} -> "
                f"{g['compression'][sample_dimension]['ragged_indexed_contiguous']['implied_ncdimensions']}\n"
                "    Removed "
                f"read_vars['compression'][{sample_dimension!r}]['ragged_contiguous']"
            )  # pragma: no cover

    def _parse_geometry(self, parent_ncvar, attributes):
        """Parse a geometry container variable.

        .. versionadded:: (cfdm) 1.8.0

        :Parameters:

            parent_ncvar: `str`
                The netCDF variable name of the parent data variable.

            attributes: `dict`
                All attributes of *all* netCDF variables, keyed by netCDF
                variable name.

        :Returns:

            `str` or `None`
                 The new geometry netCDF variable name, or `None` if a)
                 the container has already been parsed or b) a
                 sufficiently compliant geometry container could not be
                 found.

        """
        g = self.read_vars

        geometry_attribute = attributes[parent_ncvar]["geometry"]

        parsed_geometry = self._split_string_by_white_space(
            parent_ncvar, geometry_attribute, variables=True
        )

        cf_compliant = self._check_geometry_attribute(
            parent_ncvar, geometry_attribute, parsed_geometry
        )
        if not cf_compliant:
            return

        geometry_ncvar = parsed_geometry[0]

        if geometry_ncvar in g["geometries"]:
            # We've already parsed this geometry container, so record
            # the fact that this parent netCDF variable has this
            # geometry variable and return.
            g["variable_geometry"][parent_ncvar] = geometry_ncvar
            return

        logger.info(
            f"    Geometry container = {geometry_ncvar!r}\n"
            f"        netCDF attributes: {attributes[geometry_ncvar]}"
        )  # pragma: no cover

        geometry_type = attributes[geometry_ncvar].get("geometry_type")

        g["geometries"][geometry_ncvar] = {"geometry_type": geometry_type}

        node_coordinates = attributes[geometry_ncvar].get("node_coordinates")
        node_count = attributes[geometry_ncvar].get("node_count")
        part_node_count = attributes[geometry_ncvar].get("part_node_count")
        interior_ring = attributes[geometry_ncvar].get("interior_ring")

        parsed_node_coordinates = self._split_string_by_white_space(
            geometry_ncvar, node_coordinates, variables=True
        )
        parsed_interior_ring = self._split_string_by_white_space(
            geometry_ncvar, interior_ring, variables=True
        )
        parsed_node_count = self._split_string_by_white_space(
            geometry_ncvar, node_count, variables=True
        )
        parsed_part_node_count = self._split_string_by_white_space(
            geometry_ncvar, part_node_count, variables=True
        )

        logger.info(
            f"        parsed_node_coordinates = {parsed_node_coordinates}\n"
            f"        parsed_interior_ring    = {parsed_interior_ring}\n"
            f"        parsed_node_count       = {parsed_node_count}\n"
            f"        parsed_part_node_count  = {parsed_part_node_count}"
        )  # pragma: no cover

        cf_compliant = True

        if interior_ring is not None and part_node_count is None:
            attribute = {
                parent_ncvar
                + ":geometry": attributes[parent_ncvar]["geometry"]
            }
            self._add_message(
                parent_ncvar,
                geometry_ncvar,
                message=("part_node_count attribute", "is missing"),
                attribute=attribute,
            )
            cf_compliant = False

        cf_compliant = cf_compliant & self._check_node_coordinates(
            parent_ncvar,
            geometry_ncvar,
            node_coordinates,
            parsed_node_coordinates,
        )

        cf_compliant = cf_compliant & self._check_node_count(
            parent_ncvar, geometry_ncvar, node_count, parsed_node_count
        )

        cf_compliant = cf_compliant & self._check_part_node_count(
            parent_ncvar,
            geometry_ncvar,
            part_node_count,
            parsed_part_node_count,
        )

        cf_compliant = cf_compliant & self._check_interior_ring(
            parent_ncvar, geometry_ncvar, interior_ring, parsed_interior_ring
        )

        if not cf_compliant:
            return

        part_dimension = None

        # Find the netCDF dimension for the total number of nodes
        node_dimension = g["variable_dimensions"][parsed_node_coordinates[0]][
            0
        ]

        logger.info(
            f"        node_dimension = {node_dimension!r}"
        )  # pragma: no cover

        if node_count is None:
            # --------------------------------------------------------
            # There is no node_count variable, so all geometries must
            # be size 1 point geometries => we can create a node_count
            # variable in this case.
            # --------------------------------------------------------
            nodes_per_geometry = self.implementation.initialise_Count()
            size = self._file_dimension_size(g["nc"], node_dimension)
            ones = self.implementation.initialise_Data(
                array=np.ones((size,), dtype="int32"), copy=False
            )
            self.implementation.set_data(nodes_per_geometry, data=ones)

            # --------------------------------------------------------
            # Cell dimension can not be taken from the node_count
            # variable (because it doesn't exist), so it has to be
            # taken from one of the node_coordinate variables,
            # instead.
            # --------------------------------------------------------
            geometry_dimension = g["variable_dimensions"][
                parsed_node_coordinates[0]
            ][0]
        else:
            # Find the netCDF dimension for the total number of cells
            node_count = parsed_node_count[0]
            geometry_dimension = g["variable_dimensions"][node_count][0]

            nodes_per_geometry = self._create_Count(
                ncvar=node_count, ncdim=geometry_dimension
            )

            # --------------------------------------------------------
            # Create a node count variable (which does not contain any
            # data)
            # --------------------------------------------------------
            nc = self._create_NodeCountProperties(ncvar=node_count)
            g["geometries"][geometry_ncvar]["node_count"] = nc

            # Do not attempt to create a field construct from a
            # netCDF part node count variable
            g["do_not_create_field"].add(node_count)

        # Record the netCDF node dimension as the sample dimension of
        # the count variable
        self.implementation.nc_set_sample_dimension(
            nodes_per_geometry, self._ncdim_abspath(node_dimension)
        )

        if part_node_count is None:
            # --------------------------------------------------------
            # There is no part_count variable, i.e. cell has exactly
            # one part.
            #
            # => we can treat the nodes as a contiguous ragged array
            # --------------------------------------------------------
            self._set_ragged_contiguous_parameters(
                elements_per_instance=nodes_per_geometry,
                sample_dimension=node_dimension,
                element_dimension="node",
                instance_dimension=geometry_dimension,
            )
        else:
            # --------------------------------------------------------
            # There is a part node count variable.
            #
            # => we must treat the nodes as an indexed contiguous
            # ragged array
            # --------------------------------------------------------
            part_node_count = parsed_part_node_count[0]

            # Do not attempt to create a field construct from a
            # netCDF part node count variable
            g["do_not_create_field"].add(part_node_count)

            part_dimension = g["variable_dimensions"][part_node_count][0]
            g["geometries"][geometry_ncvar]["part_dimension"] = part_dimension

            parts = self._create_Count(
                ncvar=part_node_count, ncdim=part_dimension
            )

            total_number_of_parts = self.implementation.get_data_size(parts)

            parts_data = self.implementation.get_data(parts)

            nodes_per_geometry_data = self.implementation.get_data(
                nodes_per_geometry
            )

            index = self.implementation.initialise_Index()
            self.implementation.set_data(index, data=parts_data)

            # Store the original file names
            self.implementation.set_original_filenames(index, g["dataset"])

            instance_index = 0
            i = 0
            for cell_no in range(
                self.implementation.get_data_size(nodes_per_geometry)
            ):
                try:
                    n_nodes_in_this_cell = int(
                        self.implementation.get_array(
                            nodes_per_geometry_data[cell_no]
                        )[0]
                    )
                except np.ma.MaskError:
                    raise ReadError(
                        "Can't create geometry cells when the CF-netCDF "
                        f"node count variable {node_count!r} in "
                        f"{g['d_type']} file "
                        f"{g.get('cdl_filename', g['dataset'])!r} "
                        "contains missing data"
                    )

                # Initialise partial_node_count, a running count of
                # how many nodes there are in this geometry
                n_nodes = 0

                for k in range(i, total_number_of_parts):
                    index.data[k] = instance_index
                    try:
                        n_nodes += int(
                            self.implementation.get_array(parts_data[k])[0]
                        )
                    except np.ma.MaskError:
                        raise ReadError(
                            "Can't create geometry cells when the CF-netCDF "
                            f"part node count variable {part_node_count!r} in "
                            f"{g['d_type']} file "
                            f"{g.get('cdl_filename', g['dataset'])!r} "
                            "contains missing data"
                        )

                    if n_nodes >= n_nodes_in_this_cell:
                        instance_index += 1
                        i += k + 1
                        break

            self._set_ragged_contiguous_parameters(
                elements_per_instance=parts,
                sample_dimension=node_dimension,
                element_dimension="node",
                instance_dimension=part_dimension,
            )

            indexed_sample_dimension = g["variable_dimensions"][
                part_node_count
            ][0]

            self._set_ragged_indexed_parameters(
                index=index,
                indexed_sample_dimension=indexed_sample_dimension,
                element_dimension="part",
                instance_dimension=geometry_dimension,
            )

            self._parse_indexed_contiguous_compression(
                sample_dimension=node_dimension,
                instance_dimension=geometry_dimension,
            )

            # --------------------------------------------------------
            # Create a part node count variable (which does not
            # contain any data)
            # --------------------------------------------------------
            pnc = self._create_PartNodeCount(
                ncvar=part_node_count, ncdim=part_dimension
            )
            g["geometries"][geometry_ncvar]["part_node_count"] = pnc

            # Do not attempt to create a field construct from a
            # netCDF part node count variable
            g["do_not_create_field"].add(part_node_count)

            # --------------------------------------------------------
            # Create an interior ring variable (do this after setting
            # up the indexed ragged array compression parameters).
            # --------------------------------------------------------
            if parsed_interior_ring:
                interior_ring = parsed_interior_ring[0]
                part_dimension = g["variable_dimensions"][interior_ring][0]
                i_r = self._create_InteriorRing(
                    ncvar=interior_ring, ncdim=part_dimension
                )
                g["geometries"][geometry_ncvar]["interior_ring"] = i_r

                # Record that this netCDF interor ring variable spans
                # a compressed dimension
                g["compression"][indexed_sample_dimension].setdefault(
                    "netCDF_variables", set()
                ).update(parsed_interior_ring)

                # Do not attempt to create a field from an
                # interior ring variable
                g["do_not_create_field"].add(interior_ring)

        # Record which the netCDF node variables span the compressed
        # dimension
        g["compression"][node_dimension].setdefault(
            "netCDF_variables", set()
        ).update(parsed_node_coordinates)

        # Do not attempt to create field constructs from netCDF node
        # coordinate variables
        g["do_not_create_field"].update(parsed_node_coordinates)

        g["geometries"][geometry_ncvar].update(
            {
                "node_coordinates": parsed_node_coordinates,
                "geometry_dimension": geometry_dimension,
                "node_dimension": node_dimension,
            }
        )

        # Record the fact that this parent netCDF variable has a
        # geometry variable
        g["variable_geometry"][parent_ncvar] = geometry_ncvar

        return geometry_ncvar

    def _parse_quantization(self, parent_ncvar, attributes):
        """Parse a quantization container variable.

        .. versionadded:: (cfdm) 1.12.2.0

        :Parameters:

            parent_ncvar: `str`
                The netCDF variable name of the parent data variable.

            attributes: `dict`
                All attributes of *all* netCDF variables, keyed by netCDF
                variable name.

        :Returns:

            `str` or `None`
                 The netCDF name of the quantization container
                 variable, or `None` if the container has already been
                 parsed.

        """
        g = self.read_vars

        ncvar = attributes[parent_ncvar]["quantization"]
        #        quantization_attribute = attributes[parent_ncvar]["quantization"]

        #       parsed_quantization = self._split_string_by_white_space(
        #           parent_ncvar, quantization_attribute, variables=True
        #        )

        ok = self._check_quantization(parent_ncvar, ncvar)

        #        ncvar = parsed_quantization[0]

        q = g["quantization_variable"].get(ncvar)
        if q is not None:
            # We've already parsed this quantization variable
            g["quantization"][parent_ncvar] = q
            return

        if ncvar in g["quantization_variable"]:
            # We've already parsed this quantization variable
            return

        # Create a quantization object
        q = self._create_quantization(ncvar)

        g["quantization_variable"][ncvar] = q
        g["quantization"][parent_ncvar] = q

        logger.info(
            f"    Quantization variable = {ncvar!r}\n"
            f"        netCDF attributes: {attributes[ncvar]}"
        )  # pragma: no cover

        if not ok:
            return

        return ncvar

    def _set_ragged_contiguous_parameters(
        self,
        elements_per_instance=None,
        sample_dimension=None,
        element_dimension=None,
        instance_dimension=None,
    ):
        """Set the DSG ragged contiguous compression global attributes.

        .. versionadded:: (cfdm) 1.7.0

        :Parameters:

            elements_per_instance: `Count`

            sample_dimension: `str`

            element_dimension: `str`

            instance_dimension: `str`

        :Returns:

            `str`
               The element dimension, possibly modified to make sure
               that it is unique.

        """
        g = self.read_vars

        instance_dimension_size = self.implementation.get_data_size(
            elements_per_instance
        )
        try:
            element_dimension_size = int(
                self.implementation.get_data_maximum(elements_per_instance)
            )
        except np.ma.MaskError:
            raise ReadError(
                "Can't create a contiguous ragged array when the CF-netCDF "
                f"count variable in "
                f"{g['d_type']} file "
                f"{g.get('cdl_filename', g['dataset'])!r} "
                "contains missing data"
            )

        # Make sure that the element dimension name is unique
        element_dimension = self._new_ncdimension(
            element_dimension, element_dimension_size
        )

        g["compression"].setdefault(sample_dimension, {})[
            "ragged_contiguous"
        ] = {
            "count_variable": elements_per_instance,
            "implied_ncdimensions": (instance_dimension, element_dimension),
            "profile_dimension": instance_dimension,
            "element_dimension": element_dimension,
            "element_dimension_size": element_dimension_size,
            "instance_dimension_size": instance_dimension_size,
        }

        return element_dimension

    def _set_ragged_indexed_parameters(
        self,
        index=None,
        indexed_sample_dimension=None,
        element_dimension=None,
        instance_dimension=None,
    ):
        """Set the DSG ragged indexed compression global attributes.

        .. versionadded:: (cfdm) 1.7.0

        :Parameters:

            index: `Index`

            element_dimension: `str`

            instance_dimension: `str`

        :Returns:

            `str`
               The element dimension, possibly modified to make sure
               that it is unique.

        """
        g = self.read_vars

        index_array = self.implementation.get_array(index)
        (_, count) = np.unique(index_array, return_counts=True)

        # The number of elements per instance. For the instances array
        # example above, the elements_per_instance array is [7, 5, 7].
        elements_per_instance = count

        instance_dimension_size = g["internal_dimension_sizes"][
            instance_dimension
        ]

        element_dimension_size = int(elements_per_instance.max())
        element_dimension = self._new_ncdimension(
            element_dimension, element_dimension_size
        )

        g["compression"].setdefault(indexed_sample_dimension, {})[
            "ragged_indexed"
        ] = {
            "elements_per_instance": elements_per_instance,
            "index_variable": index,
            "implied_ncdimensions": (instance_dimension, element_dimension),
            "element_dimension": element_dimension,
            "instance_dimension_size": instance_dimension_size,
            "element_dimension_size": element_dimension_size,
        }

        if g["debug"]:
            logger.debug(
                "    Created "
                f"read_vars['compression'][{indexed_sample_dimension!r}]['ragged_indexed']"
            )  # pragma: no cover

        return element_dimension

    def _check_external_variables(
        self, external_variables, parsed_external_variables
    ):
        """Check that named external variables do not exist in the file.

        .. versionadded:: (cfdm) 1.7.0

        :Parameters:

            external_variables: `str`
                The external_variables attribute as found in the file.

            parsed_external_variables: `list`
                The external_variables attribute parsed into a list of
                external variable names.

        :Returns:

            `list`
                The external variable names, less those which are also
                netCDF variables in the file.

        """
        g = self.read_vars

        attribute = {"external_variables": external_variables}
        message = ("External variable", "exists in the file")

        out = []

        for ncvar in parsed_external_variables:
            if ncvar not in g["internal_variables"]:
                out.append(ncvar)
            else:
                self._add_message(
                    None, ncvar, message=message, attribute=attribute
                )

        return out

    def _check_formula_terms(
        self, field_ncvar, coord_ncvar, formula_terms, z_ncdim=None
    ):
        """Check formula_terms for CF-compliance.

        .. versionadded:: (cfdm) 1.7.0

        :Parameters:

            field_ncvar: `str`

            coord_ncvar: `str`

            formula_terms: `str`
                A CF-netCDF formula_terms attribute.

        """
        # ============================================================
        # CF-1.7 7.1. Cell Boundaries
        #
        # If a parametric coordinate variable with a formula_terms
        # attribute (section 4.3.2) also has a bounds attribute, its
        # boundary variable must have a formula_terms attribute
        # too. In this case the same terms would appear in both (as
        # specified in Appendix D), since the transformation from the
        # parametric coordinate values to physical space is realised
        # through the same formula.  For any term that depends on the
        # vertical dimension, however, the variable names appearing in
        # the formula terms would differ from those found in the
        # formula_terms attribute of the coordinate variable itself
        # because the boundary variables for formula terms are
        # two-dimensional while the formula terms themselves are
        # one-dimensional.
        #
        # Whenever a formula_terms attribute is attached to a boundary
        # variable, the formula terms may additionally be identified
        # using a second method: variables appearing in the vertical
        # coordinates' formula_terms may be declared to be coordinate,
        # scalar coordinate or auxiliary coordinate variables, and
        # those coordinates may have bounds attributes that identify
        # their boundary variables. In that case, the bounds attribute
        # of a formula terms variable must be consistent with the
        # formula_terms attribute of the boundary variable. Software
        # digesting legacy datasets (constructed prior to version 1.7
        # of this standard) may have to rely in some cases on the
        # first method of identifying the formula term variables and
        # in other cases, on the second. Starting from version 1.7,
        # however, the first method will be sufficient.
        # ============================================================

        g = self.read_vars

        attribute = {coord_ncvar + ":formula_terms": formula_terms}

        g["formula_terms"].setdefault(coord_ncvar, {"coord": {}, "bounds": {}})

        parsed_formula_terms = self._parse_x(coord_ncvar, formula_terms)

        incorrectly_formatted = (
            "formula_terms attribute",
            "is incorrectly formatted",
        )

        if not parsed_formula_terms:
            self._add_message(
                field_ncvar,
                coord_ncvar,
                message=incorrectly_formatted,
                attribute=attribute,
            )
            return False

        self._ncdimensions(field_ncvar)

        for x in parsed_formula_terms:
            term, values = list(x.items())[0]

            g["formula_terms"][coord_ncvar]["coord"][term] = None

            if len(values) != 1:
                self._add_message(
                    field_ncvar,
                    coord_ncvar,
                    message=incorrectly_formatted,
                    attribute=attribute,
                )
                continue

            ncvar = values[0]

            if ncvar not in g["internal_variables"]:
                ncvar, message = self._missing_variable(
                    ncvar, "Formula terms variable"
                )

                self._add_message(
                    field_ncvar, ncvar, message=message, attribute=attribute
                )
                continue

            g["formula_terms"][coord_ncvar]["coord"][term] = ncvar

        bounds_ncvar = g["variable_attributes"][coord_ncvar].get("bounds")

        if bounds_ncvar is None:
            # --------------------------------------------------------
            # Parametric Z coordinate does not have bounds
            # --------------------------------------------------------
            for term in g["formula_terms"][coord_ncvar]["coord"]:
                g["formula_terms"][coord_ncvar]["bounds"][term] = None
        else:
            # --------------------------------------------------------
            # Parametric Z coordinate has bounds
            # --------------------------------------------------------
            bounds_formula_terms = g["variable_attributes"][bounds_ncvar].get(
                "formula_terms"
            )
            if bounds_formula_terms is not None:
                # ----------------------------------------------------
                # Parametric Z coordinate has bounds, and the bounds
                # variable has a formula_terms attribute
                # ----------------------------------------------------
                bounds_attribute = {
                    bounds_ncvar + ":formula_terms": bounds_formula_terms
                }

                parsed_bounds_formula_terms = self._parse_x(
                    bounds_ncvar, bounds_formula_terms
                )

                if not parsed_bounds_formula_terms:
                    self._add_message(
                        field_ncvar,
                        bounds_ncvar,
                        message=(
                            "Bounds formula_terms attribute",
                            "is incorrectly formatted",
                        ),
                        attribute=attribute,
                        variable=coord_ncvar,
                    )

                for x in parsed_bounds_formula_terms:
                    term, values = list(x.items())[0]

                    g["formula_terms"][coord_ncvar]["bounds"][term] = None

                    if len(values) != 1:
                        self._add_message(
                            field_ncvar,
                            bounds_ncvar,
                            message=(
                                "Bounds formula_terms attribute",
                                "is incorrectly formatted",
                            ),
                            attribute=bounds_attribute,
                            variable=coord_ncvar,
                        )
                        continue

                    ncvar = values[0]

                    if ncvar not in g["internal_variables"]:
                        ncvar, message = self._missing_variable(
                            ncvar, "Bounds formula terms variable"
                        )

                        self._add_message(
                            field_ncvar,
                            ncvar,
                            message=message,
                            attribute=bounds_attribute,
                            variable=coord_ncvar,
                        )
                        continue

                    if term not in g["formula_terms"][coord_ncvar]["coord"]:
                        self._add_message(
                            field_ncvar,
                            bounds_ncvar,
                            message=(
                                "Bounds formula_terms attribute",
                                "has incompatible terms",
                            ),
                            attribute=bounds_attribute,
                            variable=coord_ncvar,
                        )
                        continue

                    parent_ncvar = g["formula_terms"][coord_ncvar]["coord"][
                        term
                    ]

                    d_ncdims = g["variable_dimensions"][parent_ncvar]
                    dimensions = g["variable_dimensions"][ncvar]

                    if z_ncdim not in d_ncdims:
                        if ncvar != parent_ncvar:
                            self._add_message(
                                field_ncvar,
                                bounds_ncvar,
                                message=(
                                    "Bounds formula terms variable",
                                    "that does not span the vertical "
                                    "dimension is inconsistent with the "
                                    "formula_terms of the parametric "
                                    "coordinate variable",
                                ),
                                attribute=bounds_attribute,
                                variable=coord_ncvar,
                            )
                            continue

                    elif len(dimensions) != len(d_ncdims) + 1:
                        self._add_message(
                            field_ncvar,
                            bounds_ncvar,
                            message=(
                                "Bounds formula terms variable",
                                "spans incorrect dimensions",
                            ),
                            attribute=bounds_attribute,
                            dimensions=dimensions,
                            variable=coord_ncvar,
                        )
                        continue
                    # WRONG - need to account for char arrays:
                    elif d_ncdims != dimensions[:-1]:
                        self._add_message(
                            field_ncvar,
                            bounds_ncvar,
                            message=(
                                "Bounds formula terms variable",
                                "spans incorrect dimensions",
                            ),
                            attribute=bounds_attribute,
                            dimensions=dimensions,
                            variable=coord_ncvar,
                        )
                        continue

                    # Still here?
                    g["formula_terms"][coord_ncvar]["bounds"][term] = ncvar

                if set(g["formula_terms"][coord_ncvar]["coord"]) != set(
                    g["formula_terms"][coord_ncvar]["bounds"]
                ):
                    self._add_message(
                        field_ncvar,
                        bounds_ncvar,
                        message=(
                            "Bounds formula_terms attribute",
                            "has incompatible terms",
                        ),
                        attribute=bounds_attribute,
                        variable=coord_ncvar,
                    )

            else:
                # ----------------------------------------------------
                # Parametric Z coordinate has bounds, but the bounds
                # variable does not have a formula_terms attribute =>
                # Infer the formula terms bounds variables from the
                # coordinates
                # ----------------------------------------------------
                for term, ncvar in g["formula_terms"][coord_ncvar][
                    "coord"
                ].items():
                    g["formula_terms"][coord_ncvar]["bounds"][term] = None

                    if z_ncdim not in self._ncdimensions(ncvar):
                        g["formula_terms"][coord_ncvar]["bounds"][term] = ncvar
                        continue

                    is_coordinate_with_bounds = False
                    for c_ncvar in g["coordinates"][field_ncvar]:
                        if ncvar != c_ncvar:
                            continue

                        is_coordinate_with_bounds = True

                        if z_ncdim not in g["variable_dimensions"][c_ncvar]:
                            # Coordinates do not span the Z dimension
                            g["formula_terms"][coord_ncvar]["bounds"][
                                term
                            ] = ncvar
                        else:
                            # Coordinates span the Z dimension
                            b = g["bounds"][field_ncvar].get(ncvar)
                            if b is not None:
                                g["formula_terms"][coord_ncvar]["bounds"][
                                    term
                                ] = b
                            else:
                                is_coordinate_with_bounds = False

                        break

                    if not is_coordinate_with_bounds:
                        self._add_message(
                            field_ncvar,
                            ncvar,
                            message=(
                                "Formula terms variable",
                                "that spans the vertical dimension "
                                "has no bounds",
                            ),
                            attribute=attribute,
                            variable=coord_ncvar,
                        )

    def _missing_variable(self, ncvar, message0):
        """Return the name of a missing variable with a message.

        .. versionaddedd:: (cfdm) 1.8.6.0

         :Parameters:

             ncvar: `str`

             message0: `str`

         :Returns:

             `str`, `tuple`
                 The (possibly modified) netCDF variable name, and the
                 appropriate full message about it being missing.

        """
        if self.read_vars["has_groups"]:
            message = (message0, "is not locatable in the group hierarchy")
            if ncvar.startswith("REF_NOT_FOUND:_"):
                ncvar = ncvar.replace("REF_NOT_FOUND:_", "", 1)
        else:
            message = (message0, "is not in file")

        return ncvar, message

    def _create_field_or_domain(
        self, field_ncvar, domain=False, location=None
    ):
        """Create a field or domain for a given netCDF variable.

        .. versionadded:: (cfdm) 1.7.0

        :Parameters:

        field_ncvar: `str`
            The name of the netCDF variable to be turned into a field
            or domain construct.

        domain: `bool`, otpional
            If True then only read and parse domain variables into
            domain consrtucts. By default only data variables are read
            and parsed into field constructs.

            .. versionadded:: (cfdm) 1.9.0.0

        location: `str`, otpional
            The location of cells on a UGRID mesh topology. Ignored
            unless *domain* is True.

            .. versionadded:: (cfdm) 1.11.0.0

        :Returns:

            `Field` or `Domain`

        """
        g = self.read_vars

        field = not domain

        # Whether or not we're attempting to a create a domain
        # construct from a URGID mesh topology variable
        mesh_topology = domain and field_ncvar in g["mesh"]
        if mesh_topology and location is None:
            raise ReadError(
                "Must set 'location' to create a domain construct from "
                "a URGID mesh topology variable"
            )

        if field:
            construct_type = "Field"
        else:
            construct_type = "Domain"

        # Reset the dimensions of a domain variable
        g["domain_ncdimensions"] = {}

        # Reset 'domain_ancillary_key'
        g["domain_ancillary_key"] = {}

        dimensions = g["variable_dimensions"][field_ncvar]
        g["dataset_compliance"].setdefault(field_ncvar, {})
        g["dataset_compliance"][field_ncvar][
            "CF version"
        ] = self.implementation.get_cf_version()
        g["dataset_compliance"][field_ncvar]["dimensions"] = dimensions
        g["dataset_compliance"][field_ncvar].setdefault("non-compliance", {})

        if mesh_topology:
            logger.info(
                "    Converting netCDF mesh topology variable "
                f"{field_ncvar}({', '.join(dimensions)}) to a "
                f"{construct_type}:"
            )  # pragma: no cover
        else:
            logger.info(
                "    Converting netCDF variable "
                f"{field_ncvar}({', '.join(dimensions)}) to a "
                f"{construct_type}:"
            )  # pragma: no cover

        # ------------------------------------------------------------
        # Combine the global and group properties with the data
        # variable properties, giving precedence to those of the data
        # variable and then those of any groups.
        # ------------------------------------------------------------
        field_properties = g["global_attributes"].copy()

        if g["has_groups"]:
            field_properties.update(
                g["variable_group_attributes"][field_ncvar]
            )

        field_properties.update(g["variable_attributes"][field_ncvar])

        if g["debug"]:
            logger.debug(
                "        netCDF attributes:\n"
                f"            {field_properties}"
            )  # pragma: no cover

        if field:
            # Take cell_methods out of the data variable's properties
            # since it will need special processing once the domain
            # has been defined
            cell_methods_string = field_properties.pop("cell_methods", None)

            # Take add_offset and scale_factor out of the data
            # variable's properties since they will be dealt with by
            # the variable's Data object. Makes sure we note that they
            # were there so we can adjust the field's data type
            # accordingly.
            values = [
                field_properties.pop(k, None)
                for k in ("add_offset", "scale_factor")
            ]
            unpacked_dtype = values != [None, None]
            if unpacked_dtype:
                try:
                    values.remove(None)
                except ValueError:
                    pass

                unpacked_dtype = np.result_type(*values)

        # Initialise node_coordinates_as_bounds
        g["node_coordinates_as_bounds"] = set()

        # ------------------------------------------------------------
        # Initialise the field/domain
        # ------------------------------------------------------------
        if field:
            # Create a field construct
            f = self.implementation.initialise_Field()
        else:
            # Create a domain construct
            f = self.implementation.initialise_Domain()

        self.implementation.set_properties(f, field_properties, copy=True)

        if field and not g["mask"]:
            # --------------------------------------------------------
            # Masking has been turned off, so make sure that there is
            # a fill value recorded on the field so that masking may
            # later be applied manually, if required. (Introduced at
            # v1.8.2)
            # --------------------------------------------------------
            self._set_default_FillValue(f, field_ncvar)

        # Store the netCDF variable name of the field/domain
        self.implementation.nc_set_variable(f, field_ncvar)

        # ------------------------------------------------------------
        # Store the netCDF global attributes for the field/domain
        # ------------------------------------------------------------
        x = g["global_attributes"].copy()
        for k, v in g["global_attributes"].items():
            if (
                k not in g["variable_attributes"][field_ncvar]
                and k not in g["variable_group_attributes"][field_ncvar]
            ):
                x[k] = None

        self.implementation.nc_set_global_attributes(f, x)

        # ------------------------------------------------------------
        # Store the data/domain variable's group-level attributes
        # ------------------------------------------------------------
        if g["has_groups"]:
            x = g["variable_group_attributes"][field_ncvar].copy()
            for k, v in g["variable_group_attributes"][field_ncvar].items():
                if k not in g["variable_attributes"][field_ncvar]:
                    x[k] = None

            self.implementation.nc_set_group_attributes(f, x)

        # ------------------------------------------------------------
        # Remove the field/domain construct's "geometry" property,
        # saving its value
        # ------------------------------------------------------------
        if g["CF>=1.8"]:
            geometry = self.implementation.del_property(f, "geometry", None)
            if geometry is not None:
                self.implementation.nc_set_geometry_variable(f, geometry)

        # Map netCDF dimension names to domain axis identifiers.
        #
        # For example: {'lat': 'dim0', 'time': 'dim1'}
        ncdim_to_axis = {}
        g["ncdim_to_axis"] = ncdim_to_axis

        # Map domain axis identifiers to netCDF dimension names
        #
        # For example: {'dim0': 'lat', 'dim1': 'time'}
        axis_to_ncdim = {}
        g["axis_to_ncdim"] = axis_to_ncdim

        ncscalar_to_axis = {}

        # Map netCDF variable names to internal identifiers
        #
        # For example: {'dimensioncoordinate1': 'time'}
        ncvar_to_key = {}

        data_axes = []

        # ------------------------------------------------------------
        # Add axes and non-scalar dimension coordinates to the
        # field/domain
        # ------------------------------------------------------------
        has_dimensions_attr = self.implementation.has_property(f, "dimensions")
        if field:
            if g["CF>=1.9"] and has_dimensions_attr:
                # ----------------------------------------------------
                # This netCDF variable has a 'dimensions'
                # attribute. Therefore it is a domain variable and is
                # to be ignored. CF>=1.9 (Introduced at v1.9.0.0)
                # ----------------------------------------------------
                logger.info(
                    f"        {field_ncvar} is a domain variable"
                )  # pragma: no cover

                return None

            ncdimensions = None
        else:
            if not mesh_topology and (
                not g["CF>=1.9"] or not has_dimensions_attr
            ):
                # ----------------------------------------------------
                # This netCDF variable (which is not a UGRID mesh
                # topology nor a location index set variable) does not
                # have a 'dimensions' attribute. Therefore it is not a
                # domain variable and is to be ignored. CF>=1.9
                # (Introduced at v1.9.0.0)
                # ----------------------------------------------------
                logger.info(
                    f"        {field_ncvar} is not a domain variable"
                )  # pragma: no cover

                return None

            # --------------------------------------------------------
            # Get the netCDF dimensions for the domain variable from
            # the 'dimensions' property. CF>=1.9. (Introduced at
            # v1.9.0.0)
            # --------------------------------------------------------
            domain_dimensions = self.implementation.del_property(
                f, "dimensions", None
            )

            ncdimensions = self._split_string_by_white_space(
                field_ncvar, domain_dimensions, variables=True
            )

        field_ncdimensions = self._ncdimensions(
            field_ncvar, ncdimensions=ncdimensions
        )

        field_groups = g["variable_groups"][field_ncvar]

        for ncdim in field_ncdimensions:
            ncvar, method = self._find_coordinate_variable(
                field_ncvar, field_groups, ncdim
            )

            if ncvar is not None:
                # There is a Unidata coordinate variable for this
                # dimension, so create a domain axis and dimension
                # coordinate
                if ncvar in g["dimension_coordinate"]:
                    coord = self._copy_construct(
                        "dimension_coordinate", field_ncvar, ncvar
                    )
                else:
                    coord = self._create_dimension_coordinate(
                        field_ncvar, ncvar, f
                    )
                    g["dimension_coordinate"][ncvar] = coord

                size = self.implementation.get_construct_data_size(coord)
                domain_axis = self._create_domain_axis(size, ncdim)

                logger.detail(
                    f"        [a] Inserting {domain_axis.__class__.__name__} "
                    f"with size {size}"
                )  # pragma: no cover
                axis = self.implementation.set_domain_axis(
                    f, construct=domain_axis, copy=False
                )

                logger.detail(
                    f"        [b] Inserting {coord.__class__.__name__}"
                    f"{method} with size {coord.size}"
                )  # pragma: no cover
                dim = self.implementation.set_dimension_coordinate(
                    f, construct=coord, axes=[axis], copy=False
                )

                self._reference(ncvar, field_ncvar)
                if coord.has_bounds():
                    bounds = self.implementation.get_bounds(coord)
                    self._reference(
                        self.implementation.nc_get_variable(bounds),
                        field_ncvar,
                    )

                # Set unlimited status of axis
                if g["dimension_isunlimited"][ncdim]:
                    self.implementation.nc_set_unlimited_axis(f, axis)

                ncvar_to_key[ncvar] = dim
                g["coordinates"].setdefault(field_ncvar, []).append(ncvar)

            else:
                # There is no dimension coordinate for this dimension,
                # so just create a domain axis with the correct size.
                if ncdim in g["new_dimension_sizes"]:
                    size = g["new_dimension_sizes"][ncdim]
                else:
                    size = g["internal_dimension_sizes"][ncdim]

                domain_axis = self._create_domain_axis(size, ncdim)
                logger.detail(
                    f"        [c] Inserting {domain_axis.__class__.__name__} "
                    f"with size {size}"
                )  # pragma: no cover
                axis = self.implementation.set_domain_axis(
                    f, construct=domain_axis, copy=False
                )

                # Set unlimited status of axis
                try:
                    if g["dimension_isunlimited"][ncdim]:
                        self.implementation.nc_set_unlimited_axis(f, axis)
                except KeyError:
                    # This dimension is not in the netCDF file (as
                    # might be the case for an element dimension
                    # implied by a ragged array).
                    pass

            # Update data dimension name and set dimension size
            data_axes.append(axis)

            ncdim_to_axis[ncdim] = axis
            axis_to_ncdim[axis] = ncdim

        # ------------------------------------------------------------
        # Add the data to the field
        # ------------------------------------------------------------
        if field:
            data = self._create_data(
                field_ncvar, f, unpacked_dtype=unpacked_dtype
            )
            logger.detail(
                f"        [d] Inserting field {data.__class__.__name__}"
                f"{data.shape}"
            )  # pragma: no cover

            self.implementation.set_data(f, data, axes=data_axes, copy=False)

        # Store the original file names
        self.implementation.set_original_filenames(f, g["dataset"])

        # ------------------------------------------------------------
        # Add auxiliary coordinate constructs derived from UGRID
        #
        # It is important to do this prior to creating auxiliary
        # coordinates from the "coordinates" attribute.
        # ------------------------------------------------------------
        ugrid = g["UGRID_version"] is not None
        if ugrid:
            if mesh_topology:
                # We are creating a UGRID domain construct, for which
                # 'location' has already been set as a keyword
                # parameter.
                mesh = g["mesh"][field_ncvar]
                mesh_ncvar = mesh.mesh_ncvar
                location_index_set_ncvar = mesh.location_index_set_ncvar
                ncdim = mesh.ncdim.get(location)
                if not ncdim:
                    return

                ugrid = True

                # Create the domain axis construct for this location
                # of the mesh topology
                if ncdim in g["new_dimension_sizes"]:
                    size = g["new_dimension_sizes"][ncdim]
                else:
                    size = g["internal_dimension_sizes"][ncdim]

                domain_axis = self._create_domain_axis(size, ncdim)
                logger.detail(
                    f"        [o] Inserting {domain_axis.__class__.__name__} "
                    f"with size {size}"
                )  # pragma: no cover
                axis = self.implementation.set_domain_axis(
                    f, construct=domain_axis, copy=False
                )
                ncdim_to_axis[ncdim] = axis
            else:
                # We are creating a field construct or a non-UGRID
                # domain construct
                mesh_ncvar = self.implementation.get_property(f, "mesh")
                location_index_set_ncvar = self.implementation.get_property(
                    f, "location_index_set"
                )
                ugrid = (
                    mesh_ncvar is not None
                    or location_index_set_ncvar is not None
                )

        ugrid_aux_ncvars = []
        if ugrid:
            if not mesh_topology:
                # Find the mesh defintion and location on the mesh
                ok = False
                if mesh_ncvar is not None:
                    ok = self._ugrid_check_field_mesh(
                        field_ncvar,
                        mesh_ncvar,
                    )

                    if ok:
                        mesh = g["mesh"][mesh_ncvar]
                        location = self.implementation.get_property(
                            f, "location"
                        )
                elif location_index_set_ncvar is not None:
                    ok = self._ugrid_check_field_location_index_set(
                        field_ncvar, location_index_set_ncvar
                    )
                    if ok:
                        mesh = g["mesh"][location_index_set_ncvar]
                        location = mesh.location

                if not ok:
                    # There's something wrong with the UGRID
                    # encoding. Set 'ugrid' to False so that no
                    # further UGRID related stuff occurs.
                    ugrid = False
                    logger.warning(
                        "There was a problem parsing the UGRID mesh "
                        "topology variable. Ignoring the UGRID mesh "
                        f"for {field_ncvar!r}."
                    )
                    if is_log_level_debug(logger):
                        from pprint import pformat

                        logger.debug(
                            f"Mesh dictionary is: {pformat(g['mesh'])}"
                        )

            if ugrid:
                # The UGRID specification is OK, so get the auxiliary
                # coordinates.
                if location == "volume":
                    raise NotImplementedError(
                        "Can't read datasets with UGRID volume cells"
                    )

                # Remove mesh-related properties
                if mesh_topology:
                    if location_index_set_ncvar is not None:
                        attrs = ("mesh", "location")
                    else:
                        attrs = self.ugrid_mesh_topology_attributes()
                elif mesh_ncvar is not None:
                    attrs = ("mesh", "location")
                else:
                    attrs = ("location_index_set",)

                self.implementation.del_properties(f, attrs)

                # Find the discrete axis for the mesh topology
                ugrid_ncdim = mesh.ncdim.get(location)
                if ugrid_ncdim is None:
                    # We couldn't find the UGRID discrete axis, so
                    # there must be something wrong with the UGRID
                    # encoding. Set 'ugrid' to False so that no
                    # further UGRID related stuff occurs.
                    ugrid = False
                    logger.warning(
                        "Couldn't find the UGRID discrete axis for mesh "
                        f"topology variable {mesh.mesh_ncvar!r}: "
                        f"Ignoring the UGRID mesh for {field_ncvar!r}."
                    )
                else:
                    # There is a UGRID discrete axis, so create
                    # auxiliary coordinate constructs derived from the
                    # mesh topology.
                    ugrid_axis = ncdim_to_axis[ugrid_ncdim]
                    for aux in mesh.auxiliary_coordinates.get(location, ()):
                        key = self.implementation.set_auxiliary_coordinate(
                            f,
                            aux,
                            axes=ugrid_axis,
                            copy=True,
                        )
                        ncvar = self.implementation.nc_get_variable(aux)

                        ugrid_aux_ncvars.append(ncvar)

                        g["auxiliary_coordinate"][ncvar] = aux
                        ncvar_to_key[ncvar] = key

                        self._reference(ncvar, field_ncvar)
                        if self.implementation.has_bounds(aux):
                            bounds = self.implementation.get_bounds(aux)
                            self._reference(
                                self.implementation.nc_get_variable(bounds),
                                field_ncvar,
                            )

        # ------------------------------------------------------------
        # Add scalar dimension coordinates and auxiliary coordinates
        # to the field/domain
        # ------------------------------------------------------------
        coordinates = self.implementation.del_property(f, "coordinates", None)

        parsed_coordinates = []
        if coordinates is not None:
            parsed_coordinates = self._split_string_by_white_space(
                field_ncvar, coordinates, variables=True
            )

            for ncvar in parsed_coordinates:
                # Skip dimension coordinates
                if ncvar in field_ncdimensions:
                    continue

                # Skip auxiliary coordinates that have already been
                # created from a UGRID mesh
                if ugrid and ncvar in ugrid_aux_ncvars:
                    continue

                cf_compliant = self._check_auxiliary_or_scalar_coordinate(
                    field_ncvar, ncvar, coordinates
                )
                if not cf_compliant:
                    continue

                # Set dimensions for this variable
                dimensions = self._get_domain_axes(
                    ncvar, parent_ncvar=field_ncvar
                )

                if ncvar in g["auxiliary_coordinate"]:
                    coord = g["auxiliary_coordinate"][ncvar].copy()
                else:
                    coord = self._create_auxiliary_coordinate(
                        field_ncvar, ncvar, f
                    )
                    g["auxiliary_coordinate"][ncvar] = coord

                # ----------------------------------------------------
                # Turn a
                # ----------------------------------------------------
                is_scalar_dimension_coordinate = False
                scalar = False
                if not dimensions:
                    scalar = True
                    if self._is_char_or_string(ncvar):
                        # String valued scalar coordinate. Turn it
                        # into a 1-d auxiliary coordinate construct.
                        domain_axis = self._create_domain_axis(1)
                        logger.detail(
                            "        [d] Inserting "
                            f"{domain_axis.__class__.__name__} with size 1"
                        )  # pragma: no cover
                        dim = self.implementation.set_domain_axis(
                            f, domain_axis
                        )

                        dimensions = [dim]

                        coord = self.implementation.construct_insert_dimension(
                            construct=coord, position=0
                        )
                        g["auxiliary_coordinate"][ncvar] = coord
                    else:
                        # Numeric valued scalar coordinate
                        is_scalar_dimension_coordinate = True

                if is_scalar_dimension_coordinate:
                    # Insert a domain axis and dimension coordinate
                    # derived from a numeric scalar auxiliary
                    # coordinate.

                    # First turn the scalar auxiliary coordinate into
                    # a 1-d auxiliary coordinate construct
                    coord = self.implementation.construct_insert_dimension(
                        construct=coord, position=0
                    )

                    # Now turn the 1-d size 1 auxiliary coordinate
                    # into a dimension coordinate
                    coord = self.implementation.initialise_DimensionCoordinate_from_AuxiliaryCoordinate(
                        auxiliary_coordinate=coord, copy=False
                    )

                    size = self.implementation.get_construct_data_size(coord)
                    domain_axis = self._create_domain_axis(size)
                    logger.detail(
                        "        [e] Inserting "
                        f"{domain_axis.__class__.__name__} with size {size}"
                    )  # pragma: no cover
                    axis = self.implementation.set_domain_axis(
                        f, construct=domain_axis, copy=False
                    )

                    logger.detail(
                        f"        [e] Inserting {coord.__class__.__name__} "
                        f"with size {coord.size}"
                    )  # pragma: no cover
                    dim = self.implementation.set_dimension_coordinate(
                        f, coord, axes=[axis], copy=False
                    )

                    self._reference(ncvar, field_ncvar)
                    if self.implementation.has_bounds(coord):
                        bounds = self.implementation.get_bounds(coord)
                        self._reference(
                            self.implementation.nc_get_variable(bounds),
                            field_ncvar,
                        )

                    dimensions = [axis]
                    ncvar_to_key[ncvar] = dim

                    g["dimension_coordinate"][ncvar] = coord
                    del g["auxiliary_coordinate"][ncvar]
                else:
                    # Insert auxiliary coordinate
                    logger.detail(
                        f"        [f] Inserting {coord.__class__.__name__} "
                        f"with size {coord.size}"
                    )  # pragma: no cover

                    aux = self.implementation.set_auxiliary_coordinate(
                        f, coord, axes=dimensions, copy=False
                    )

                    self._reference(ncvar, field_ncvar)
                    if self.implementation.has_bounds(coord):
                        bounds = self.implementation.get_bounds(coord)
                        self._reference(
                            self.implementation.nc_get_variable(bounds),
                            field_ncvar,
                        )

                    ncvar_to_key[ncvar] = aux

                if scalar:
                    ncscalar_to_axis[ncvar] = dimensions[0]

        # ------------------------------------------------------------
        # Add dimension or auxiliary coordinate constructs derived
        # from from tie point coordinate variables and bounds tie
        # point variables (CF>=1.9)
        #
        # Note on methodology: All of the coordinate constructs must
        #                      be created before any are set on the
        #                      parent field/domain construct. This is
        #                      so that constructs with multivariate
        #                      interpolation methods can be modified
        #                      to contain their dependent tie points.
        #
        # ------------------------------------------------------------
        string = self.implementation.del_property(
            f, "coordinate_interpolation", None
        )
        tie_point_ncvars = g["tie_point_ncvar"].get(field_ncvar, ())

        coordinates = {}
        for ncvar in tie_point_ncvars:
            ok = self._check_tie_point_coordinates(field_ncvar, ncvar, string)
            if not ok:
                continue

            # Find out if the coordinates are to be dimension or
            # auxiliary coordinate constructs
            axes = self._get_domain_axes(ncvar, parent_ncvar=field_ncvar)
            is_dimension_coordinate = len(axes) == 1 and ncvar == g[
                "axis_to_ncdim"
            ].get(axes[0])

            # Don't try to use an existing coordinate object derived
            # from this netCDF variable, since such an instance may
            # have been created from a different interpolation
            # variable (and therefore could have used different tie
            # point indices).
            if is_dimension_coordinate:
                coord = self._create_dimension_coordinate(
                    field_ncvar, ncvar, f
                )
            else:
                coord = self._create_auxiliary_coordinate(
                    field_ncvar, ncvar, f
                )

            coordinates[ncvar] = (coord, axes, is_dimension_coordinate)

        # Add any dependent tie points required for multivariate
        # interpolations. This allows each coordinate to be operated
        # on (e.g. subspaced, collapsed, etc.) independently.
        #
        # For example, when decompression is by the
        # quadratic_latitude_longitude method, the interpolation of
        # latitudes depends on the longitude, and vice verse -
        # e.g. uncompressed latitudes = f(subsampled latitudes,
        # subsampled longitudes). So that the latitude coordinate
        # construct can be accessed independently of the longitude
        # construct, the longitude tie points need to be stored within
        # the latitude coordinate construct.
        multivariate_interpolations = self.cf_multivariate_interpolations()
        for (
            ncvar,
            (coord, axes, is_dimension_coordinate),
        ) in coordinates.items():
            compression_type = self.implementation.get_compression_type(coord)
            if compression_type != "subsampled":
                continue

            interpolation_name = self.implementation.get_interpolation_name(
                coord
            )
            identities = multivariate_interpolations.get(interpolation_name)
            if not identities:
                continue

            bounds = self.implementation.get_bounds(coord, default=None)

            tp_dims = {}
            c_tp = {}
            b_tp = {}
            for n, (c, a, _) in coordinates.items():
                if n == ncvar:
                    continue

                if (
                    self.implementation.get_interpolation_name(c)
                    != interpolation_name
                ):
                    continue

                for identity in identities:
                    if not self._has_identity(c, identity):
                        continue

                    tp_dims[identity] = tuple([a.index(i) for i in axes])

                    c_tp[identity] = self.implementation.get_tie_points(c)
                    if bounds is None:
                        continue

                    b = self.implementation.get_bounds(c, None)
                    if b is None:
                        continue

                    b_tp[identity] = self.implementation.get_tie_points(b)
                    break

            self.implementation.set_dependent_tie_points(coord, c_tp, tp_dims)

            if bounds is not None:
                self.implementation.set_dependent_tie_points(
                    bounds, b_tp, tp_dims
                )

        # Set the coordinate constructs on the parent field/domain
        for (
            ncvar,
            (coord, axes, is_dimension_coordinate),
        ) in coordinates.items():
            logger.detail(
                f"        [k] Inserting {coord.__class__.__name__}"
            )  # pragma: no cover
            if is_dimension_coordinate:
                key = self.implementation.set_dimension_coordinate(
                    f, coord, axes=axes, copy=False
                )
            else:
                key = self.implementation.set_auxiliary_coordinate(
                    f, coord, axes=axes, copy=False
                )

            self._reference(ncvar, field_ncvar)
            if self.implementation.has_bounds(coord):
                bounds = self.implementation.get_bounds(coord)
                self._reference(
                    self.implementation.nc_get_variable(bounds), field_ncvar
                )

            ncvar_to_key[ncvar] = key

        # ------------------------------------------------------------
        # Add auxiliary coordinate constructs from geometry node
        # coordinates that are not already bounds of existing
        # auxiliary coordinate constructs (CF>=1.8)
        # ------------------------------------------------------------
        geometry = self._get_geometry(field_ncvar)
        if geometry is not None:
            for node_ncvar in geometry["node_coordinates"]:
                found = any(
                    [
                        self.implementation.get_bounds_ncvar(a) == node_ncvar
                        for a in self.implementation.get_auxiliary_coordinates(
                            f
                        ).values()
                    ]
                )
                # TODO: remove explicit API dependency:
                # f.auxiliary_coordinates.values()
                if found:
                    continue

                #
                if node_ncvar in g["auxiliary_coordinate"]:
                    coord = g["auxiliary_coordinate"][node_ncvar].copy()
                else:
                    coord = self._create_auxiliary_coordinate(
                        parent_ncvar=field_ncvar,
                        ncvar=None,
                        f=f,
                        bounds_ncvar=node_ncvar,
                        geometry_nodes=True,
                    )

                    geometry_type = geometry["geometry_type"]
                    if geometry_type is not None:
                        self.implementation.set_geometry(coord, geometry_type)

                    g["auxiliary_coordinate"][node_ncvar] = coord

                # Insert auxiliary coordinate
                logger.detail(
                    f"        [f] Inserting {coord.__class__.__name__}"
                )  # pragma: no cover

                # TODO check that geometry_dimension is a dimension of
                # the data variable
                geometry_dimension = geometry["geometry_dimension"]
                if geometry_dimension not in g["ncdim_to_axis"]:
                    raise ReadError(
                        f"Geometry dimension {geometry_dimension!r} is not in "
                        f"read_vars['ncdim_to_axis']: {g['ncdim_to_axis']}"
                    )

                aux = self.implementation.set_auxiliary_coordinate(
                    f,
                    coord,
                    axes=(g["ncdim_to_axis"][geometry_dimension],),
                    copy=False,
                )

                self._reference(node_ncvar, field_ncvar)
                ncvar_to_key[node_ncvar] = aux

        # ------------------------------------------------------------
        # Add custom auxiliary coordinate constructs defined by
        # subclasses
        # ------------------------------------------------------------
        extra_aux = self._customise_auxiliary_coordinates(field_ncvar, f)
        if extra_aux:
            ncvar_to_key.update(extra_aux)
            g["auxiliary_coordinate"].update(extra_aux)
            g["coordinates"][field_ncvar].extend(extra_aux)

            # Reference the netCDF variables
            coords = self.implementation.get_auxiliary_coordinates(f)
            for aux_ncvar, key in extra_aux.items():
                self._reference(aux_ncvar, field_ncvar)
                coord = coords[key]
                if self.implementation.has_bounds(coord):
                    bounds = self.implementation.get_bounds(coord)
                    self._reference(
                        self.implementation.nc_get_variable(bounds),
                        field_ncvar,
                    )

        # ------------------------------------------------------------
        # Add a domain topology construct derived from UGRID
        # (CF>=1.11)
        # ------------------------------------------------------------
        if ugrid:
            domain_topology = mesh.domain_topologies.get(location)
            if domain_topology is not None:
                logger.detail(
                    f"        [m] Inserting {location} "
                    f"{domain_topology.__class__.__name__} with data shape "
                    f"{self.implementation.get_data_shape(domain_topology)}"
                )  # pragma: no cover

                key = self.implementation.set_domain_topology(
                    f,
                    domain_topology,
                    axes=ugrid_axis,
                    copy=True,
                )
                self._reference(ncvar, field_ncvar)
                ncvar = self.implementation.nc_get_variable(domain_topology)
                ncvar_to_key[ncvar] = key

        # ------------------------------------------------------------
        # Add a cell connectivity construct derived from UGRID
        # (CF>=1.11)
        # ------------------------------------------------------------
        if ugrid:
            for cell_connectivity in mesh.cell_connectivities.get(
                location, ()
            ):
                logger.detail(
                    f"        [n] Inserting {location} "
                    f"{cell_connectivity.__class__.__name__} with data shape "
                    f"{self.implementation.get_data_shape(cell_connectivity)}"
                )  # pragma: no cover

                key = self.implementation.set_cell_connectivity(
                    f,
                    cell_connectivity,
                    axes=ugrid_axis,
                    copy=True,
                )
                self._reference(ncvar, field_ncvar)
                ncvar = self.implementation.nc_get_variable(cell_connectivity)
                ncvar_to_key[ncvar] = key

<<<<<<< HEAD
        #        if ugrid:
        #            # Set the mesh identifier
        #            self.implementation.set_mesh_id(f, mesh.mesh_id)

=======
>>>>>>> e0ee2462
        # ------------------------------------------------------------
        # Add coordinate reference constructs from formula_terms
        # properties
        # ------------------------------------------------------------
        for key, coord in self.implementation.get_coordinates(f).items():
            coord_ncvar = self.implementation.nc_get_variable(coord)

            if coord_ncvar is None:
                # This might be the case if the coordinate construct
                # just contains geometry nodes
                continue

            formula_terms = g["variable_attributes"][coord_ncvar].get(
                "formula_terms"
            )
            if formula_terms is None:
                # This coordinate does not have a formula_terms
                # attribute
                continue

            if coord_ncvar not in g["formula_terms"]:
                self._check_formula_terms(
                    field_ncvar,
                    coord_ncvar,
                    formula_terms,
                    z_ncdim=g["variable_dimensions"][coord_ncvar][0],
                )

            ok = True
            domain_ancillaries = []
            for term, ncvar in g["formula_terms"][coord_ncvar][
                "coord"
            ].items():
                if ncvar is None:
                    continue

                # Set dimensions
                axes = self._get_domain_axes(ncvar)

                if ncvar in g["domain_ancillary"]:
                    domain_anc = self._copy_construct(
                        "domain_ancillary", field_ncvar, ncvar
                    )
                else:
                    bounds = g["formula_terms"][coord_ncvar]["bounds"].get(
                        term
                    )
                    if bounds == ncvar:
                        bounds = None

                    domain_anc = self._create_domain_ancillary(
                        field_ncvar, ncvar, f, bounds_ncvar=bounds
                    )

                if len(axes) == len(self._ncdimensions(ncvar)):
                    domain_ancillaries.append((ncvar, domain_anc, axes))
                else:
                    # The domain ancillary variable spans a dimension
                    # that is not spanned by its parent data variable
                    self._add_message(
                        field_ncvar,
                        ncvar,
                        message=(
                            "Formula terms variable",
                            "spans incorrect dimensions",
                        ),
                        attribute={
                            coord_ncvar + ":formula_terms": formula_terms
                        },
                        dimensions=g["variable_dimensions"][ncvar],
                    )
                    ok = False

            if not ok:
                # Move on to the next coordinate
                continue

            # Still here? Create a formula terms coordinate reference.
            for ncvar, domain_anc, axes in domain_ancillaries:
                logger.detail(
                    f"        [g] Inserting {domain_anc.__class__.__name__}"
                )  # pragma: no cover

                da_key = self.implementation.set_domain_ancillary(
                    f, construct=domain_anc, axes=axes, copy=False
                )

                self._reference(ncvar, field_ncvar)
                if self.implementation.has_bounds(domain_anc):
                    bounds = self.implementation.get_bounds(domain_anc)
                    self._reference(
                        self.implementation.nc_get_variable(bounds),
                        field_ncvar,
                    )

                if ncvar not in ncvar_to_key:
                    ncvar_to_key[ncvar] = da_key

                g["domain_ancillary"][ncvar] = domain_anc
                g["domain_ancillary_key"][ncvar] = da_key

            coordinate_reference = self._create_formula_terms_ref(
                f, key, coord, g["formula_terms"][coord_ncvar]["coord"]
            )

            self.implementation.set_coordinate_reference(
                f, construct=coordinate_reference, copy=False
            )

            logger.detail(
                f"        [l] Inserting {coordinate_reference.__class__.__name__}"
            )  # pragma: no cover

            g["vertical_crs"][key] = coordinate_reference

        # ------------------------------------------------------------
        # Add grid mapping coordinate references (do this after
        # formula terms)
        # ------------------------------------------------------------
        grid_mapping = self.implementation.del_property(
            f, "grid_mapping", None
        )
        if grid_mapping is not None:
            parsed_grid_mapping = self._parse_grid_mapping(
                field_ncvar, grid_mapping
            )

            cf_compliant = self._check_grid_mapping(
                field_ncvar, grid_mapping, parsed_grid_mapping
            )
            if not cf_compliant:
                logger.warning(
                    f"        Bad grid_mapping: {grid_mapping!r}"
                )  # pragma: no cover
            else:
                for x in parsed_grid_mapping:
                    grid_mapping_ncvar, coordinates = list(x.items())[0]

                    parameters = g["variable_attributes"][
                        grid_mapping_ncvar
                    ].copy()

                    # Convert netCDF variable names to internal identifiers
                    coordinates = [
                        ncvar_to_key[ncvar]
                        for ncvar in coordinates
                        if ncvar in ncvar_to_key
                    ]

                    # ------------------------------------------------
                    # Find the datum and coordinate conversion for the
                    # grid mapping
                    # ------------------------------------------------
                    datum_parameters = {}
                    coordinate_conversion_parameters = {}
                    for parameter, value in parameters.items():
                        if parameter in g["datum_parameters"]:
                            datum_parameters[parameter] = value
                        else:
                            coordinate_conversion_parameters[parameter] = value

                    datum = self.implementation.initialise_Datum(
                        parameters=datum_parameters
                    )

                    coordinate_conversion = (
                        self.implementation.initialise_CoordinateConversion(
                            parameters=coordinate_conversion_parameters
                        )
                    )

                    create_new = True

                    if not coordinates:
                        # DCH ALERT
                        # what to do about duplicate standard names? TODO
                        name = parameters.get("grid_mapping_name", None)
                        for (
                            n
                        ) in self.cf_coordinate_reference_coordinates().get(
                            name, ()
                        ):
                            for (
                                key,
                                coord,
                            ) in self.implementation.get_coordinates(
                                f
                            ).items():
                                if n == self.implementation.get_property(
                                    coord, "standard_name", None
                                ):
                                    coordinates.append(key)

                        # Add the datum to already existing vertical
                        # coordinate references
                        for vcr in g["vertical_crs"].values():
                            self.implementation.set_datum(
                                coordinate_reference=vcr, datum=datum
                            )
                    else:
                        for vcoord, vcr in g["vertical_crs"].items():
                            if vcoord in coordinates:
                                # Add the datum to an already existing
                                # vertical coordinate reference
                                logger.detail(
                                    "        [k] Inserting "
                                    f"{datum.__class__.__name__} into "
                                    f"{vcr.__class__.__name__}"
                                )  # pragma: no cover

                                self.implementation.set_datum(
                                    coordinate_reference=vcr, datum=datum
                                )
                                coordinates.remove(vcoord)
                                create_new = bool(coordinates)

                    if create_new:
                        coordref = (
                            self.implementation.initialise_CoordinateReference()
                        )

                        self.implementation.set_datum(
                            coordinate_reference=coordref, datum=datum
                        )

                        self.implementation.set_coordinate_conversion(
                            coordinate_reference=coordref,
                            coordinate_conversion=coordinate_conversion,
                        )

                        self.implementation.set_coordinate_reference_coordinates(
                            coordref, coordinates
                        )

                        self.implementation.nc_set_variable(
                            coordref, grid_mapping_ncvar
                        )

                        key = self.implementation.set_coordinate_reference(
                            f, construct=coordref, copy=False
                        )

                        logger.detail(
                            "        [l] Inserting "
                            f"{coordref.__class__.__name__}"
                        )  # pragma: no cover

                        self._reference(grid_mapping_ncvar, field_ncvar)
                        ncvar_to_key[grid_mapping_ncvar] = key

        # ------------------------------------------------------------
        # Add cell measures to the field/domain
        # ------------------------------------------------------------
        measures = self.implementation.del_property(f, "cell_measures", None)
        if measures is not None:
            parsed_cell_measures = self._parse_x(field_ncvar, measures)

            cf_compliant = self._check_cell_measures(
                field_ncvar, measures, parsed_cell_measures
            )
            if cf_compliant:
                for x in parsed_cell_measures:
                    measure, ncvars = list(x.items())[0]
                    ncvar = ncvars[0]

                    # Set the domain axes for the cell measure
                    axes = self._get_domain_axes(ncvar, allow_external=True)

                    if ncvar in g["cell_measure"]:
                        # Copy the cell measure from one that already
                        # exists
                        cell = g["cell_measure"][ncvar].copy()
                    else:
                        cell = self._create_cell_measure(measure, ncvar)
                        g["cell_measure"][ncvar] = cell

                    logger.detail(
                        f"        [h] Inserting {cell.__class__.__name__}"
                    )  # pragma: no cover

                    key = self.implementation.set_cell_measure(
                        f, construct=cell, axes=axes, copy=False
                    )

                    # Count a reference to the cell measure ...
                    if ncvar != field_ncvar:
                        # ... but only if it is not the same as its
                        # parent data variable (introduced at v1.8.6).
                        self._reference(ncvar, field_ncvar)

                    ncvar_to_key[ncvar] = key

                    if ncvar in g["external_variables"]:
                        g["referenced_external_variables"].add(ncvar)

        # ------------------------------------------------------------
        # Add cell methods to the field
        # ------------------------------------------------------------
        if field and cell_methods_string is not None:
            name_to_axis = ncdim_to_axis.copy()
            name_to_axis.update(ncscalar_to_axis)

            cell_methods = self._parse_cell_methods(
                cell_methods_string, field_ncvar
            )

            for properties in cell_methods:
                axes = properties.pop("axes")

                if g["has_groups"]:
                    # Replace flattened names with absolute names
                    axes = [
                        g["flattener_dimensions"].get(
                            axis, g["flattener_variables"].get(axis, axis)
                        )
                        for axis in axes
                    ]

                # Replace names with domain axis keys
                axes = [name_to_axis.get(axis, axis) for axis in axes]

                method = properties.pop("method", None)

                cell_method = self._create_cell_method(
                    axes, method, properties
                )

                logger.detail(
                    f"        [i] Inserting {method!r} "
                    f"{cell_method.__class__.__name__}"
                )  # pragma: no cover

                self.implementation.set_cell_method(
                    f, construct=cell_method, copy=False
                )

        # ------------------------------------------------------------
        # Add field ancillaries to the field
        # ------------------------------------------------------------
        if field:
            ancillary_variables = self.implementation.del_property(
                f, "ancillary_variables", None
            )
            if ancillary_variables is not None:
                parsed_ancillary_variables = self._split_string_by_white_space(
                    field_ncvar, ancillary_variables, variables=True
                )
                cf_compliant = self._check_ancillary_variables(
                    field_ncvar,
                    ancillary_variables,
                    parsed_ancillary_variables,
                )
                if not cf_compliant:
                    pass
                else:
                    for ncvar in parsed_ancillary_variables:
                        # Set dimensions
                        axes = self._get_domain_axes(ncvar)

                        if ncvar in g["field_ancillary"]:
                            field_anc = g["field_ancillary"][ncvar].copy()
                        else:
                            field_anc = self._create_field_ancillary(ncvar)
                            g["field_ancillary"][ncvar] = field_anc

                        # Insert the field ancillary
                        logger.detail(
                            f"        [j] Inserting {field_anc!r}"
                        )  # pragma: no cover
                        key = self.implementation.set_field_ancillary(
                            f, construct=field_anc, axes=axes, copy=False
                        )
                        self._reference(ncvar, field_ncvar)

                        ncvar_to_key[ncvar] = key

            # --------------------------------------------------------
            # Add extra field ancillary constructs defined by
            # subclasses
            # --------------------------------------------------------
            extra_anc = self._customise_field_ancillaries(field_ncvar, f)
            if extra_anc:
                ncvar_to_key.update(extra_anc)
                g["field_ancillary"].update(extra_anc)

                # Reference the netCDF variables
                for anc_ncvar in extra_anc:
                    self._reference(anc_ncvar, field_ncvar)

        # -------------------------------------------------------------
        # Set quantization metadata
        # -------------------------------------------------------------
        self._set_quantization(f, field_ncvar)

        # Add the structural read report to the field/domain
        dataset_compliance = g["dataset_compliance"][field_ncvar]
        components = dataset_compliance["non-compliance"]
        if components:
            dataset_compliance = {field_ncvar: dataset_compliance}
        else:
            dataset_compliance = {}

        self.implementation.set_dataset_compliance(f, dataset_compliance)

        # Return the finished field/domain
        return f

    def _find_coordinate_variable(self, field_ncvar, field_groups, ncdim):
        """Find a coordinate variable for a data-dimension combination.

        Find a Unidata coordinate variable for a particular CF-netCDF
        data variable and netCDF dimension combination.

        .. versionadded:: (cfdm) 1.8.6

        :Parameters:

            field_ncvar: `str`

            field_groups: `tuple`

            ncdim: `str`

        :Returns:

            (`str`, `str`) or (`None`, str`)
                The second item is a message saying how the coordinate
                variable was discovered.

        """
        g = self.read_vars

        ncdim_groups = g["dimension_groups"].get(ncdim, ())
        n_ncdim_groups = len(ncdim_groups)

        if g["variable_dimensions"].get(ncdim) == (ncdim,):
            # There is a Unidata coordinate variable for this
            # dimension, so create a domain axis and dimension
            # coordinate
            return ncdim, ""

        if not g["has_groups"]:
            # This file has no group structure and there is no
            # coordinate variable for this dimension
            return None, ""

        # ------------------------------------------------------------
        # File has groups. Look for a coordinate variable by proximal
        # and lateral search techniques
        # ------------------------------------------------------------
        proximal_candidates = {}
        lateral_candidates = {}

        for ncvar, ncdims in g["variable_dimensions"].items():
            if ncvar == field_ncvar:
                # A data variable can not be its own coordinate
                # variable
                continue

            if ncdims != (ncdim,):
                # This variable does not span the correct dimension
                continue

            if g["variable_basename"][ncvar] != g["dimension_basename"][ncdim]:
                # This variable does not have the same basename as the
                # dimension. E.g. if ncdim is '/forecast/lon' and
                # ncvar is '/forecast/model/lat' then their basenames
                # are 'lon' and 'lat' respectively.
                continue

            ncvar_groups = g["variable_groups"][ncvar]

            if ncvar_groups[:n_ncdim_groups] != ncdim_groups:
                # The variable's group is not the same as, nor a
                # subgroup of, the local apex group.
                continue

            if field_groups[: len(ncvar_groups)] == ncvar_groups:
                # Group is acceptable for proximal search
                proximal_candidates[ncvar] = ncvar_groups
            else:
                # Group is acceptable for lateral search
                lateral_candidates[ncvar] = ncvar_groups

        if proximal_candidates:
            # Choose the coordinate variable closest to the field by
            # proximal search
            ncvars = [
                k
                for k in sorted(
                    proximal_candidates.items(),
                    reverse=True,
                    key=lambda item: len(item[1]),
                )
            ]
            ncvar = ncvars[0][0]
            return ncvar, " (found by proximal search)"

        if lateral_candidates:
            # Choose the coordinate variable that is closest the local
            # apex group by proximal search. If more than one such
            # vaiable exists then lateral search has failed.
            ncvars = [
                k
                for k in sorted(
                    lateral_candidates.items(), key=lambda item: len(item[1])
                )
            ]
            ncvar, group = ncvars[0]

            if len(lateral_candidates) == 1:
                # There is a unique coordinate variable found by
                # lateral search that is closest to the local apex
                # group
                return ncvar, " (found by lateral serach)"
            else:
                group2 = ncvars[1][1]
                if len(group) < len(group2):
                    # There is a unique coordinate variable found by
                    # lateral search that is closest to the local apex
                    # group
                    return ncvar, " (found by lateral serach)"

                # Two coordinate variables found by lateral search are
                # the same distance from the local apex group
                lateral_candidates = []

        if lateral_candidates:
            self._add_message(
                field_ncvar,
                field_ncvar,
                message=(
                    "Multiple coordinate variable candidates",
                    "identified by lateral search",
                ),
                dimensions=g["variable_dimensions"][field_ncvar],
            )

        return None, ""

    def _is_char_or_string(self, ncvar):
        """True if the netCDf variable has string or char datatype.

        .. versionadded:: (cfdm) 1.8.0

        :Parameters:

            ncvar: `str`
                The name of the netCDF variable.

        :Returns:

            `bool`

        **Examples**

            >>> n._is_char_or_string('regions')
            True

        """
        datatype = self.read_vars["variables"][ncvar].dtype
        return datatype == str or datatype.kind in "OSU"

    def _is_char(self, ncvar):
        """Return True if the netCDf variable has char datatype.

        .. versionadded:: (cfdm) 1.7.0

        :Parameters:

            ncvar: `str`
                The name of the netCDF variable.

        :Returns:

            `bool`

        **Examples**

        >>> n._is_char('regions')
        True

        """
        datatype = self.read_vars["variables"][ncvar].dtype
        return datatype != str and datatype.kind in "SU"

    def _has_identity(self, construct, identity):
        """TODO.

        .. versionadded:: (cfdm) 1.10.0.0

        """
        if identity == "latitude":
            return self._is_latitude(construct)

        if identity == "longitude":
            return self._is_longitude(construct)

        return False

    def _is_latitude(self, construct):
        """True if and only if the data are (grid) latitudes.

        .. versionadded:: (cfdm) 1.10.0.0

        .. seealso:: `_is_longitude`

        :Parameters:

            construct:

                The construct to test.

        :Returns:

            `bool`

        """
        units = construct.get_property("units", None)
        if not units:
            return False

        if units in (
            "degrees_north",
            "degree_north" "degree_N",
            "degrees_N",
            "degreeN",
            "degreesN",
        ):
            return True

        if units == "degrees":
            return (
                construct.get_property("standard_name", None)
                == "grid_latitude"
            )

        return False

    def _is_longitude(self, construct):
        """True if and only if the data are (grid) longitudes.

        .. versionadded:: (cfdm) 1.10.0.0

        .. seealso:: `_is_longitude`

        :Parameters:

            construct:

                The construct to test.

        :Returns:

            `bool`

        """
        units = construct.get_property("units", None)
        if not units:
            return False

        if units in (
            "degrees_east",
            "degree_east",
            "degree_E",
            "degrees_E",
            "degreeE",
            "degreesE",
        ):
            return True

        if units == "degrees":
            return (
                construct.get_property("standard_name", None)
                == "grid_longitude"
            )

        return False

    def _get_geometry(self, field_ncvar, return_ncvar=False):
        """Return a geometry container for this field construct.

        .. versionadded:: (cfdm) 1.8.0

        :Parameters:

            field_ncvar: `str`
                The netCDF variable name for the field construct.

            return_ncvar: `bool`
                If True then return the netCDF variable name of the
                geometry instead.

        :Returns:

            `dict` or `str` or None`
                A `dict` containing geometry container information, or the
                netCDF geometry container name. If there is no geometry
                container for this data variable, or if the dataset
                version is CF<=1.7, then `None` is returned.

        """
        g = self.read_vars
        if g["CF>=1.8"]:
            geometry_ncvar = g["variable_geometry"].get(field_ncvar)
            if return_ncvar:
                if geometry_ncvar in g["geometries"]:
                    return geometry_ncvar

                return

            return g["geometries"].get(geometry_ncvar)

    def _add_message(
        self,
        parent_ncvar,
        ncvar,
        message=None,
        attribute=None,
        dimensions=None,
        variable=None,
        conformance=None,
    ):
        """Stores and logs a message about an issue with a field.

        .. versionadded:: (cfdm) 1.7.0

        :Parameters:

            parent_ncvar: `str`
                The netCDF variable name of the parent variable.

                *Parameter example:*
                  ``'tas'``

            ncvar: `str`
                The netCDF variable name of the parent component that
                has the problem.

                *Parameter example:*
                  ``'rotated_latitude_longitude'``

            message: (`str`, `str`), optional

            attribute: `dict`, optional
                The name and value of the netCDF attribute that has a problem.

                *Parameter example:*
                  ``attribute={'tas:cell_measures': 'area: areacella'}``

            dimensions: sequence of `str`, optional
                The netCDF dimensions of the variable that has a problem.

                *Parameter example:*
                  ``dimensions=('lat', 'lon')``

            variable: `str`, optional

        """
        g = self.read_vars

        if message is not None:
            try:
                code = self._code0[message[0]] * 1000 + self._code1[message[1]]
            except KeyError:
                code = None

            message = " ".join(message)
        else:
            code = None

        d = {"code": code, "attribute": attribute, "reason": message}

        if dimensions is not None:
            d["dimensions"] = dimensions

        if variable is None:
            variable = ncvar

        g["dataset_compliance"].setdefault(
            parent_ncvar,
            {
                "CF version": self.implementation.get_cf_version(),
                "non-compliance": {},
            },
        )
        g["dataset_compliance"][parent_ncvar]["non-compliance"].setdefault(
            ncvar, []
        ).append(d)

        e = g["component_report"].setdefault(variable, {})
        e.setdefault(ncvar, []).append(d)

        if dimensions is None:  # pragma: no cover
            dimensions = ""  # pragma: no cover
        else:  # pragma: no cover
            dimensions = "(" + ", ".join(dimensions) + ")"  # pragma: no cover

        logger.info(
            "    Error processing netCDF variable "
            f"{ncvar}{dimensions}: {d['reason']}"
        )  # pragma: no cover

        return d

    def _include_component_report(self, parent_ncvar, ncvar):
        """Include a component in the dataset compliance report.

        .. versionadded:: (cfdm) 1.11.0.0

        :Parameters:

            parent_ncvar: `str`
                The netCDF variable name of the parent variable.

                *Parameter example:*
                  ``'tas'``

            ncvar: `str`
                The netCDF variable name of the parent component that
                has the problem.

        :Returns:

            `None`

        """
        g = self.read_vars
        component_report = g["component_report"].get(ncvar)
        if component_report:
            g["dataset_compliance"][parent_ncvar]["non-compliance"].setdefault(
                ncvar, []
            ).extend(component_report)

    def _get_domain_axes(self, ncvar, allow_external=False, parent_ncvar=None):
        """Find a domain axis identifier for the variable's dimensions.

        Return the domain axis identifiers that correspond to a
        netCDF variable's netCDF dimensions.

        .. versionadded:: (cfdm) 1.7.0

        :Parameters:

            ncvar: `str`
                The netCDF variable name.

            allow_external: `bool`
                If True and *ncvar* is an external variable then return an
                empty list.

            parent_ncvar: `str`, optional
                TODO

                .. versionadded:: (cfdm) 1.10.0.0

        :Returns:

            `list`

        **Examples**

        >>> r._get_domain_axes('areacello')
        ['domainaxis0', 'domainaxis1']

        >>> r._get_domain_axes('areacello', allow_external=True)
        []

        """
        g = self.read_vars

        if allow_external and ncvar in g["external_variables"]:
            axes = []
        else:
            ncdim_to_axis = g["ncdim_to_axis"]
            ncdimensions = self._ncdimensions(ncvar, parent_ncvar=parent_ncvar)
            axes = [
                ncdim_to_axis[ncdim]
                for ncdim in ncdimensions
                if ncdim in ncdim_to_axis
            ]

        return axes

    def _ncdim_abspath(self, ncdim):
        """Return the absolute path of the netCDF dimension name.

        If the file has no groups, then the netCDF dimension is returned
        unchanged.

        .. versionadded:: (cfdm) 1.8.6

        :Parameters:

            ncdim: `str` or `None`
                The (falttened) netCDF dimension name.

        :Returns:

            `str` or `None`
                The (absolute path of the) netCDF dimension name.

        """
        g = self.read_vars
        if ncdim is None or not g["has_groups"]:
            return ncdim

        # Replace the netCDF dimension name with its full group
        # path. E.g. if dimension 'time' is in group '/forecast' then
        # it will be renamed '/forecast/time'. (CF>=1.8)
        return g["flattener_dimensions"].get(ncdim, ncdim)

    def _create_auxiliary_coordinate(
        self,
        parent_ncvar,
        ncvar,
        f,
        bounds_ncvar=None,
        geometry_nodes=False,
    ):
        """Create an auxiliary coordinate construct.

        .. versionadded:: (cfdm) 1.7.0

        :Parameters:

            parent_ncvar: `str`
                The netCDF name of the parent variable that contains
                the auxiliary coordinate construct.

            ncvar: `str` or `None`
                The netCDF name of the variable to be converted to an
                auxiliary coordinate construct. See the
                *geometry_nodes* parameter.

            field: `Field` or `Domain`
                The parent construct.

            bounds_ncvar: `str`, optional
                The netCDF variable name of the coordinate bounds.

            geometry_nodes: `bool`
                Set to True only if and only if the coordinate construct
                is to be created with only bounds from a node coordinates
                variable, whose netCDF name is given by *bounds_ncvar*. In
                this case *ncvar* must be `None`.

        :Returns:

            `AuxiliaryCoordinate`

        """
        return self._create_bounded_construct(
            parent_ncvar=parent_ncvar,
            ncvar=ncvar,
            f=f,
            auxiliary=True,
            bounds_ncvar=bounds_ncvar,
            geometry_nodes=geometry_nodes,
        )

    def _create_dimension_coordinate(
        self, parent_ncvar, ncvar, f, bounds_ncvar=None
    ):
        """Create a dimension coordinate construct.

        .. versionadded:: (cfdm) 1.7.0

        :Parameters:

            parent_ncvar: `str`
                The netCDF name of the parent variable that contains
                the dimension coordinate construct.

            ncvar: `str`
                The netCDF name of the variable to be converted to a
                dimension coordinate construct.

            field: `Field` or `Domain`
                The parent construct.

            bounds_ncvar: `str`, optional
                The netCDF variable name of the coordinate bounds.

        :Returns:

            `DimensionCoordinate`

        """
        return self._create_bounded_construct(
            parent_ncvar=parent_ncvar,
            ncvar=ncvar,
            f=f,
            dimension=True,
            bounds_ncvar=bounds_ncvar,
        )

    def _create_domain_ancillary(
        self, parent_ncvar, ncvar, f, bounds_ncvar=None
    ):
        """Create a domain ancillary construct object.

        .. versionadded:: (cfdm) 1.7.0

        :Parameters:

            parent_ncvar: `str`
                The netCDF name of the parent variable that contains
                the domain ancillary construct.

            ncvar: `str` or `None`
                The netCDF name of the variable to be converted to a
                domain ancillary construct.

            field: `Field` or `Domain`
                The parent construct.

            bounds_ncvar: `str`, optional
                The netCDF variable name of the coordinate bounds.

        :Returns:

            `DomainAncillary`

        """
        return self._create_bounded_construct(
            parent_ncvar=parent_ncvar,
            ncvar=ncvar,
            f=f,
            domain_ancillary=True,
            bounds_ncvar=bounds_ncvar,
        )

    def _create_bounded_construct(
        self,
        parent_ncvar,
        ncvar,
        f,
        dimension=False,
        auxiliary=False,
        domain_ancillary=False,
        bounds_ncvar=None,
        has_coordinates=True,
        geometry_nodes=False,
    ):
        """Create a variable which might have bounds.

        .. versionadded:: (cfdm) 1.7.0

        :Parameters:

            parent_ncvar: `str`
                The netCDF name of the parent variable that contains
                the bounded construct.

            ncvar: `str` or `None`
                The netCDF name of the variable. See the
                *geometry_nodes* parameter.

            f: `Field` or `Domain`
                The parent construct.

            dimension: `bool`, optional
                If True then a dimension coordinate construct is created.

            auxiliary: `bool`, optional
                If True then an auxiliary coordinate consrtruct is created.

            domain_ancillary: `bool`, optional
                If True then a domain ancillary construct is created.

            geometry_nodes: `bool`
                Set to True if and only if the coordinate
                construct is to be created with only bounds from a
                geometry node coordinates variable, whose netCDF name
                is given by *bounds_ncvar*. In this case *ncvar* must
                be `None`.

        :Returns:

            `DimensionCoordinate` or `AuxiliaryCoordinate` or `DomainAncillary`
                The new construct.

        """
        g = self.read_vars
        nc = g["nc"]

        g["bounds"][parent_ncvar] = {}
        g["coordinates"][parent_ncvar] = []

        if ncvar is not None:
            properties = g["variable_attributes"][ncvar].copy()
            properties.pop("formula_terms", None)
        else:
            properties = {}

        # Check for tie points
        tie_points = ncvar in g["tie_point_ncvar"].get(parent_ncvar, ())

        # Look for a geometry container
        geometry = self._get_geometry(parent_ncvar)

        attribute = "bounds"  # TODO Bad default? consider if bounds != None

        # If there are bounds then find the name of the attribute that
        # names them, and the netCDF variable name of the bounds.
        if bounds_ncvar is None:
            bounds_ncvar = properties.pop("bounds", None)
            if bounds_ncvar is None:
                bounds_ncvar = properties.pop("climatology", None)
                if bounds_ncvar is not None:
                    attribute = "climatology"
                elif geometry:
                    bounds_ncvar = properties.pop("nodes", None)
                    if bounds_ncvar is not None:
                        attribute = "nodes"
                elif tie_points:
                    # This construct is derived from a tie point
                    # coordinates variable (CF>=1.9)
                    bounds_ncvar = properties.pop("bounds_tie_points", None)
                    if bounds_ncvar is not None:
                        attribute = "bounds_tie_points"
        elif geometry_nodes:
            attribute = "nodes"

        # Make sure that the bounds attribute is removed
        properties.pop(attribute, None)

        if dimension:
            properties.pop("compress", None)
            c = self.implementation.initialise_DimensionCoordinate()
        elif auxiliary:
            c = self.implementation.initialise_AuxiliaryCoordinate()
        elif domain_ancillary:
            c = self.implementation.initialise_DomainAncillary()
        else:
            raise ValueError(
                "Must set exactly one of the dimension, auxiliary or "
                "domain_ancillary parameters to True"
            )

        self.implementation.set_properties(c, properties)

        if not g["mask"]:
            self._set_default_FillValue(c, ncvar)

        data = None
        if has_coordinates and ncvar is not None:
            data = self._create_data(ncvar, c, parent_ncvar=parent_ncvar)
            self.implementation.set_data(c, data, copy=False)

        # Store the original file names
        self.implementation.set_original_filenames(
            c, g["variable_datasetname"].get(ncvar, g["dataset"])
        )

        # ------------------------------------------------------------
        # Add any bounds
        # ------------------------------------------------------------
        if bounds_ncvar:
            if g["has_groups"]:
                # Replace a flattened name with an absolute name
                # (CF>=1.8)
                bounds_ncvar = g["flattener_variables"].get(
                    bounds_ncvar, bounds_ncvar
                )

            if attribute == "nodes":
                # Check geometry node coordinate boounds (CF>=1.8)
                cf_compliant = self._check_geometry_node_coordinates(
                    parent_ncvar, bounds_ncvar, geometry
                )
            else:
                # Check other type of bounds
                cf_compliant = self._check_bounds(
                    parent_ncvar, ncvar, attribute, bounds_ncvar
                )

            if not cf_compliant:
                bounds_ncvar = None

        if bounds_ncvar:
            bounds = self.implementation.initialise_Bounds()

            bounds_properties = g["variable_attributes"][bounds_ncvar].copy()
            bounds_properties.pop("formula_terms", None)
            self.implementation.set_properties(bounds, bounds_properties)

            if not g["mask"]:
                self._set_default_FillValue(bounds, bounds_ncvar)

            bounds_data = self._create_data(
                bounds_ncvar,
                bounds,
                parent_ncvar=parent_ncvar,
                coord_ncvar=ncvar,
            )

            self.implementation.set_data(bounds, bounds_data, copy=False)

            # Store the original file names
            self.implementation.set_original_filenames(
                bounds, g["variable_datasetname"][bounds_ncvar]
            )
            # Store the netCDF variable name
            self.implementation.nc_set_variable(bounds, bounds_ncvar)

            # Store the netCDF bounds dimension name
            bounds_ncdim = self._ncdim_abspath(
                g["variable_dimensions"][bounds_ncvar][-1]
            )

            # Set the netCDF trailing bounds dimension name. (But not
            # if it is a dimension of its parent coordinate
            # variable. This can sometimes happen if the bounds are
            # node coordinates.)
            if bounds_ncdim not in g["variable_dimensions"].get(ncvar, ()):
                self.implementation.nc_set_dimension(bounds, bounds_ncdim)

            # Set the bounds on the parent construct
            error = self.implementation.set_bounds(c, bounds, copy=False)
            if error:
                logger.warning(f"WARNING: {error}")

            if not domain_ancillary:
                g["bounds"][parent_ncvar][ncvar] = bounds_ncvar

            if attribute == "climatology":
                try:
                    self.implementation.set_climatology(c)
                except ValueError as error:
                    # Warn about non-CF-compliant file
                    logger.warning(f"WARNING: {error} in file {g['dataset']}")

            # --------------------------------------------------------
            # Geometries
            # --------------------------------------------------------
            if (
                geometry is not None
                and bounds_ncvar in geometry["node_coordinates"]
            ):
                # Record the netCDF node dimension name
                count = self.implementation.get_count(bounds)
                node_ncdim = self.implementation.nc_get_sample_dimension(count)

                self.implementation.nc_set_dimension(
                    bounds, self._ncdim_abspath(node_ncdim)
                )

                geometry_type = geometry["geometry_type"]
                if geometry_type is not None:
                    self.implementation.set_geometry(c, geometry_type)

                g["node_coordinates_as_bounds"].add(bounds_ncvar)

                if self.implementation.get_data_ndim(bounds) == 2:
                    # Insert a size 1 part dimension
                    bounds = self.implementation.bounds_insert_dimension(
                        bounds=bounds, position=1
                    )
                    self.implementation.set_bounds(c, bounds, copy=False)

                # Add a node count properties variable
                nc = geometry.get("node_count")
                if nc is not None:
                    self.implementation.set_node_count_properties(
                        parent=c, node_count=nc
                    )

                # Add a part node count properties variable
                pnc = geometry.get("part_node_count")
                if pnc is not None:
                    self.implementation.set_part_node_count_properties(
                        parent=c, part_node_count=pnc
                    )

                # Add an interior ring variable
                interior_ring = geometry.get("interior_ring")
                if interior_ring is not None:
                    self.implementation.set_interior_ring(
                        parent=c, interior_ring=interior_ring
                    )

        if tie_points:
            # Add interpolation variable properties (CF>=1.9)
            pass

        # Store the netCDF variable name
        self.implementation.nc_set_variable(c, ncvar)

        if not domain_ancillary:
            g["coordinates"][parent_ncvar].append(ncvar)

        # Set quantization metadata
        self._set_quantization(c, ncvar)

        # ---------------------------------------------------------
        # Return the bounded variable
        # ---------------------------------------------------------
        return c

    def _create_cell_measure(self, measure, ncvar):
        """Create a cell measure object.

        .. versionadded:: (cfdm) 1.7.0

        :Parameters:

            measure: `str`
                The cell measure.

                *Parameter example:*
                   ``measure='area'``

            ncvar: `str`
                The netCDF name of the cell measure variable.

                *Parameter example:*
                   ``ncvar='areacello'``

        :Returns:

            `CellMeasure`
                The new item.

        """
        g = self.read_vars

        # Initialise the cell measure construct
        cell_measure = self.implementation.initialise_CellMeasure(
            measure=measure
        )

        # Store the netCDF variable name
        self.implementation.nc_set_variable(cell_measure, ncvar)
        if ncvar in g["external_variables"]:
            # The cell measure variable is in an unknown external file
            self.implementation.nc_set_external(construct=cell_measure)
        else:
            # The cell measure variable is in this file or in a known
            # external file
            self.implementation.set_properties(
                cell_measure, g["variable_attributes"][ncvar]
            )

            if not g["mask"]:
                self._set_default_FillValue(cell_measure, ncvar)

            data = self._create_data(ncvar, cell_measure)
            self.implementation.set_data(cell_measure, data, copy=False)

        # Store the original file names
        self.implementation.set_original_filenames(
            cell_measure, g["variable_datasetname"].get(ncvar)
        )

        # Set quantization metadata
        self._set_quantization(cell_measure, ncvar)

        return cell_measure

    def _create_interpolation_parameter(self, term, ncvar):
        """Create an interpolation parameter variable.

        .. versionadded:: (cfdm) 1.10.0.0

        :Parameters:

            term: `str`
                The interpolation parameter term name.

                *Parameter example:*
                  ``'ce'``

            ncvar: `str`
                The netCDF name of the interpolation parameter
                variable.

                *Parameter example:*
                  ``'ce'``

        :Returns:

            `InterpolationParameter`
                The new  interpolation parameter variable.

        """
        g = self.read_vars

        if ncvar not in g["variable_attributes"]:
            raise ReadError(
                "Can't initialise a subsampled coordinate with specified "
                f"interpolation parameter ({term}: {ncvar}) that is missing "
                "from the dataset"
            )

        # Initialise the interpolation parameter variable
        param = self.implementation.initialise_InterpolationParameter()

        # Store the netCDF variable name
        self.implementation.nc_set_variable(param, ncvar)

        self.implementation.set_properties(
            param, g["variable_attributes"][ncvar]
        )

        if not g["mask"]:
            self._set_default_FillValue(param, ncvar)

        data = self._create_data(ncvar, uncompress_override=True)
        self.implementation.set_data(param, data, copy=False)

        # Store the original file names
        self.implementation.set_original_filenames(
            param, g["variable_datasetname"][ncvar]
        )

        # Set quantization metadata
        self._set_quantization(param, ncvar)

        return param

    def _create_tie_point_index(self, ncvar, ncdim, subarea_ncdim=None):
        """Create a tie point index variable.

        .. versionadded:: (cfdm) 1.10.0.0

        :Parameters:

            ncvar: `str`
                The netCDF name of the tie point index variable.

                *Parameter example:*
                  ``ncvar='x_indices'``

            ncdim: `str`
                The netCDF name of the tie point index variable's
                subsampled dimension.

                *Parameter example:*
                  ``ncdim='tp_xc'``

            subarea_ncdim: `str`
                The netCDF name of the interpolation subarea dimension
                associated with the subsampled dimension.

                *Parameter example:*
                  ``subarea_ncdim='i_sub'``

        :Returns:

             `TiePointIndex`

        """
        g = self.read_vars

        # Initialise the tie point index variable
        variable = self.implementation.initialise_TiePointIndex()

        # Set the CF properties
        self.implementation.set_properties(
            variable, g["variable_attributes"][ncvar]
        )

        if not g["mask"]:
            self._set_default_FillValue(variable, ncvar)

        # Set the netCDF tie point index variable name
        self.implementation.nc_set_variable(variable, ncvar)

        # Set the name of netCDF subsampled dimension that is spanned
        # by the tie point index variable
        self.implementation.nc_set_subsampled_dimension(
            variable, self._ncdim_abspath(ncdim)
        )

        # Set the name of the netCDF interpolation subarea dimension
        # associated with the the subsampled dimension.
        if subarea_ncdim is not None:
            self.implementation.nc_set_interpolation_subarea_dimension(
                variable, self._ncdim_abspath(subarea_ncdim)
            )

        data = self._create_data(
            ncvar, uncompress_override=True, compression_index=True
        )

        self.implementation.set_data(variable, data, copy=False)

        # Store the original file names
        self.implementation.set_original_filenames(
            variable, g["variable_datasetname"][ncvar]
        )

        # Set quantization metadata
        self._set_quantization(variable, ncvar)

        return variable

    def _create_Count(self, ncvar, ncdim):
        """Create a count variable.

        .. versionadded:: (cfdm) 1.7.0

        :Parameters:

            ncvar: `str`
                The name of the netCDF count variable.

                *Parameter example:*
                   ``ncvar='row_size'``

            ncdim: `str`
                The name of the count variable's netCDF dimension.

                *Parameter example:*
                   ``ncdim='profile'``

        :Returns:

                 Count variable instance

        """
        g = self.read_vars

        # Initialise the count variable
        variable = self.implementation.initialise_Count()

        # Set the CF properties
        properties = g["variable_attributes"][ncvar]
        sample_ncdim = properties.pop("sample_dimension", None)
        self.implementation.set_properties(variable, properties)

        if not g["mask"]:
            self._set_default_FillValue(variable, ncvar)

        # Set the netCDF variable name
        self.implementation.nc_set_variable(variable, ncvar)

        # Set the netCDF sample dimension name
        if sample_ncdim is not None:
            self.implementation.nc_set_sample_dimension(
                variable, self._ncdim_abspath(sample_ncdim)
            )

        # Set the name of the netCDF dimension spaned by the variable
        # (which, for indexed contiguous ragged arrays, will not be the
        # same as the netCDF instance dimension)
        self.implementation.nc_set_dimension(
            variable, self._ncdim_abspath(ncdim)
        )

        data = self._create_data(
            ncvar, variable, uncompress_override=True, compression_index=True
        )

        self.implementation.set_data(variable, data, copy=False)

        # Store the original file names
        self.implementation.set_original_filenames(
            variable, g["variable_datasetname"][ncvar]
        )

        # Set quantization metadata
        self._set_quantization(variable, ncvar)

        return variable

    def _create_Index(self, ncvar, ncdim):
        """Create an index variable.

        .. versionadded:: (cfdm) 1.7.0

        :Parameters:

            ncvar: `str`
                The name of the netCDF index variable.

                *Parameter example:*
                  ``ncvar='landpoints'``

            ncdim: `str`
                The name of the index variable's netCDF dimension.

                *Parameter example:*
                  ``ncdim='profile'``

        :Returns:

            `Index`
                Index variable instance.

        """
        g = self.read_vars

        # Initialise the index variable
        variable = self.implementation.initialise_Index()

        # Set the CF properties
        properties = g["variable_attributes"][ncvar]
        properties.pop("instance_dimension", None)

        self.implementation.set_properties(variable, properties)

        if not g["mask"]:
            self._set_default_FillValue(variable, ncvar)

        # Set the netCDF variable name
        self.implementation.nc_set_variable(variable, ncvar)

        # Set the netCDF sample dimension name
        sample_ncdim = ncdim
        self.implementation.nc_set_sample_dimension(
            variable, self._ncdim_abspath(sample_ncdim)
        )

        # Set the name of the netCDF dimension spaned by the variable
        # (which, for indexed contiguous ragged arrays, will not be
        # the same as the netCDF sample dimension)
        self.implementation.nc_set_dimension(
            variable, self._ncdim_abspath(ncdim)
        )

        # Set the data
        data = self._create_data(
            ncvar, variable, uncompress_override=True, compression_index=True
        )
        self.implementation.set_data(variable, data, copy=False)

        # Store the original file names
        self.implementation.set_original_filenames(
            variable, g["variable_datasetname"][ncvar]
        )

        # Set quantization metadata
        self._set_quantization(variable, ncvar)

        return variable

    def _create_InteriorRing(self, ncvar, ncdim):
        """Create an interior ring variable.

        .. versionadded:: (cfdm) 1.8.0

        :Parameters:

            ncvar: `str`
                The name of the netCDF interior ring variable.

                *Parameter example:*
                  ``ncvar='interior_ring'``

            ncdim: `str`
                The name of the part dimension.

                *Parameter example:*
                  ``ncdim='part'``

        :Returns:

                Interior ring variable instance

        """
        g = self.read_vars

        # Initialise the interior ring variable
        variable = self.implementation.initialise_InteriorRing()

        # Store the netCDF variable name
        self.implementation.nc_set_variable(variable, ncvar)
        self.implementation.nc_set_dimension(
            variable, self._ncdim_abspath(ncdim)
        )

        properties = g["variable_attributes"][ncvar]
        self.implementation.set_properties(variable, properties)

        if not g["mask"]:
            self._set_default_FillValue(variable, ncvar)

        data = self._create_data(ncvar, variable)
        self.implementation.set_data(variable, data, copy=False)

        # Store the original file names
        self.implementation.set_original_filenames(
            variable, g["variable_datasetname"][ncvar]
        )

        # Set quantization metadata
        self._set_quantization(variable, ncvar)

        return variable

    def _create_List(self, ncvar):
        """Create a netCDF list variable (List).

        .. versionadded:: (cfdm) 1.7.0

        :Parameters:

            ncvar: `str`
                The name of the netCDF list variable.

                *Parameter example:*
                   ``ncvar='landpoints'``

        :Returns:

            `List`

        """
        g = self.read_vars

        # Initialise the list variable
        variable = self.implementation.initialise_List()

        # Store the netCDF variable name
        self.implementation.nc_set_variable(variable, ncvar)

        properties = self.read_vars["variable_attributes"][ncvar]
        properties.pop("compress", None)
        self.implementation.set_properties(variable, properties)

        if not g["mask"]:
            self._set_default_FillValue(variable, ncvar)

        data = self._create_data(
            ncvar, variable, uncompress_override=True, compression_index=True
        )
        self.implementation.set_data(variable, data, copy=False)

        # Store the original file names
        self.implementation.set_original_filenames(
            variable, g["variable_datasetname"][ncvar]
        )

        # Set quantization metadata
        self._set_quantization(variable, ncvar)

        return variable

    def _create_NodeCountProperties(self, ncvar):
        """Create a node count properties variable.

        .. versionadded:: (cfdm) 1.8.0

        :Parameters:

            ncvar: `str`
                The netCDF node count variable name.

                *Parameter example:*
                  ``ncvar='node_count'``

        :Returns:

                Node count variable instance

        """
        g = self.read_vars

        # Initialise the node count properites variable
        variable = self.implementation.initialise_NodeCountProperties()

        # Store the netCDF variable name
        self.implementation.nc_set_variable(variable, ncvar)

        properties = g["variable_attributes"][ncvar]
        self.implementation.set_properties(variable, properties)

        if not g["mask"]:
            self._set_default_FillValue(variable, ncvar)

        # Store the original file names
        self.implementation.set_original_filenames(
            variable, g["variable_datasetname"][ncvar]
        )

        # Set quantization metadata
        self._set_quantization(variable, ncvar)

        return variable

    def _create_PartNodeCount(self, ncvar, ncdim):
        """Create a part node count variable.

        .. versionadded:: (cfdm) 1.8.0

        :Parameters:

            ncvar: `str`
                The name of the netCDF part node count variable.

                *Parameter example:*
                  ``ncvar='part_node_count'``

            ncdim: `str`
                The name of the part dimension.

                *Parameter example:*
                  ``ncdim='part'``

        :Returns:

                Part node count variable instance

        """
        g = self.read_vars

        # Initialise the part node count properties variable
        variable = self.implementation.initialise_PartNodeCount()

        # Store the netCDF variable name
        self.implementation.nc_set_variable(variable, ncvar)
        self.implementation.nc_set_dimension(
            variable, self._ncdim_abspath(ncdim)
        )

        properties = g["variable_attributes"][ncvar]
        self.implementation.set_properties(variable, properties)

        if not g["mask"]:
            self._set_default_FillValue(variable, ncvar)

        # Store the original file names
        self.implementation.set_original_filenames(
            variable, g["variable_datasetname"][ncvar]
        )

        # Set quantization metadata
        self._set_quantization(variable, ncvar)

        return variable

    def _create_cell_method(self, axes, method, qualifiers):
        """Create a cell method object.

        .. versionadded:: (cfdm) 1.7.0

        :Parameters:

            axes: `tuple`

            method: 'str`

            properties: `dict`

        :Returns:

            `CellMethod`

        """
        return self.implementation.initialise_CellMethod(
            axes=axes, method=method, qualifiers=qualifiers
        )

    def _create_netcdfarray(
        self,
        ncvar,
        unpacked_dtype=False,
        coord_ncvar=None,
        return_kwargs_only=False,
    ):
        """Set the Data attribute of a variable.

        .. versionadded:: (cfdm) 1.7.0

        :Parameters:

            ncvar: `str`

            unpacked_dtype: `False` or `numpy.dtype`, optional

            coord_ncvar: `str`, optional

                .. versionadded:: (cfdm) 1.10.0.1

            return_kwargs_only: `bool`, optional
                Only return the kwargs dictionary, without
                instantiating a new `NetCDF4Array` or `H5netcdfArray`.

                .. versionadded:: (cfdm) 1.10.0.1

        :Returns:

            (array, `dict`) or (`None`, `dict`) or `dict`
                The new `NetCDF4Array` or `H5netcdfArray` instance and
                a dictionary of the kwargs used to create it. If the
                array could not be created then `None` is returned in
                its place. If *return_kwargs_only* then only the
                dictionary is returned.

        """
        g = self.read_vars

        if g["has_groups"]:
            # Get the variable from the original grouped file. This is
            # primarily so that unlimited dimensions don't come out
            # with size 0 (v1.8.8.1)
            group, name = self._netCDF4_group(
                g["variable_grouped_dataset"][ncvar], ncvar
            )
            #            variable = group.variables.get(name)
            variable = self._file_group_variables(group).get(name)

        else:
            variable = g["variables"].get(ncvar)

        if variable is None:
            return None

        dtype = variable.dtype
        if dtype is str or dtype.kind == "O":
            # netCDF string types have a dtype of `str`, which needs
            # to be reset as a numpy.dtype, but we don't know what
            # without reading the data, so set it to None for now.
            dtype = None

        if dtype is not None and unpacked_dtype is not False:
            dtype = np.result_type(dtype, unpacked_dtype)

        ndim = variable.ndim
        shape = variable.shape
<<<<<<< HEAD
        #        size = self._file_variable_size(variable)
=======
>>>>>>> e0ee2462
        size = prod(shape)

        if size < 2:
            size = int(size)

        if self._is_char(ncvar) and ndim >= 1:
            # Has a trailing string-length dimension
            strlen = shape[-1]
            shape = shape[:-1]
            size /= strlen
            ndim -= 1
            dtype = np.dtype(f"U{strlen}")

        dataset = g["variable_datasetname"][ncvar]

        attributes = g["variable_attributes"][ncvar].copy()
        if coord_ncvar is not None:
            # Get the Units from the parent coordinate variable, if
            # they've not already been set.
            if "units" not in attributes:
                units = g["variable_attributes"][coord_ncvar].get("units")
                if units is not None:
                    attributes["units"] = units

            if "calendar" not in attributes:
                calendar = g["variable_attributes"][coord_ncvar].get(
                    "calendar"
                )
                if calendar is not None:
                    attributes["calendar"] = calendar

        kwargs = {
            "filename": dataset,
            "address": ncvar,
            "shape": shape,
            "dtype": dtype,
            "mask": g["mask"],
            "unpack": g["unpack"],
            "attributes": attributes,
            "storage_options": g["file_system_storage_options"].get(dataset),
        }

        if not self._cfa_is_aggregation_variable(ncvar):
            # Normal (non-aggregation) variable
            if return_kwargs_only:
                return kwargs

            match g["original_dataset_opened_with"]:
                case "netCDF4":
                    array = self.implementation.initialise_NetCDF4Array(
                        **kwargs
                    )
                case "h5netcdf":
                    array = self.implementation.initialise_H5netcdfArray(
                        **kwargs
                    )
                case "zarr":
                    array = self.implementation.initialise_ZarrArray(**kwargs)

            return array, kwargs

        # ------------------------------------------------------------
        # Still here? Then create a netCDF array for an
        # aggregation variable
        # ------------------------------------------------------------

        # Only keep the relevant attributes
        a = {}
        for attr in ("units", "calendar", "add_offset", "scale_factor"):
            value = attributes.get(attr)
            if value is not None:
                a[attr] = value

        kwargs["attributes"] = a

        # Get rid of the incorrect shape. This will end up getting set
        # correctly by the AggregatedArray instance.
        kwargs.pop("shape", None)

        # 'mask' must be True, to indicate that the aggregated data is
        # to be masked by convention.
        kwargs["mask"] = True

        fragment_array_variables = g["fragment_array_variables"]
        standardised_terms = ("map", "uris", "identifiers", "unique_values")

        fragment_array = {}
        for term, term_ncvar in g["parsed_aggregated_data"][ncvar].items():
            if term not in standardised_terms:
                logger.warning(
                    "Ignoring non-standardised fragment array feature found "
                    "in the aggregated_data attribute of variable "
                    f"{ncvar!r}: {term!r}"
                )
                continue

            fragment_array_variable = fragment_array_variables[term_ncvar]
            fragment_array[term] = fragment_array_variable

            if term == "unique_values" and kwargs["dtype"] is None:
                # This is a string-valued aggregation variable with a
                # 'unique_values' fragment array variable, so set the
                # correct numpy data type.
                kwargs["dtype"] = fragment_array_variable.dtype

        kwargs["fragment_array"] = fragment_array
        if return_kwargs_only:
            return kwargs

        # Use the kwargs to create a AggregatedArray instance
        array = self.implementation.initialise_AggregatedArray(**kwargs)
        return array, kwargs

    def _create_data(
        self,
        ncvar,
        construct=None,
        unpacked_dtype=False,
        uncompress_override=None,
        parent_ncvar=None,
        coord_ncvar=None,
        compression_index=False,
    ):
        """Create a data object (Data).

        .. versionadded:: (cfdm) 1.7.0

        :Parameters:

            ncvar: `str`
                The name of the netCDF variable that contains the data.

            construct: optional

            unpacked_dtype: `False` or `numpy.dtype`, optional

            uncompress_override: `bool`, optional

            parent_ncvar: `str`, optional

            coord_ncvar: `str`, optional

                .. versionadded:: (cfdm) 1.10.0.0

           compression_index: `str`, optional
                True if the data being created are compression
                indices.

                .. versionadded:: (cfdm) 1.10.1.1

        :Returns:

            `Data`

        """
        g = self.read_vars

        construct_type = self.implementation.get_construct_type(construct)

        netcdf_array, netcdf_kwargs = self._create_netcdfarray(
            ncvar,
            unpacked_dtype=unpacked_dtype,
            coord_ncvar=coord_ncvar,
        )

        if netcdf_array is None:
            return None

        array = netcdf_array

        dataset = netcdf_kwargs["filename"]

        attributes = netcdf_kwargs["attributes"]
        units = attributes.get("units")
        calendar = attributes.get("calendar")

        compression = g["compression"]

        dimensions = g["variable_dimensions"][ncvar]

        if (
            (uncompress_override is not None and uncompress_override)
            or not compression
            or not set(compression).intersection(dimensions)
        ):
            # The array is not compressed (or is not to be
            # uncompressed)
            compressed = False

        else:
            # The array might be compressed
            compressed = False

            # Get the shape and ndim of the uncompressed data

            uncompressed_shape = tuple(
                self._dimension_sizes(ncvar, parent_ncvar=parent_ncvar)
            )

            ndim = array.ndim

            # Initialisations needed for subsampled coordinates
            subsampled = False
            tie_point_indices = {}
            interpolation_parameters = {}
            parameter_dimensions = {}

            # Loop round the dimensions of variable in the order
            # that they appear in the netCDF file
            for i, ncdim in enumerate(dimensions):
                if ncdim not in compression:
                    continue

                # This dimension represents two or more compressed
                # dimensions
                c = compression[ncdim]
                if ncvar not in c.get("netCDF_variables", (ncvar,)):
                    # This variable is not compressed, even though
                    # it spans a dimension that is compressed for
                    # some other variables For example, this sort
                    # of situation may arise with simple
                    # geometries.
                    continue

                if "gathered" in c:
                    # ------------------------------------------------
                    # Compression by gathering
                    # ------------------------------------------------
                    c = c["gathered"]

                    uncompressed_ndim = len(uncompressed_shape)
                    ndim = array.ndim

                    d = dimensions.index(ncdim)
                    compressed_dimensions = {
                        d: tuple(range(d, uncompressed_ndim - (ndim - d - 1)))
                    }

                    array = self._create_gathered_array(
                        gathered_array=self._create_Data(array, ncvar=ncvar),
                        uncompressed_shape=uncompressed_shape,
                        compressed_dimensions=compressed_dimensions,
                        list_variable=c["list_variable"],
                    )
                    compressed = True

                elif "ragged_indexed_contiguous" in c:
                    # ------------------------------------------------
                    # Contiguous indexed ragged array
                    # ------------------------------------------------
                    # Check this before ragged_indexed and
                    # ragged_contiguous because both of these will
                    # exist for an indexed and contiguous array.
                    c = c["ragged_indexed_contiguous"]

                    # i = dimensions.index(ncdim)
                    if dimensions.index(ncdim) != 0:
                        raise ReadError(
                            "Data can only be created when the netCDF "
                            "dimension spanned by the data variable is the "
                            "left-most dimension in the ragged array."
                        )

                    array = self._create_ragged_indexed_contiguous_array(
                        ragged_indexed_contiguous_array=self._create_Data(
                            array, ncvar=ncvar
                        ),
                        uncompressed_shape=uncompressed_shape,
                        count_variable=c["count_variable"],
                        index_variable=c["index_variable"],
                    )
                    compressed = True

                elif "ragged_contiguous" in c:
                    # ------------------------------------------------
                    # Contiguous ragged array
                    # ------------------------------------------------
                    c = c["ragged_contiguous"]

                    # i = dimensions.index(ncdim)
                    if dimensions.index(ncdim) != 0:
                        raise ReadError(
                            "Data can only be created when the netCDF "
                            "dimension spanned by the data variable is "
                            "the left-most dimension in the ragged array."
                        )

                    array = self._create_ragged_contiguous_array(
                        ragged_contiguous_array=self._create_Data(
                            array, ncvar=ncvar
                        ),
                        uncompressed_shape=uncompressed_shape,
                        count_variable=c["count_variable"],
                    )
                    compressed = True

                elif "ragged_indexed" in c:
                    # ------------------------------------------------
                    # Indexed ragged array
                    # ------------------------------------------------
                    c = c["ragged_indexed"]

                    # i = dimensions.index(ncdim)
                    if dimensions.index(ncdim) != 0:
                        raise ReadError(
                            "Data can only be created when the netCDF "
                            "dimension spanned by the data variable is "
                            "the left-most dimension in the ragged array."
                        )

                    array = self._create_ragged_indexed_array(
                        ragged_indexed_array=self._create_Data(
                            array, ncvar=ncvar
                        ),
                        uncompressed_shape=uncompressed_shape,
                        index_variable=c["index_variable"],
                    )
                    compressed = True

                elif (
                    parent_ncvar is not None
                    and f"subsampled {parent_ncvar} {ncvar}" in c
                ):
                    # ------------------------------------------------
                    # Subsampled array
                    # ------------------------------------------------
                    subsampled = True
                    c = c[f"subsampled {parent_ncvar} {ncvar}"]

                    rec = g["interpolation"][c["interpolation_ncvar"]]

                    tie_point_index_ncvar = rec["subsampled_ncdim"][ncdim][
                        "tie_point_index_ncvar"
                    ]
                    tie_point_indices[i] = self._copy_construct(
                        "tie_point_index", parent_ncvar, tie_point_index_ncvar
                    )

                    # Sort out interpolation parameters for all
                    # dimensions
                    if not interpolation_parameters:
                        for term, param_ncvar in rec[
                            "interpolation_parameters"
                        ].items():
                            interpolation_parameters[term] = (
                                self._copy_construct(
                                    "interpolation_parameter",
                                    parent_ncvar,
                                    param_ncvar,
                                )
                            )

                            # For each intepolation parameter, record
                            # the positions of its dimension positions
                            # relative to the order of the tie point
                            # dimensions.
                            positions = []
                            for dim in g["variable_dimensions"][param_ncvar]:
                                if dim in dimensions:
                                    # This interpolation parameter
                                    # dimension is either an
                                    # interpolated dimension or a
                                    # subsampled dimension
                                    positions.append(dimensions.index(dim))
                                else:
                                    # This interpolation parameter
                                    # dimension is an interpolation
                                    # subarea dimension
                                    for d, v in rec[
                                        "subsampled_ncdim"
                                    ].items():
                                        if dim != v["subarea_ncdim"]:
                                            continue

                                        positions.append(dimensions.index(d))
                                        break

                            parameter_dimensions[term] = tuple(positions)
                else:
                    # This compression type was no recognised, which
                    # could be a result of a non-compressed data
                    # variable spanning compressed dimensions.
                    break

            if subsampled:
                array = self._create_subsampled_array(
                    subsampled_array=self._create_Data(array, ncvar=ncvar),
                    uncompressed_shape=tuple(uncompressed_shape),
                    tie_point_indices=tie_point_indices,
                    parameters=interpolation_parameters.copy(),
                    parameter_dimensions=parameter_dimensions,
                    interpolation_name=rec["interpolation_name"],
                    interpolation_description=rec["interpolation_description"],
                    computational_precision=rec["computational_precision"],
                )
                compressed = True

        data = self._create_Data(
            array,
            units=units,
            calendar=calendar,
            ncvar=ncvar,
            compressed=compressed,
            construct_type=construct_type,
        )
        data._original_filenames(define=dataset)

        # ------------------------------------------------------------
        # Cache selected values from disk
        # ------------------------------------------------------------
        aggregation_variable = self._cfa_is_aggregation_variable(ncvar)
        if (
            not compression_index
            and g.get("cache")
            and construct_type != "field"
            and not aggregation_variable
        ):
            # Only cache values from non-field data and
            # non-compression-index data, on the assumptions that:
            #
            # a) Field data is, in general, so large that finding the
            #    cached values takes too long.
            #
            # b) Cached values are never really required for
            #    compression index data.
            self._cache_data_elements(data, ncvar, attributes)

        # ------------------------------------------------------------
        # Set data aggregation parameters
        # ------------------------------------------------------------
        if not aggregation_variable:
            # For non-aggregation variables, set the aggregated write
            # status to True when there is exactly one dask chunk.
            if data.npartitions == 1:
                data._nc_set_aggregation_write_status(True)
                data._nc_set_aggregation_fragment_type("uri")
        else:
            if construct is not None:
                # Remove the aggregation attributes from the construct
                self.implementation.del_property(
                    construct, "aggregated_dimensions", None
                )
                aggregated_data = self.implementation.del_property(
                    construct, "aggregated_data", None
                )
                # Store the 'aggregated_data' attribute information
                if aggregated_data:
                    data.nc_set_aggregated_data(aggregated_data)

            # Set the aggregated write status to True iff each
            # non-aggregated axis has exactly one Dask chunk
            cfa_write_status = True
            for n, numblocks in zip(
                netcdf_array.get_fragment_array_shape(), data.numblocks
            ):
                if n == 1 and numblocks > 1:
                    # Note: n is always 1 for non-aggregated axes
                    cfa_write_status = False
                    break

            data._nc_set_aggregation_write_status(cfa_write_status)

            # Store the fragment type
            fragment_type = netcdf_array.get_fragment_type()
            data._nc_set_aggregation_fragment_type(fragment_type)

            # Replace the directories of fragment locations
            if fragment_type == "uri":
                replace_directory = g["cfa"].get("replace_directory")
                if replace_directory:
                    try:
                        data.replace_directory(**replace_directory)
                    except TypeError:
                        raise TypeError(
                            "The 'replace_directory' key of the 'cfa' "
                            "parameter must provide valid parameters to "
                            "the 'Data.replace_directory' method. "
                            f"Got: {replace_directory!r}"
                        )

        # Return the data object
        return data

    def _create_domain_axis(self, size, ncdim=None):
        """Create a domain axis construct.

        .. versionadded:: (cfdm) 1.7.0

        :Parameters:

            size: `int`

            ncdim: `str, optional

        :Returns:

            Domain axis construct

        """
        domain_axis = self.implementation.initialise_DomainAxis(size=size)
        self.implementation.nc_set_dimension(
            domain_axis, self._ncdim_abspath(ncdim)
        )

        return domain_axis

    def _create_field_ancillary(self, ncvar):
        """Create a field ancillary construct.

        .. versionadded:: (cfdm) 1.7.0

        :Parameters:

            ncvar: `str`
                The netCDF name of the field ancillary variable.

        :Returns:

            Field ancillary construct

        """
        g = self.read_vars

        # Create a field ancillary object
        field_ancillary = self.implementation.initialise_FieldAncillary()

        # Insert properties
        self.implementation.set_properties(
            field_ancillary,
            g["variable_attributes"][ncvar],
            copy=True,
        )

        if not self.read_vars["mask"]:
            self._set_default_FillValue(field_ancillary, ncvar)

        # Insert data
        data = self._create_data(ncvar, field_ancillary)
        self.implementation.set_data(field_ancillary, data, copy=False)

        # Store the netCDF variable name
        self.implementation.nc_set_variable(field_ancillary, ncvar)

        # Store the original file names
        self.implementation.set_original_filenames(
            field_ancillary, g["variable_datasetname"][ncvar]
        )

        # Set quantization metadata
        self._set_quantization(field_ancillary, ncvar)

        return field_ancillary

    def _parse_cell_methods(self, cell_methods_string, field_ncvar=None):
        """Parse a CF cell_methods string.

        .. versionadded:: (cfdm) 1.7.0

        :Parameters:

            cell_methods_string: `str`
                A CF cell methods string.

            field_ncvar: `str`, optional
                The netCDF name of the data variable that contains the
                cell methods.

        :Returns:

            `list` of `dict`

        **Examples**

        >>> c = parse_cell_methods('t: minimum within years '
        ...                        't: mean over ENSO years)')

        """
        if field_ncvar:
            attribute = {field_ncvar + ":cell_methods": cell_methods_string}

        incorrect_interval = (
            "Cell method interval",
            "is incorrectly formatted",
        )

        out = []

        if not cell_methods_string:
            return out

        # ------------------------------------------------------------
        # Split the cell_methods string into a list of strings ready
        # for parsing. For example:
        #
        #   'lat: mean (interval: 1 hour)'
        #
        # would be split up into:
        #
        #   ['lat:', 'mean', '(', 'interval:', '1', 'hour', ')']
        # ------------------------------------------------------------
        cell_methods = re.sub(r"\((?=[^\s])", "( ", cell_methods_string)
        cell_methods = re.sub(r"(?<=[^\s])\)", " )", cell_methods).split()

        while cell_methods:
            cm = {}

            axes = []
            while cell_methods:
                if not cell_methods[0].endswith(":"):
                    break

                # TODO Check that "name" ends with colon? How? ('lat: mean
                #      (area-weighted) or lat: mean (interval: 1 degree_north comment:
                #      area-weighted)')

                axis = cell_methods.pop(0)[:-1]

                axes.append(axis)

            cm["axes"] = axes

            if not cell_methods:
                out.append(cm)
                break

            # Method
            cm["method"] = cell_methods.pop(0)

            if not cell_methods:
                out.append(cm)
                break

            # Climatological statistics, and statistics which apply to
            # portions of cells
            while cell_methods[0] in ("within", "where", "over"):
                attr = cell_methods.pop(0)
                cm[attr] = cell_methods.pop(0)
                if not cell_methods:
                    break

            if not cell_methods:
                out.append(cm)
                break

            # interval and comment
            intervals = []
            if cell_methods[0].endswith("("):
                cell_methods.pop(0)

                if not (re.search(r"^(interval|comment):$", cell_methods[0])):
                    cell_methods.insert(0, "comment:")

                while not re.search(r"^\)$", cell_methods[0]):
                    term = cell_methods.pop(0)[:-1]

                    if term == "interval":
                        interval = cell_methods.pop(0)
                        if cell_methods[0] != ")":
                            units = cell_methods.pop(0)
                        else:
                            units = None

                        try:
                            parsed_interval = literal_eval(interval)
                        except (SyntaxError, ValueError):
                            if not field_ncvar:
                                raise ReadError(incorrect_interval)

                            self._add_message(
                                field_ncvar,
                                field_ncvar,
                                message=incorrect_interval,
                            )
                            return []

                        try:
                            data = self.implementation.initialise_Data(
                                array=parsed_interval, units=units, copy=False
                            )
                        except Exception:
                            if not field_ncvar:
                                raise ReadError(incorrect_interval)

                            self._add_message(
                                field_ncvar,
                                field_ncvar,
                                message=incorrect_interval,
                                attribute=attribute,
                            )
                            return []

                        intervals.append(data)
                        continue

                    if term == "comment":
                        comment = []
                        while cell_methods:
                            if cell_methods[0].endswith(")"):
                                break
                            if cell_methods[0].endswith(":"):
                                break
                            comment.append(cell_methods.pop(0))

                        cm["comment"] = " ".join(comment)

                if cell_methods[0].endswith(")"):
                    cell_methods.pop(0)

            n_intervals = len(intervals)
            if n_intervals > 1 and n_intervals != len(axes):
                if not field_ncvar:
                    raise ReadError(incorrect_interval)

                self._add_message(
                    field_ncvar,
                    field_ncvar,
                    message=incorrect_interval,
                    attribute=attribute,
                )
                return []

            if intervals:
                cm["interval"] = intervals

            out.append(cm)

        return out

    def _parse_coordinate_interpolation(self, string, parent_ncvar):
        """Parse a CF coordinate_interpolation string.

        Populate the ``self.read_vars`` dictionary with information
        needed to create `Data` objects that represent uncompressed
        subsampled coordinates, and their bounds.

        .. versionadded:: (cfdm) 1.10.0.0

        :Parameters:

            string: `str`
                A coordinate_interpolation attribute string.

            parent_ncvar: `str`
                The netCDF name of the variable containing the
                ``coordinate_interpolation`` attribute.

        :Returns:

             `None`

        """
        g = self.read_vars

        # Separate the attribute string into components. E.g. "lat:
        # lon: bilinear time: linear" becomes ["lat:", "lon:",
        # "bilinear", "time:", "linear"]
        coordinate_interpolation = self._split_string_by_white_space(
            parent_ncvar, string, variables=True, trailing_colon=True
        )

        # Convert the components to a dictionary keyed by
        # interpolation variable name. E.g. ["lat:", "lon:",
        # "bilinear", "time:", "linear"] becomes {"bilinear": ["lat",
        # "lon"], "linear": ["time"]}
        c_i = {}
        coords = []
        tie_point_coordinates = []
        for x in coordinate_interpolation:
            if x.endswith(":"):
                # Strip the trailing colon from the tie point
                # coordinate variable name
                coords.append(x[:-1])
                continue

            c_i[x] = coords
            tie_point_coordinates.extend(coords)

            coords = []

        coordinate_interpolation = c_i

        ok = self._check_coordinate_interpolation(
            parent_ncvar, string, coordinate_interpolation
        )
        if not ok:
            return

        g["tie_point_ncvar"][parent_ncvar] = tie_point_coordinates

        # Record the interpolation variable contents
        for interpolation_ncvar, coords in coordinate_interpolation.items():
            if interpolation_ncvar in g["interpolation"]:
                # This interpolation variable has already been
                # recorded
                continue

            attrs = g["variable_attributes"][interpolation_ncvar].copy()
            record = {
                "interpolation_name": attrs.get("interpolation_name"),
                "interpolation_description": attrs.get(
                    "interpolation_description"
                ),
                "computational_precision": attrs.get(
                    "computational_precision"
                ),
                "subsampled_ncdim": {},
                "interpolation_parameters": {},
            }

            # Loop round interpolated dimensions
            tie_point_mappings = self._parse_x(
                parent_ncvar, attrs.pop("tie_point_mapping")
            )

            for tie_point_mapping in tie_point_mappings:
                for interpolated_ncdim, x in tie_point_mapping.items():
                    if len(x) < 2:
                        self._add_message(
                            parent_ncvar,
                            interpolation_ncvar,
                            message=(
                                "tie_point_mapping attribute",
                                "is incorrectly formatted",
                            ),
                            attribute={
                                interpolation_ncvar
                                + ":coordinate_interpolation": coordinate_interpolation
                            },
                        )
                        continue

                    tie_point_index_ncvar, subsampled_ncdim = x[0:2]
                    if len(x) == 2:
                        subarea_ncdim = None
                    else:
                        subarea_ncdim = x[2]

                    record["subsampled_ncdim"][subsampled_ncdim] = {
                        "interpolated_ncdim": interpolated_ncdim,
                        "tie_point_index_ncvar": tie_point_index_ncvar,
                        "subarea_ncdim": subarea_ncdim,
                    }

                    # Do not create field constructs from
                    # interpolation variables
                    g["do_not_create_field"].add(interpolation_ncvar)

                    # Create the tie point index variable for this
                    # subsampled dimension
                    if tie_point_index_ncvar not in g["tie_point_index"]:
                        tpi = self._create_tie_point_index(
                            tie_point_index_ncvar,
                            subsampled_ncdim,
                            subarea_ncdim=subarea_ncdim,
                        )
                        g["tie_point_index"][tie_point_index_ncvar] = tpi

                        # Do not create field/domain constructs from
                        # tie point index variables
                        g["do_not_create_field"].add(tie_point_index_ncvar)

            # Create interpolation parameter variables
            interpolation_parameters = attrs.pop(
                "interpolation_parameters", None
            )
            if interpolation_parameters is not None:
                for y in self._parse_x(
                    interpolation_ncvar, interpolation_parameters
                ):
                    for term, param_ncvar in y.items():
                        param_ncvar = param_ncvar[0]
                        record["interpolation_parameters"][term] = param_ncvar

                        if param_ncvar in g["interpolation_parameter"]:
                            # The interpolation parameter variable has
                            # already been created
                            continue

                        # Create the interpolation parameter variable
                        p = self._create_interpolation_parameter(
                            term, param_ncvar
                        )
                        g["interpolation_parameter"][param_ncvar] = p

                        # Do not create field/domain constructs from
                        # interpolation parameter variables
                        g["do_not_create_field"].add(param_ncvar)

            g["interpolation"][interpolation_ncvar] = record

        # Record which tie point coordinate variables span this
        # subsampled dimension, and note the corresponding
        # interpolation variable and interpolated dimension.
        for interpolation_ncvar, coords in coordinate_interpolation.items():
            record = g["interpolation"][interpolation_ncvar]
            subsampled_ncdims = record["subsampled_ncdim"]

            for tp_ncvar in coords:
                coord_ncdims = g["variable_dimensions"][tp_ncvar]

                # Bounds tie points: Need to also record an implied
                # trailing bounds dimension.
                bounds_ncvar = g["variable_attributes"][tp_ncvar].get(
                    "bounds_tie_points"
                )
                if bounds_ncvar is not None:
                    n_subsampled_dims = len(
                        set(coord_ncdims).intersection(subsampled_ncdims)
                    )
                    size = n_subsampled_dims * 2
                    bounds_ncdim = self._new_ncdimension(
                        f"bounds{size}", size=size, use_existing_new=True
                    )

                for ncdim in coord_ncdims:
                    if ncdim not in subsampled_ncdims:
                        continue

                    # Still here? Then `ncdim` is a subsampled
                    # dimension.
                    interpolated_ncdim = subsampled_ncdims[ncdim][
                        "interpolated_ncdim"
                    ]

                    g["compression"].setdefault(ncdim, {})[
                        f"subsampled {parent_ncvar} {tp_ncvar}"
                    ] = {
                        "interpolation_ncvar": interpolation_ncvar,
                        "implied_ncdimensions": [interpolated_ncdim],
                    }

                    # Do not attempt to create field/domain constructs
                    # from tie point coordinate variables
                    g["do_not_create_field"].add(tp_ncvar)

                    # Bounds tie points
                    if bounds_ncvar is not None:
                        g["compression"][ncdim][
                            f"subsampled {parent_ncvar} {bounds_ncvar}"
                        ] = {
                            "interpolation_ncvar": interpolation_ncvar,
                            "implied_ncdimensions": [interpolated_ncdim],
                            "implied_bounds_ncdimensions": [bounds_ncdim],
                        }

                        # Do not create field/domain constructs from
                        # bounds tie point variables
                        g["do_not_create_field"].add(bounds_ncvar)

    def _create_formula_terms_ref(self, f, key, coord, formula_terms):
        """Create a formula terms coordinate reference.

        Specifically, create a coordinate reference of a netCDF
        formula terms attribute.

        .. versionadded:: (cfdm) 1.7.0

        If the coordinate object has properties 'standard_name' or
        'computed_standard_name' then they are copied to coordinate
        conversion parameters.

        :Parameters:

            f: `Field`

            key: `str`
                The internal identifier of the coordinate.

            coord: `Coordinate`

            formula_terms: `dict`
                The formula_terms attribute value from the netCDF file.

                *Parameter example:*
                  ``formula_terms={'a':'a','b':'b','orog':'surface_altitude'}``

        :Returns:

            `CoordinateReference`

        """
        g = self.read_vars

        domain_ancillaries = {}
        parameters = {}

        for term, ncvar in formula_terms.items():
            # The term's value is a domain ancillary of the field, so
            # we put its identifier into the coordinate reference.
            domain_ancillaries[term] = g["domain_ancillary_key"].get(ncvar)

        for name in ("standard_name", "computed_standard_name"):
            value = self.implementation.get_property(coord, name, None)
            if value is not None:
                parameters[name] = value

        datum_parameters = {}
        coordinate_conversion_parameters = {}
        for x, value in parameters.items():
            if x in g["datum_parameters"]:
                datum_parameters[x] = value
            else:
                coordinate_conversion_parameters[x] = value

        datum = self.implementation.initialise_Datum(
            parameters=datum_parameters
        )

        coordinate_conversion = (
            self.implementation.initialise_CoordinateConversion(
                parameters=coordinate_conversion_parameters,
                domain_ancillaries=domain_ancillaries,
            )
        )

        coordref = self.implementation.initialise_CoordinateReference()

        self.implementation.set_coordinate_reference_coordinates(
            coordinate_reference=coordref, coordinates=[key]
        )

        self.implementation.set_datum(
            coordinate_reference=coordref, datum=datum
        )

        self.implementation.set_coordinate_conversion(
            coordinate_reference=coordref,
            coordinate_conversion=coordinate_conversion,
        )

        return coordref

    def _new_ncdimension(self, ncdim, size=None, use_existing_new=False):
        """TODO.

        .. versionadded:: (cfdm) 1.10.0.0

        :Parameters:

            ncdim: `str
                The name for the new dimension. Might be modified if
                it already exists.

            size: `int`, optional
                The size of the new dimension, which will be set in
                ``self.read_vars["new_dimension_sizes"]``.

            use_existing_new: `bool`, optional
                Use an exising dimension name from
                ``self.read_vars["new_dimension_sizes"]``, if
                possible. When *use_existing_new* is True, *size* is
                silently ignored, i.e. the size may only be set for a
                new dimension that doesn't already exist in
                ``self.read_vars["new_dimension_sizes"]``.

        :Returns:

            `str`
                The new, possibly modified, netCDF dimension name.

        **Examples**

        >>> n._new_ncdimension('bounds2')
        'bounds2'
        >>> n._new_ncdimension('bounds2')
        'bounds2_1'
        >>> n._new_ncdimension('bounds2', use_existing_new=True)
        'bounds2'

        """
        g = self.read_vars
        new_dimension_sizes = g["new_dimension_sizes"]

        using_existing_new = False

        base = ncdim
        n = 0
        while (
            ncdim in g["internal_dimension_sizes"]
            or ncdim in new_dimension_sizes
            or ncdim in g["variables"]
        ):
            if use_existing_new and ncdim in new_dimension_sizes:
                using_existing_new = True
                break

            n += 1
            ncdim = f"{base}_{n}"

        if size is not None and not using_existing_new:
            new_dimension_sizes[ncdim] = size

        return ncdim

    def _dimension_sizes(self, ncvar, parent_ncvar=None):
        """Return the netCDF dimension sizes associated with a variable.

        If the variable has been compressed then it is the *implied
        uncompressed* dimension sizes that are returned.

        .. versionadded:: (cfdm) 1.10.0.0

        :Parameters:

            ncvar: `str`
                The netCDF variable name.

        :Returns:

            `list`
                The list of dimension sizes spanned by the netCDF
                variable.

        """
        g = self.read_vars

        sizes = []
        for ncdim in self._ncdimensions(ncvar, parent_ncvar=parent_ncvar):
            if ncdim in g["internal_dimension_sizes"]:
                sizes.append(g["internal_dimension_sizes"][ncdim])
            elif ncdim in g["new_dimension_sizes"]:
                sizes.append(g["new_dimension_sizes"][ncdim])
            else:
                raise ReadError(
                    f"Can't get the size of netCDF dimension {ncdim}"
                )

        return sizes

    def _ncdimensions(self, ncvar, ncdimensions=None, parent_ncvar=None):
        """Return the netCDF dimensions associated with a variable.

        If the variable has been compressed then it is the *implied
        uncompressed* dimensions that are returned.

        .. versionadded:: (cfdm) 1.7.0

        :Parameters:

            ncvar: `str`
                The netCDF variable name.

            ncdimensions: sequence of `str`, optional
                Use these netCDF dimensions, rather than retrieving
                them from the netCDF variable itself. This allows the
                dimensions of a domain variable to be parsed. Note
                that this parameter only needs to be used once because
                the parsed domain dimensions are automatically stored
                in `self.read_var["domain_ncdimensions"][ncvar]`.

                .. versionadded:: (cfdm) 1.9.0.0

            parent_ncvar: `str`, optional
                TODO

                .. versionadded:: (cfdm) 1.10.0.0

        :Returns:

            `list`
                The list of netCDF dimension names spanned by the
                netCDF variable.

        **Examples**

        >>> n._ncdimensions('humidity')
        ['time', 'lat', 'lon']

        For a variable compressed by gathering:

           dimensions:
             lat=73;
             lon=96;
             landpoint=2381;
             depth=4;
           variables:
             int landpoint(landpoint);
               landpoint:compress="lat lon";
             float landsoilt(depth,landpoint);
               landsoilt:long_name="soil temperature";
               landsoilt:units="K";

        we would have

        >>> n._ncdimensions('landsoilt')
        ['depth', 'lat', 'lon']

        """
        g = self.read_vars

        variable = g["variables"][ncvar]

        if ncdimensions is None:
            domain = False
            domain_ncdimensions = g["domain_ncdimensions"].get(ncvar)
            if domain_ncdimensions is None:
                # Get dimensions from the netCDF variable array
                ncdimensions = g["variable_dimensions"][ncvar]
            else:
                # Use the pre-recorded domain variable dimensions
                ncdimensions = domain_ncdimensions
                domain = True
        else:
            domain = True

        ncdimensions = list(ncdimensions)

        if self._is_char(ncvar) and variable.ndim >= 1:
            # Remove the trailing string-length dimension
            ncdimensions.pop()

        # Check for dimensions which have been compressed. If there
        # are any, then return the netCDF dimensions for the
        # uncompressed variable.
        compression = g["compression"]

        if compression and set(compression).intersection(ncdimensions):
            implied_bounds_ncdimensions = None

            for ncdim in ncdimensions:
                if ncdim not in compression:
                    continue

                c = compression[ncdim]

                if ncvar not in c.get("netCDF_variables", (ncvar,)):
                    # This variable is not compressed, even though it
                    # spans a dimension that is compressed for some
                    # other variables For example, this sort of
                    # situation may arise with simple geometries.
                    continue

                i = ncdimensions.index(ncdim)

                if "gathered" in c:
                    # Compression by gathering
                    ncdimensions[i : i + 1] = c["gathered"][
                        "implied_ncdimensions"
                    ]
                    break
                elif "ragged_indexed_contiguous" in c:
                    # Indexed contiguous ragged array.
                    #
                    # Check this before ragged_indexed and
                    # ragged_contiguous because both of these will
                    # exist for an array that is both indexed and
                    # contiguous.
                    ncdimensions[i : i + 1] = c["ragged_indexed_contiguous"][
                        "implied_ncdimensions"
                    ]
                    break
                elif "ragged_contiguous" in c:
                    # Contiguous ragged array
                    ncdimensions[i : i + 1] = c["ragged_contiguous"][
                        "implied_ncdimensions"
                    ]
                    break
                elif "ragged_indexed" in c:
                    # Indexed ragged array
                    ncdimensions[i : i + 1] = c["ragged_indexed"][
                        "implied_ncdimensions"
                    ]
                    break
                elif (
                    parent_ncvar is not None
                    and f"subsampled {parent_ncvar} {ncvar}" in c
                ):
                    # Subsampled array. Do not break here because
                    # subsampled variables can have more than one
                    # compressed dimension. (CF>=1.9)
                    c = c[f"subsampled {parent_ncvar} {ncvar}"]
                    ncdimensions[i : i + 1] = c["implied_ncdimensions"]
                    implied_bounds_ncdimensions = c.get(
                        "implied_bounds_ncdimensions"
                    )

            if implied_bounds_ncdimensions:
                # Add the implied bounds dimensions for bounds tie
                # points (CF>=1.9)
                ncdimensions.extend(implied_bounds_ncdimensions)

        out = list(map(str, ncdimensions))

        if domain:
            # Record the domain variable dimensions
            g["domain_ncdimensions"][ncvar] = out

        return out

    def _create_gathered_array(
        self,
        gathered_array=None,
        uncompressed_shape=None,
        compressed_dimensions=None,
        list_variable=None,
    ):
        """Creates Data for a compressed-by-gathering netCDF variable.

        Specifically, a `Data` object is created.

        .. versionadded:: (cfdm) 1.7.0

        :Parameters:

            gathered_array: `NetCDF4Array` or `H5netcdfArray`

            compressed_dimensions: sequence of `int`
                The position of the compressed dimension in the
                compressed array.

            list_variable: `List`

        :Returns:

            `GatheredAarray`

        """
        uncompressed_ndim = len(uncompressed_shape)
        uncompressed_size = int(reduce(operator.mul, uncompressed_shape, 1))

        return self.implementation.initialise_GatheredArray(
            compressed_array=gathered_array,
            ndim=uncompressed_ndim,
            shape=uncompressed_shape,
            size=uncompressed_size,
            compressed_dimensions=compressed_dimensions,
            list_variable=list_variable,
        )

    def _create_ragged_contiguous_array(
        self,
        ragged_contiguous_array,
        uncompressed_shape=None,
        count_variable=None,
    ):
        """Creates Data for a contiguous ragged array variable.

        Creates a `Data` object for a compressed-by-contiguous-ragged-
        array netCDF variable.

        .. versionadded:: (cfdm) 1.7.0

        :Parameters:

            ragged_contiguous_array: `Data`

            uncompressed_shape; `tuple`

            count_variable: `Count`

        :Returns:

            `RaggedContiguousArray`

        """
        return self.implementation.initialise_RaggedContiguousArray(
            compressed_array=ragged_contiguous_array,
            shape=uncompressed_shape,
            count_variable=count_variable,
        )

    def _create_ragged_indexed_array(
        self,
        ragged_indexed_array,
        uncompressed_shape=None,
        index_variable=None,
    ):
        """Creates Data for an indexed ragged array variable.

        .. versionadded:: (cfdm) 1.7.0

        :Returns:

            `RaggedIndexedArray`

        """
        return self.implementation.initialise_RaggedIndexedArray(
            compressed_array=ragged_indexed_array,
            shape=uncompressed_shape,
            index_variable=index_variable,
        )

    def _create_ragged_indexed_contiguous_array(
        self,
        ragged_indexed_contiguous_array,
        uncompressed_shape=None,
        count_variable=None,
        index_variable=None,
    ):
        """Creates Data for an indexed contiguous ragged array variable.

        .. versionadded:: (cfdm) 1.7.0

        :Returns:

            `RaggedIndexedContiguousArray`

        """
        return self.implementation.initialise_RaggedIndexedContiguousArray(
            compressed_array=ragged_indexed_contiguous_array,
            shape=uncompressed_shape,
            count_variable=count_variable,
            index_variable=index_variable,
        )

    def _create_subsampled_array(
        self,
        interpolation_name=None,
        subsampled_array=None,
        uncompressed_shape=(),
        tie_point_indices=None,
        parameters=None,
        parameter_dimensions=None,
        interpolation_description=None,
        computational_precision=None,
    ):
        """Creates Data for a tie point coordinates variable.

        Note that dependent tie points are set elsewhere, if
        applicable.

        .. versionadded:: (cfdm) 1.10.0.0

        :Parameters:

            interpolation_name: `str`

            subsampled_array: optional

            shape: sequence of `int`, optional

            interpolation_description: `str`, optional

            computational_precision: `str`, optional
                The floating-point arithmetic precision used during
                the preparation and validation of the compressed
                coordinates.

            tie_point_indices: `dict`, optional

            parameters: `dict`, optional

            parameter_dimensions: `dict`, optional

        :Returns:

            A subsampled array.

        """
        return self.implementation.initialise_SubsampledArray(
            interpolation_name=interpolation_name,
            compressed_array=subsampled_array,
            shape=uncompressed_shape,
            tie_point_indices=tie_point_indices,
            interpolation_description=interpolation_description,
            computational_precision=computational_precision,
            parameters=parameters,
            parameter_dimensions=parameter_dimensions,
        )

    def _create_Data(
        self,
        array,
        ncvar,
        units=None,
        calendar=None,
        ncdimensions=None,
        compressed=False,
        construct_type=None,
        **kwargs,
    ):
        """Create a Data object from a netCDF variable.

        .. versionadded:: (cfdm) 1.7.0

        :Parameters:

            array: `Array`
                The file array.

            ncvar: `str`
                The name of the netCDF variable that contains the
                data.

            units: `str`, optional
                The units of *array*. By default, or if `None`, it is
                assumed that there are no units.

            calendar: `str`, optional
                The calendar of *array*. By default, or if `None`, it is
                assumed that there is no calendar.

            ncdimensions: sequence of `str`, optional
                The netCDF dimensions spanned by the array.

                .. versionadded:: (cfdm) 1.11.2.0

            construct_type: `str` or `None`, optional
                The type of the construct that contains *array*. Set
                to `None` if the array does not belong to a construct.

                .. versionadded:: (cfdm) 1.12.0.0

            kwargs: optional
                Extra parameters to pass to the initialisation of the
                returned `Data` object.

        :Returns:

            `Data`

        """
        g = self.read_vars

        # Deal with strings
        match g["original_dataset_opened_with"]:
            case "h5netcdf" | "netCDF4":
                if array.dtype is None:
                    if g["has_groups"]:
                        group, name = self._netCDF4_group(
                            g["variable_grouped_dataset"][ncvar], ncvar
                        )
                        variable = group.variables.get(name)
                    else:
                        variable = g["variables"].get(ncvar)

                    array = variable[...]

                    string_type = isinstance(array, str)
                    if string_type:
                        # A netCDF string type scalar variable comes
                        # out as Python str object, so convert it to a
                        # numpy array.
                        array = np.array(array, dtype=f"U{len(array)}")

                    if not variable.ndim:
                        # NetCDF4 has a thing for making scalar size 1
                        # variables into 1d arrays
                        array = array.squeeze()

                    if not string_type:
                        # An N-d (N>=1) netCDF string type variable
                        # comes out as a numpy object array, so
                        # convert it to numpy string array.
                        array = array.astype("U", copy=False)
                        # netCDF4 doesn't auto-mask VLEN variables
                        # array = np.ma.where(array == "", np.ma.masked, array)
                        array = np.ma.masked_values(array, "")

            case "zarr":
                if array.dtype == np.dtypes.StringDType():
                    array = array.astype("O", copy=False).astype(
                        "U", copy=False
                    )
                    array = np.ma.masked_values(array, "")

        # Set the dask chunking strategy
        chunks = self._dask_chunks(
            array, ncvar, compressed, construct_type=construct_type
        )

        # Set whether or not to read the data into memory
        to_memory = self.read_vars["to_memory"]
        to_memory = "all" in to_memory or construct_type in to_memory

        data = self.implementation.initialise_Data(
            array=array,
            units=units,
            calendar=calendar,
            chunks=chunks,
            to_memory=to_memory,
            copy=False,
            **kwargs,
        )

        if ncvar is not None:
            # Store the dataset chunking
            if self.read_vars["store_dataset_chunks"]:
                # Only store the dataset chunking if 'data' has the
                # same shape as its netCDF variable. This may not be
                # the case for variables compressed by convention
                # (e.g. some DSG variables).
                chunks, shape = self._get_dataset_chunks(ncvar)
                if shape == data.shape:
                    self.implementation.nc_set_dataset_chunksizes(data, chunks)

            # Store the dataset sharding
            if self.read_vars["store_dataset_shards"]:
                # Only store the dataset sharding if 'data' has the
                # same shape as its netCDF variable. This may not be
                # the case for variables compressed by convention
                # (e.g. some DSG variables).
                shards, shape = self._get_dataset_shards(ncvar)
                if shards is not None and shape == data.shape:
                    self.implementation.nc_set_dataset_shards(data, shards)

        return data

    def _copy_construct(self, construct_type, parent_ncvar, ncvar):
        """Return a copy of an existing construct.

        .. versionadded:: (cfdm) 1.7.0

        :Parameters:

            construct_type: `str`
                E.g. 'dimension_coordinate'

            parent_ncvar: `str
                The netCDF variable name of the parent that will
                contain the copy of the construct.

            ncvar: `str`
                The netCDF variable name of the construct.

        :Returns:

                A copy of the construct.

        """
        g = self.read_vars

        component_report = g["component_report"].get(ncvar)

        if component_report is not None:
            for var, report in component_report.items():
                g["dataset_compliance"][parent_ncvar][
                    "non-compliance"
                ].setdefault(var, []).extend(report)

        return self.implementation.copy_construct(g[construct_type][ncvar])

    # ================================================================
    # Methods for checking CF compliance
    #
    # These methods (whose names all start with "_check") check the
    # minimum required for mapping the file to CFDM structural
    # elements. General CF compliance is not checked (e.g. whether or
    # not grid mapping variable has a grid_mapping_name attribute).
    # ================================================================
    def _check_bounds(
        self, parent_ncvar, coord_ncvar, attribute, bounds_ncvar
    ):
        """Check a bounds variable spans the correct dimensions.

        .. versionadded:: (cfdm) 1.7.0

        Checks that

        * The bounds variable has exactly one more dimension than the
          parent coordinate variable

        * The bounds variable's dimensions, other than the trailing
          dimension are the same, and in the same order, as the parent
          coordinate variable's dimensions.

        :Parameters:

            parent_ncvar: `str`
                The netCDF variable name of the parent that contains
                the coordinates.

            nc: `netCDF4.Dataset`
                The netCDF dataset object.

            coord_ncvar: `str`
                The netCDF variable name of the coordinate variable.

            bounds_ncvar: `str`
                The netCDF variable name of the bounds.

        :Returns:

            `bool`

        """
        attribute = {coord_ncvar + ":" + attribute: bounds_ncvar}

        if attribute == "bounds_tie_points":
            variable_type = "Bounds tie points variable"
        else:
            variable_type = "Bounds variable"

        incorrect_dimensions = (variable_type, "spans incorrect dimensions")

        g = self.read_vars

        if bounds_ncvar not in g["internal_variables"]:
            bounds_ncvar, message = self._missing_variable(
                bounds_ncvar, variable_type
            )
            self._add_message(
                parent_ncvar,
                bounds_ncvar,
                message=message,
                attribute=attribute,
                variable=coord_ncvar,
            )
            return False

        ok = True

        c_ncdims = self._ncdimensions(coord_ncvar, parent_ncvar=parent_ncvar)
        b_ncdims = self._ncdimensions(bounds_ncvar, parent_ncvar=parent_ncvar)

        if len(b_ncdims) == len(c_ncdims) + 1:
            if c_ncdims != b_ncdims[:-1]:
                self._add_message(
                    parent_ncvar,
                    bounds_ncvar,
                    message=incorrect_dimensions,
                    attribute=attribute,
                    dimensions=g["variable_dimensions"][bounds_ncvar],
                    variable=coord_ncvar,
                )
                ok = False

        else:
            self._add_message(
                parent_ncvar,
                bounds_ncvar,
                message=incorrect_dimensions,
                attribute=attribute,
                dimensions=g["variable_dimensions"][bounds_ncvar],
                variable=coord_ncvar,
            )
            ok = False

        return ok

    def _check_geometry_node_coordinates(
        self, field_ncvar, node_ncvar, geometry
    ):
        """Check a geometry node coordinate variable.

        .. versionadded:: (cfdm) 1.8.6

        :Parameters:

            field_ncvar: `str`
                The netCDF variable name of the parent data variable.

            node_ncvar: `str`
                The netCDF variable name of the node coordinate variable.

            geometry: `dict`

        :Returns:

            `bool`

        """
        g = self.read_vars

        geometry_ncvar = g["variable_geometry"].get(field_ncvar)

        attribute = {
            field_ncvar
            + ":"
            + geometry_ncvar: " ".join(geometry["node_coordinates"])
        }

        if node_ncvar not in g["internal_variables"]:
            node_ncvar, message = self._missing_variable(
                node_ncvar, "Node coordinate variable"
            )
            self._add_message(
                field_ncvar,
                node_ncvar,
                message=message,
                attribute=attribute,
                variable=field_ncvar,
            )
            return False

        ok = True

        if node_ncvar not in geometry.get("node_coordinates", ()):
            self._add_message(
                field_ncvar,
                node_ncvar,
                message=(
                    "Node coordinate variable",
                    "not in node_coordinates",
                ),
                attribute=attribute,
                variable=field_ncvar,
            )
            ok = False

        return ok

    def _check_cell_measures(self, field_ncvar, string, parsed_string):
        """Checks requirements.

        * 7.2.requirement.1
        * 7.2.requirement.3
        * 7.2.requirement.4

        .. versionadded:: (cfdm) 1.7.0

        :Parameters:

            field_ncvar: `str`

            string: `str`
                The value of the netCDF cell_measures attribute.

            parsed_string: `list`

        :Returns:

            `bool`

        """
        attribute = {field_ncvar + ":cell_measures": string}

        incorrectly_formatted = (
            "cell_measures attribute",
            "is incorrectly formatted",
        )
        incorrect_dimensions = (
            "Cell measures variable",
            "spans incorrect dimensions",
        )
        missing_variable = (
            "Cell measures variable",
            "is not in file nor referenced by the external_variables "
            "global attribute",
        )

        g = self.read_vars

        if not parsed_string:
            self._add_message(
                field_ncvar,
                field_ncvar,
                message=incorrectly_formatted,
                attribute=attribute,
                conformance="7.2.requirement.1",
            )
            return False

        parent_dimensions = self._ncdimensions(field_ncvar)
        external_variables = g["external_variables"]

        ok = True
        for x in parsed_string:
            measure, values = list(x.items())[0]
            if len(values) != 1:
                self._add_message(
                    field_ncvar,
                    field_ncvar,
                    message=incorrectly_formatted,
                    attribute=attribute,
                    conformance="7.2.requirement.1",
                )
                ok = False
                continue

            ncvar = values[0]

            unknown_external = ncvar in external_variables

            # Check that the variable exists in the file, or if not
            # that it is listed in the 'external_variables' global
            # file attribute.
            if not unknown_external and ncvar not in g["variables"]:
                self._add_message(
                    field_ncvar,
                    ncvar,
                    message=missing_variable,
                    attribute=attribute,
                    conformance="7.2.requirement.3",
                )
                ok = False
                continue

            if not unknown_external:
                dimensions = self._ncdimensions(ncvar)
                if not unknown_external and not self._dimensions_are_subset(
                    ncvar, dimensions, parent_dimensions
                ):
                    # The cell measure variable's dimensions do NOT span a
                    # subset of the parent variable's dimensions.
                    self._add_message(
                        field_ncvar,
                        ncvar,
                        message=incorrect_dimensions,
                        attribute=attribute,
                        dimensions=g["variable_dimensions"][ncvar],
                        conformance="7.2.requirement.4",
                    )
                    ok = False

        return ok

    def _check_geometry_attribute(self, parent_ncvar, string, parsed_string):
        """Checks requirements.

        .. versionadded:: (cfdm) 1.8.0

        :Parameters:

            parent_ncvar: `str`
                The netCDF variable name of the parent data variable.

            string: `str`
                The value of the netCDF geometry attribute.

            parsed_string: `list`

        :Returns:

            `bool`

        """
        attribute = {parent_ncvar + ":geometry": string}

        incorrectly_formatted = (
            "geometry attribute",
            "is incorrectly formatted",
        )

        g = self.read_vars

        if len(parsed_string) != 1:
            self._add_message(
                parent_ncvar,
                parent_ncvar,
                message=incorrectly_formatted,
                attribute=attribute,
                conformance="?",
            )
            return False

        for ncvar in parsed_string:
            # Check that the geometry variable exists in the file
            if ncvar not in g["variables"]:
                ncvar, message = self._missing_variable(
                    ncvar, "Geometry variable"
                )
                self._add_message(
                    parent_ncvar,
                    ncvar,
                    message=message,
                    attribute=attribute,
                    conformance="?",
                )
                return False

        return True

    def _check_ancillary_variables(self, field_ncvar, string, parsed_string):
        """Checks requirements.

        :Parameters:

            field_ncvar: `str`

            ancillary_variables: `str`
                The value of the netCDF ancillary_variables attribute.

            parsed_ancillary_variables: `list`

        :Returns:

            `bool`

        """
        attribute = {field_ncvar + ":ancillary_variables": string}

        incorrectly_formatted = (
            "ancillary_variables attribute",
            "is incorrectly formatted",
        )
        incorrect_dimensions = (
            "Ancillary variable",
            "spans incorrect dimensions",
        )

        g = self.read_vars

        if not parsed_string:
            d = self._add_message(
                field_ncvar,
                field_ncvar,
                message=incorrectly_formatted,
                attribute=attribute,
            )

            # Though an error of sorts, set as debug level message;
            # read not terminated
            if g["debug"]:
                logger.debug(
                    f"    Error processing netCDF variable {field_ncvar}: "
                    f"{d['reason']}"
                )  # pragma: no cover

            return False

        parent_dimensions = self._ncdimensions(field_ncvar)

        ok = True
        for ncvar in parsed_string:
            # Check that the variable exists in the file
            if ncvar not in g["internal_variables"]:
                ncvar, message = self._missing_variable(
                    ncvar, "Ancillary variable"
                )
                self._add_message(
                    field_ncvar, ncvar, message=message, attribute=attribute
                )
                return False

            if not self._dimensions_are_subset(
                ncvar, self._ncdimensions(ncvar), parent_dimensions
            ):
                # The ancillary variable's dimensions do NOT span a
                # subset of the parent variable's dimensions
                self._add_message(
                    field_ncvar,
                    ncvar,
                    message=incorrect_dimensions,
                    attribute=attribute,
                    dimensions=g["variable_dimensions"][ncvar],
                )
                ok = False

        return ok

    def _check_auxiliary_or_scalar_coordinate(
        self, parent_ncvar, coord_ncvar, string
    ):
        """Checks requirements.

          * 5.requirement.5
          * 5.requirement.6

        :Parameters:

        parent_ncvar: `str`
            NetCDF name of parent data or domain variable.

        :Returns:

            `bool`

        """
        attribute = {parent_ncvar + ":coordinates": string}

        incorrect_dimensions = (
            "Auxiliary/scalar coordinate variable",
            "spans incorrect dimensions",
        )

        g = self.read_vars

        if coord_ncvar not in g["internal_variables"]:
            coord_ncvar, message = self._missing_variable(
                coord_ncvar, "Auxiliary/scalar coordinate variable"
            )
            self._add_message(
                parent_ncvar,
                coord_ncvar,
                message=message,
                attribute=attribute,
                conformance="5.requirement.5",
            )
            self._add_message(
                parent_ncvar,
                coord_ncvar,
                message=message,
                attribute=attribute,
                conformance="5.requirement.5",
            )
            return False

        # Check that the variable's dimensions span a subset of the
        # parent variable's dimensions (allowing for char variables
        # with a trailing dimension)
        if not self._dimensions_are_subset(
            coord_ncvar,
            self._ncdimensions(coord_ncvar, parent_ncvar=parent_ncvar),
            self._ncdimensions(parent_ncvar),
        ):
            self._add_message(
                parent_ncvar,
                coord_ncvar,
                message=incorrect_dimensions,
                attribute=attribute,
                dimensions=g["variable_dimensions"][coord_ncvar],
                conformance="5.requirement.6",
            )
            return False

        return True

    def _check_tie_point_coordinates(
        self, parent_ncvar, tie_point_ncvar, string
    ):
        """Checks requirements.

        * 8.3.requirement.1
        * 8.3.requirement.5

        :Parameters:

        parent_ncvar: `str`
            NetCDF name of parent data or domain variable.

        :Returns:

            `bool`

        """
        attribute = {parent_ncvar + ":coordinate_interpolation": string}

        incorrect_dimensions = (
            "Tie point coordinate variable",
            "spans incorrect dimensions",
        )

        g = self.read_vars

        if tie_point_ncvar not in g["internal_variables"]:
            ncvar, message = self._missing_variable(
                tie_point_ncvar, "Tie point coordinate variable"
            )
            self._add_message(
                parent_ncvar,
                ncvar,
                message=message,
                attribute=attribute,
                conformance="8.3.requirement.1",
            )
            return False

        # Check that the variable's dimensions span a subset of the
        # parent variable's dimensions (allowing for char variables
        # with a trailing dimension)
        if not self._dimensions_are_subset(
            tie_point_ncvar,
            self._ncdimensions(tie_point_ncvar, parent_ncvar=parent_ncvar),
            self._ncdimensions(parent_ncvar),
        ):
            self._add_message(
                parent_ncvar,
                tie_point_ncvar,
                message=incorrect_dimensions,
                attribute=attribute,
                dimensions=g["variable_dimensions"][tie_point_ncvar],
                conformance="8.3.requirement.5",
            )
            return False

        return True

    def _dimensions_are_subset(self, ncvar, dimensions, parent_dimensions):
        """True if dimensions are a subset of the parent dimensions."""
        if not set(dimensions).issubset(parent_dimensions):
            if not (
                self._is_char(ncvar)
                and set(dimensions[:-1]).issubset(parent_dimensions)
            ):
                return False

        return True

    def _check_grid_mapping(
        self, parent_ncvar, grid_mapping, parsed_grid_mapping
    ):
        """Checks requirements.

          * 5.6.requirement.1
          * 5.6.requirement.2
          * 5.6.requirement.3

        :Parameters:

        parent_ncvar: `str`
            NetCDF name of parent data or domain variable.

            grid_mapping: `str`

            parsed_grid_mapping: `dict`

        :Returns:

            `bool`

        """
        attribute = {parent_ncvar + ":grid_mapping": grid_mapping}

        incorrectly_formatted = (
            "grid_mapping attribute",
            "is incorrectly formatted",
        )

        g = self.read_vars

        if not parsed_grid_mapping:
            self._add_message(
                parent_ncvar,
                parent_ncvar,
                message=incorrectly_formatted,
                attribute=attribute,
                conformance="5.6.requirement.1",
            )
            return False

        ok = True
        for x in parsed_grid_mapping:
            grid_mapping_ncvar, values = list(x.items())[0]
            if grid_mapping_ncvar not in g["internal_variables"]:
                ok = False
                grid_mapping_ncvar, message = self._missing_variable(
                    grid_mapping_ncvar, "Grid mapping variable"
                )
                self._add_message(
                    parent_ncvar,
                    grid_mapping_ncvar,
                    message=message,
                    attribute=attribute,
                    conformance="5.6.requirement.2",
                )
                self._add_message(
                    parent_ncvar,
                    grid_mapping_ncvar,
                    message=message,
                    attribute=attribute,
                    conformance="5.6.requirement.2",
                )

            for coord_ncvar in values:
                if coord_ncvar not in g["internal_variables"]:
                    ok = False
                    coord_ncvar, message = self._missing_variable(
                        coord_ncvar, "Grid mapping coordinate variable"
                    )
                    self._add_message(
                        parent_ncvar,
                        coord_ncvar,
                        message=message,
                        attribute=attribute,
                        conformance="5.6.requirement.3",
                    )
                    self._add_message(
                        parent_ncvar,
                        coord_ncvar,
                        message=message,
                        attribute=attribute,
                        conformance="5.6.requirement.3",
                    )

        if not ok:
            return False

        return True

    def _check_compress(self, parent_ncvar, compress, parsed_compress):
        """Check a compressed dimension is valid and in the file."""
        attribute = {parent_ncvar + ":compress": compress}

        incorrectly_formatted = (
            "compress attribute",
            "is incorrectly formatted",
        )
        missing_dimension = ("Compressed dimension", "is not in file")

        if not parsed_compress:
            self._add_message(
                None,
                parent_ncvar,
                message=incorrectly_formatted,
                attribute=attribute,
            )
            return False

        ok = True

        dimensions = self.read_vars["internal_dimension_sizes"]

        for ncdim in parsed_compress:
            if ncdim not in dimensions:
                self._add_message(
                    None,
                    parent_ncvar,
                    message=missing_dimension,
                    attribute=attribute,
                )
                ok = False

        return ok

    def _check_node_coordinates(
        self,
        field_ncvar,
        geometry_ncvar,
        node_coordinates,
        parsed_node_coordinates,
    ):
        """Check node coordinate variables are valid and in the file."""
        attribute = {geometry_ncvar + ":node_coordinates": node_coordinates}

        g = self.read_vars

        incorrectly_formatted = (
            "node_coordinates attribute",
            "is incorrectly formatted",
        )
        missing_attribute = ("node_coordinates attribute", "is missing")

        if node_coordinates is None:
            self._add_message(
                field_ncvar,
                geometry_ncvar,
                message=missing_attribute,
                attribute=attribute,
            )
            return False

        if not parsed_node_coordinates:
            # There should be at least one node coordinate variable
            self._add_message(
                field_ncvar,
                geometry_ncvar,
                message=incorrectly_formatted,
                attribute=attribute,
            )
            return False

        ok = True

        for ncvar in parsed_node_coordinates:
            # Check that the node coordinate variable exists in the
            # file
            if ncvar not in g["internal_variables"]:
                ncvar, message = self._missing_variable(
                    ncvar, "Node coordinate variable"
                )
                self._add_message(
                    field_ncvar, ncvar, message=message, attribute=attribute
                )
                ok = False

        return ok

    def _check_node_count(
        self, field_ncvar, geometry_ncvar, node_count, parsed_node_count
    ):
        """Check node count variable is valid and exists in the file."""
        attribute = {geometry_ncvar + ":node_count": node_count}

        g = self.read_vars

        if node_count is None:
            return True

        incorrectly_formatted = (
            "node_count attribute",
            "is incorrectly formatted",
        )

        if len(parsed_node_count) != 1:
            self._add_message(
                field_ncvar,
                geometry_ncvar,
                message=incorrectly_formatted,
                attribute=attribute,
            )
            return False

        ok = True

        for ncvar in parsed_node_count:
            # Check that the node count variable exists in the file
            if ncvar not in g["internal_variables"]:
                ncvar, message = self._missing_variable(
                    ncvar, "Node count variable"
                )
                self._add_message(
                    field_ncvar, ncvar, message=message, attribute=attribute
                )
                ok = False

        return ok

    def _check_part_node_count(
        self,
        field_ncvar,
        geometry_ncvar,
        part_node_count,
        parsed_part_node_count,
    ):
        """Check part node count variable is valid and in the file."""
        if part_node_count is None:
            return True

        attribute = {geometry_ncvar + ":part_node_count": part_node_count}

        g = self.read_vars

        incorrectly_formatted = (
            "part_node_count attribute",
            "is incorrectly formatted",
        )

        if len(parsed_part_node_count) != 1:
            self._add_message(
                field_ncvar,
                geometry_ncvar,
                message=incorrectly_formatted,
                attribute=attribute,
            )
            return False

        ok = True

        for ncvar in parsed_part_node_count:
            # Check that the variable exists in the file
            if ncvar not in g["internal_variables"]:
                ncvar, message = self._missing_variable(
                    ncvar, "Part node count variable"
                )
                self._add_message(
                    field_ncvar, ncvar, message=message, attribute=attribute
                )
                ok = False

        return ok

    def _check_interior_ring(
        self, field_ncvar, geometry_ncvar, interior_ring, parsed_interior_ring
    ):
        """Check all interior ring variables exist in the file.

        :Returns:

            `bool`

        """
        if interior_ring is None:
            return True

        attribute = {geometry_ncvar + ":interior_ring": interior_ring}

        g = self.read_vars

        incorrectly_formatted = (
            "interior_ring attribute",
            "is incorrectly formatted",
        )

        if not parsed_interior_ring:
            self._add_message(
                field_ncvar,
                geometry_ncvar,
                message=incorrectly_formatted,
                attribute=attribute,
            )
            return False

        ok = True

        if len(parsed_interior_ring) != 1:
            self._add_message(
                field_ncvar,
                geometry_ncvar,
                message=incorrectly_formatted,
                attribute=attribute,
            )
            return False

        for ncvar in parsed_interior_ring:
            # Check that the variable exists in the file
            if ncvar not in g["internal_variables"]:
                ncvar, message = self._missing_variable(
                    ncvar, "Interior ring variable"
                )
                self._add_message(
                    field_ncvar, ncvar, message=message, attribute=attribute
                )
                ok = False

        return ok

    def _check_instance_dimension(self, parent_ncvar, instance_dimension):
        """Check that the instance dimension name is a netCDF dimension.

        .. versionadded:: (cfdm) 1.7.0

        CF-1.7 Appendix A

        * instance_dimension: An attribute which identifies an index
                              variable and names the instance dimension to
                              which it applies. The index variable
                              indicates that the indexed ragged array
                              representation is being used for a
                              collection of features.

        """
        attribute = {parent_ncvar + ":instance_dimension": instance_dimension}

        missing_dimension = ("Instance dimension", "is not in file")

        if (
            instance_dimension
            not in self.read_vars["internal_dimension_sizes"]
        ):
            self._add_message(
                None,
                parent_ncvar,
                message=missing_dimension,
                attribute=attribute,
            )
            return False

        return True

    def _check_sample_dimension(self, parent_ncvar, sample_dimension):
        """Check that the sample dimension name is a netCDF dimension.

        .. versionadded:: (cfdm) 1.7.0

        CF-1.7 Appendix A

        * sample_dimension: An attribute which identifies a count variable
                            and names the sample dimension to which it
                            applies. The count variable indicates that the
                            contiguous ragged array representation is
                            being used for a collection of features.

        """
        return sample_dimension in self.read_vars["internal_dimension_sizes"]

    def _check_coordinate_interpolation(
        self,
        parent_ncvar,
        coordinate_interpolation,
        parsed_coordinate_interpolation,
    ):
        """Check a TODO.

        .. versionadded:: (cfdm) 1.10.0.0

        :Parameters:

            parent_ncvar: `str`

            coordinate_interpolation: `str`
                A CF coordinate_interpolation attribute string.

            parsed_coordinate_interpolation: `dict`

        :Returns:

            `bool`

        """
        if not parsed_coordinate_interpolation:
            return True

        attribute = {
            parent_ncvar
            + ":coordinate_interpolation": coordinate_interpolation
        }

        g = self.read_vars

        incorrectly_formatted = (
            "coordinate_interpolation attribute",
            "is incorrectly formatted",
        )

        if not parsed_coordinate_interpolation:
            self._add_message(
                parent_ncvar,
                parent_ncvar,
                message=incorrectly_formatted,
                attribute=attribute,
                conformance="TODO",
            )
            return False

        ok = True

        for interp_ncvar, coords in parsed_coordinate_interpolation.items():
            # Check that the interpolation variable exists in the file
            if interp_ncvar not in g["internal_variables"]:
                ncvar, message = self._missing_variable(
                    interp_ncvar, "Interpolation variable"
                )
                self._add_message(
                    parent_ncvar, ncvar, message=message, attribute=attribute
                )
                ok = False

            attrs = g["variable_attributes"][interp_ncvar]
            if "tie_point_mapping" not in attrs:
                self._add_message(
                    parent_ncvar,
                    interp_ncvar,
                    message=(
                        "Interpolation variable",
                        "has no tie_point_mapping attribute",
                    ),
                    attribute=attribute,
                )
                ok = False

            # Check that the tie point coordinate variables exist in
            # the file
            for tie_point_ncvar in coords:
                if tie_point_ncvar not in g["internal_variables"]:
                    ncvar, message = self._missing_variable(
                        tie_point_ncvar, "Tie point coordinate variable"
                    )
                    self._add_message(
                        parent_ncvar,
                        ncvar,
                        message=message,
                        attribute=attribute,
                    )
                    ok = False

        # TODO check tie point variable dimensions

        return ok

    def _check_quantization(self, parent_ncvar, ncvar):
        """Check a quantization container variable.

        .. versionadded:: (cfdm) 1.12.2.0

        :Parameters:

            parent_ncvar: `str`
                The netCDF variable name of the parent variable.

            ncvar: `str`
                The netCDF variable name of the quantization variable.

        :Returns:

            `bool`

        """
        attribute = {parent_ncvar + ":quantization": ncvar}

        g = self.read_vars

        ok = True

        # Check that the quantization variable exists in the file
        if ncvar not in g["internal_variables"]:
            ncvar, message = self._missing_variable(
                ncvar, "Quantization variable"
            )
            self._add_message(
                parent_ncvar,
                ncvar,
                message=message,
                attribute=attribute,
            )
            ok = False

        attributes = g["variable_attributes"][ncvar]

        implementation = attributes.get("implementation")
        if implementation is None:
            self._add_message(
                parent_ncvar,
                ncvar,
                message=("implementation attribute", "is missing"),
            )
            ok = False

        algorithm = attributes.get("algorithm")
        if algorithm is None:
            self._add_message(
                parent_ncvar,
                ncvar,
                message=("algorithm attribute", "is missing"),
            )
            ok = False

        parameter = CF_QUANTIZATION_PARAMETERS.get(algorithm)
        if parameter is None:
            self._add_message(
                parent_ncvar,
                ncvar,
                message=(
                    "algorithm attribute",
                    f"has non-standardised value: {algorithm!r}",
                ),
            )
            ok = False

        if parameter not in g["variable_attributes"][parent_ncvar]:
            self._add_message(
                parent_ncvar,
                parent_ncvar,
                message=(f"{parameter} attribute", "is missing"),
            )
            ok = False

        return ok

    def _split_string_by_white_space(
        self, parent_ncvar, string, variables=False, trailing_colon=False
    ):
        """Split a string by white space.

        .. versionadded:: (cfdm) 1.7.0

        :Parameters:

            parent_ncvar: `str`
                Not used

            string: `str or `None`

            variables: `bool`
                If True then *string* contains internal netCDF variable
                names. (Not sure yet what to do about external names.)

                .. versionadded:: (cfdm) 1.8.6

            trailing_colon: `bool`
                If True then trailing colons are not part of the
                string components that are variable names. Ignored if
                *variables* is False.

                .. versionadded:: (cfdm) 1.10.0.0

        :Returns:

            `list`

        """
        if string is None:
            return []

        try:
            out = string.split()
        except AttributeError:
            out = []
        else:
            if variables and out and self.read_vars["has_groups"]:
                mapping = self.read_vars["flattener_variables"]
                if trailing_colon:
                    out = [
                        (
                            mapping[ncvar[:-1]] + ":"
                            if ncvar.endswith(":")
                            else mapping[ncvar]
                        )
                        for ncvar in out
                    ]
                else:
                    out = [mapping[ncvar] for ncvar in out]

        return out

    def _parse_grid_mapping(self, parent_ncvar, string):
        """Parse a netCDF grid_mapping attribute.

        .. versionadded:: (cfdm) 1.7.0

        """
        g = self.read_vars

        out = []

        if g["CF>=1.7"]:
            # The grid mapping attribute may point to a single netCDF
            # variable OR to multiple variables with associated
            # coordinate variables (CF>=1.7)
            out = self._parse_x(parent_ncvar, string, keys_are_variables=True)
        else:
            # The grid mapping attribute may only point to a single
            # netCDF variable (CF<=1.6)
            out = self._split_string_by_white_space(
                parent_ncvar, string, variables=True
            )

            if len(out) == 1:
                out = [{out[0]: []}]

        return out

    def _parse_x(
        self,
        parent_ncvar,
        string,
        keys_are_variables=False,
        keys_are_dimensions=False,
    ):
        """Parse CF-netCDF strings.

        Handling of CF-compliant strings:
        ---------------------------------

        'area: areacello' ->
            [{'area': ['areacello']}]

        'area: areacello volume: volumecello' ->
            [{'area': ['areacello']}, {'volume': ['volumecello']}]

        'rotated_latitude_longitude' ->
            [{'rotated_latitude_longitude': []}]

        'rotated_latitude_longitude: x y latitude_longitude: lat lon' ->
            [{'rotated_latitude_longitude': ['x', 'y']},
             {'latitude_longitude': ['lat', 'lon']}]

        'rotated_latitude_longitude: x latitude_longitude: lat lon' ->
            [{'rotated_latitude_longitude': ['x']},
             {'latitude_longitude': ['lat', 'lon']}]

        'a: A b: B orog: OROG' ->
            [{'a': ['A']}, {'b': ['B']}, {'orog': ['OROG']}]

        Handling of non-CF-compliant strings:
        -------------------------------------

        'area' ->
            [{'area': []}]

        'a: b: B orog: OROG' ->
            []

        'rotated_latitude_longitude:' ->
            []

        'rotated_latitude_longitude zzz' ->
            []

        .. versionadded:: (cfdm) 1.7.0

        """
        # ============================================================
        # Thanks to Alan Iwi for creating these regular expressions
        # ============================================================

        def subst(s):
            """Substitutes WORD and SEP tokens for regular expressions.

            All WORD tokens are replaced by the expression for a space
            and all SEP tokens are replaced by the expression for the
            end of string.

            """
            return s.replace("WORD", r"[A-Za-z0-9_#]+").replace(
                "SEP", r"(\s+|$)"
            )

        out = []

        pat_value = subst(r"(?P<value>WORD)SEP")
        pat_values = f"({pat_value})+"

        pat_mapping = subst(
            rf"(?P<mapping_name>WORD):SEP(?P<values>{pat_values})"
        )
        pat_mapping_list = f"({pat_mapping})+"

        pat_all = subst(
            rf"((?P<sole_mapping>WORD)|(?P<mapping_list>{pat_mapping_list}))$"
        )

        m = re.match(pat_all, string)
        if m is None:
            return []

        sole_mapping = m.group("sole_mapping")
        if sole_mapping:
            out.append({sole_mapping: []})
        else:
            mapping_list = m.group("mapping_list")
            for mapping in re.finditer(pat_mapping, mapping_list):
                term = mapping.group("mapping_name")
                values = [
                    value.group("value")
                    for value in re.finditer(
                        pat_value, mapping.group("values")
                    )
                ]
                out.append({term: values})

        # If there are groups then replace flattened variable names
        # with absolute path names (CF>=1.8)
        g = self.read_vars
        if g["has_groups"]:
            for x in out:
                for key, value in x.copy().items():
                    if keys_are_variables:
                        del x[key]
                        key = g["flattener_variables"][key]

                    x[key] = [
                        g["flattener_variables"][ncvar] for ncvar in value
                    ]

        return out

    def _netCDF4_group(self, nc, name):
        """Return the group of a variable or dimension in the dataset.

        Given a dataset and a variable or dimension name, return the
        group object for the name, and the name within the group.

        .. versionadded:: (cfdm) 1.8.8.1

        :Parameters:

            nc: `netCDF4.Dataset` or `h5netcdf.Group` or `zarr.Group`

            name: `str`

        :Returns:

<<<<<<< HEAD
            (`netCDF4._netCDF4.Dataset` or `netCDF4._netCDF4.Group`, `str`)
=======
            2-`tuple`:
                The group object, and the relative-path variable name.
>>>>>>> e0ee2462

        **Examples**

        >>> n._netCDF4_group(nc, '/forecast/count')
        (<Group file:///home/david/cfdm/cfdm/test/tmpdir1/forecast>, 'count')

        """
        group = nc
        path = name.split("/")
        for group_name in path[1:-1]:
            group = group[group_name]

        return group, path[-1]

    def _ugrid_parse_mesh_topology(self, mesh_ncvar, attributes):
        """Parse a UGRID mesh topology or location index set variable.

        Adds a new entry to ``self.read_vars['mesh']``. Adds a
        *location_index_set variable* to
        ``self.read_vars["do_not_create_field"]``.

        .. versionadded:: (cfdm) 1.11.0.0

        :Parameters:

            mesh_ncvar: `str`, optional
                The netCDF name of a netCDF that might be a mesh
                topology variable.

            attributes: `dict`
                The netCDF attributes of *ncvar*.

        :Returns:

            `None`

        """
        g = self.read_vars
        if not self._ugrid_check_mesh_topology(mesh_ncvar):
            return

        # Do not attempt to create a field or domain construct from a
        # mesh topology variable, nor mesh topology connectivity
        # variables.
        do_not_create_field = g["do_not_create_field"]
        if not g["domain"]:
            do_not_create_field.add(mesh_ncvar)

        for attr, value in attributes.items():
            if attr in (
                "face_node_connectivity",
                "face_face_connectivity",
                "face_edge_connectivity",
                "edge_node_connectivity",
                "edge_edge_connectivity",
                "edge_face_connectivity",
                "volume_node_connectivity",
                "volume_edge_connectivity",
                "volume_face_connectivity",
                "volume_volume_connectivity",
                "volume_shape_type",
            ):
                do_not_create_field.add(value)

        # ------------------------------------------------------------
        # Initialise the Mesh instance
        # ------------------------------------------------------------
        mesh = Mesh(
            mesh_ncvar=mesh_ncvar,
            mesh_attributes=attributes,
<<<<<<< HEAD
            #            mesh_id=uuid4().hex,
=======
>>>>>>> e0ee2462
        )

        locations = ("node", "edge", "face")

        # ------------------------------------------------------------
        # Find the discrete axis for each location of the mesh
        # topology
        # ------------------------------------------------------------
        mesh_ncdim = {}
        for location in locations:
            if location == "node":
                node_coordinates = self._split_string_by_white_space(
                    None, attributes["node_coordinates"], variables=True
                )
                ncvar = node_coordinates[0]
            else:
                ncvar = attributes.get(f"{location}_node_connectivity")

            ncdim = self.read_vars["variable_dimensions"].get(ncvar)
            if ncdim is None:
                continue

            if len(ncdim) == 1:
                # Node
                i = 0
            else:
                # Edge or face
                i = self._ugrid_cell_dimension(location, ncvar, mesh)

            mesh_ncdim[location] = ncdim[i]

        mesh.ncdim = mesh_ncdim

        # ------------------------------------------------------------
        # Find the netCDF variable names of the coordinates for each
        # location
        # ------------------------------------------------------------
        coordinates_ncvar = {}
        for location in locations:
            coords_ncvar = attributes.get(f"{location}_coordinates", "")
            coords_ncvar = self._split_string_by_white_space(
                None, coords_ncvar, variables=True
            )
            coordinates_ncvar[location] = coords_ncvar
            for ncvar in coords_ncvar:
                do_not_create_field.add(ncvar)

        mesh.coordinates_ncvar = coordinates_ncvar

        # ------------------------------------------------------------
        # Create auxiliary coordinate constructs for each location
        # ------------------------------------------------------------
        auxiliary_coordinates = {}
        for location in locations:
            auxs = self._ugrid_create_auxiliary_coordinates(
                mesh_ncvar, None, mesh, location
            )
            if auxs:
                auxiliary_coordinates[location] = auxs

        mesh.auxiliary_coordinates = auxiliary_coordinates

        # ------------------------------------------------------------
        # Create the domain topology construct for each location
        # ------------------------------------------------------------
        domain_topologies = {}
        for location in locations:
            domain_topology = self._ugrid_create_domain_topology(
                mesh_ncvar, None, mesh, location
            )
            if domain_topology is not None:
                domain_topologies[location] = domain_topology

        mesh.domain_topologies = domain_topologies

        # ------------------------------------------------------------
        # Create cell connectivity constructs for each location
        # ------------------------------------------------------------
        cell_connectivites = {}
        for location in locations:
            conns = self._ugrid_create_cell_connectivities(
                mesh_ncvar, None, mesh, location
            )
            if conns:
                cell_connectivites[location] = conns

        mesh.cell_connectivities = cell_connectivites

        g["mesh"][mesh_ncvar] = mesh

    def _ugrid_parse_location_index_set(self, parent_attributes):
        """Parse a UGRID location index set variable.

        Adds a new entry to ``self.read_vars['mesh']``. Adds a
        *location_index_set* variable to
        ``self.read_vars["do_not_create_field"]``.

        .. versionadded:: (cfdm) 1.11.0.0

        :Parameters:

            parent_attributes: `dict`
                The attributes of a netCDF variable that include
                "location_index_set" attribute.

        :Returns:

            `None`

        """
        g = self.read_vars

        location_index_set_ncvar = parent_attributes["location_index_set"]
        if location_index_set_ncvar in g["mesh"]:
            # The location index set has already been parsed
            return

        if not self._ugrid_check_location_index_set(location_index_set_ncvar):
            return

        location_index_set_attributes = g["variable_attributes"][
            location_index_set_ncvar
        ]
        location = location_index_set_attributes["location"]
        mesh_ncvar = location_index_set_attributes["mesh"]
        attributes = g["variable_attributes"][mesh_ncvar]

        index_set = self._create_data(location_index_set_ncvar)
        start_index = location_index_set_attributes.get("start_index", 0)
        if start_index:
            index_set -= start_index

        # Do not attempt to create a field or domain construct from a
        # location index set variable
        g["do_not_create_field"].add(location_index_set_ncvar)

        g["mesh"][location_index_set_ncvar] = Mesh(
            mesh_ncvar=mesh_ncvar,
            mesh_attributes=attributes,
            location_index_set_ncvar=location_index_set_ncvar,
            location_index_set_attributes=location_index_set_attributes,
            location=location,
            index_set=index_set,
<<<<<<< HEAD
            #            mesh_id=uuid4().hex,
=======
>>>>>>> e0ee2462
        )

    def _ugrid_create_auxiliary_coordinates(
        self,
        parent_ncvar,
        f,
        mesh,
        location,
    ):
        """Create auxiliary coordinate constructs from a UGRID mesh.

        .. versionadded:: (cfdm) 1.11.0.0

        :Parameters:

            parent_ncvar: `str`
                The netCDF variable name of the parent field construct.

            f: `Field`
                The parent field construct.

            mesh: `Mesh`
                The mesh description, as stored in
                ``self.read_vars['mesh']``.

            location: `str`
                The location of the cells in the mesh topology. One of
                ``'node'``, ``'edge'``, ``'face'``, ``'volume'``.

        :Returns:

            `list` of `AuxiliaryCoordinate`
                The auxiliary coordinates, with bounds, for the UGRID
                cells. May be an empty list.

        """
        if location not in mesh.ncdim:
            return []

        # Get the netCDF variable names of the node
        # coordinates. E.g. ("Mesh2_node_x", "Mesh2_node_y")
        nodes_ncvar = mesh.coordinates_ncvar["node"]

        # Get the netCDF variable names of the cell
        # coordinates. E.g. ("Mesh1_face_x", "Mesh1_face_y"), or None
        # if there aren't any.
        coords_ncvar = mesh.coordinates_ncvar.get(location)

        auxs = []
        if coords_ncvar:
            # There are cell coordinates, so turn them into
            # auxiliary coordinate constructs
            #
            # Note: We are assuming that the node coordinates are
            # ordered identically to the [edge|face|volume]
            # coordinates
            # (https://github.com/ugrid-conventions/ugrid-conventions/issues/67)
            for coord_ncvar, node_ncvar in zip(coords_ncvar, nodes_ncvar):
                # This auxiliary coordinate needs creating from
                # a [node|edge|face|volume]_coordinate variable.
                aux = self._create_auxiliary_coordinate(
                    parent_ncvar, coord_ncvar, None
                )
                if location != "node" and not self.implementation.has_bounds(
                    aux
                ):
                    # These auxiliary [edge|face] coordinates don't
                    # have bounds => create bounds from the mesh
                    # nodes.
                    aux = self._ugrid_create_bounds_from_nodes(
                        parent_ncvar,
                        node_ncvar,
                        f,
                        mesh,
                        location,
                        aux=aux,
                    )

                self.implementation.nc_set_node_coordinate_variable(
                    aux, node_ncvar
                )
                auxs.append(aux)

        elif nodes_ncvar:
            # There are no cell coordinates, so create auxiliary
            # coordinate constructs that are derived from an
            # [edge|face|volume]_node_connectivity variable. These
            # will contain only bounds, with no coordinate values.
            for node_ncvar in nodes_ncvar:
                aux = self._ugrid_create_bounds_from_nodes(
                    parent_ncvar,
                    node_ncvar,
                    f,
                    mesh,
                    location,
                )

                self.implementation.nc_set_node_coordinate_variable(
                    aux, node_ncvar
                )
                auxs.append(aux)

        # Apply a location index set
        index_set = mesh.index_set
        if index_set is not None:
            auxs = [aux[index_set] for aux in auxs]

        mesh.auxiliary_coordinates[location] = auxs
        return auxs

    def _ugrid_create_bounds_from_nodes(
        self,
        parent_ncvar,
        node_ncvar,
        f,
        mesh,
        location,
        aux=None,
    ):
        """Create coordinate bounds from UGRID nodes.

        .. versionadded:: (cfdm) 1.11.0.0

        :Parameters:

            parent_ncvar: `str`
                The netCDF variable name of the parent field construct.

            node_ncvar: `str`
                The netCDF variable name of the UGRID node coordinate
                variable.

            f: `Field`
                The parent field construct.

            mesh: `Mesh`
                The mesh description, as stored in
                ``self.read_vars['mesh']``.

            location: `str`
                The location of the cells in the mesh topology. One of
                ``'edge'``, ``'face'``, or ``'volume'``.

            aux: `AuxiliaryCoordinate`, optional
                An existing auxiliary coordinate construct that
                contains the cell coordinates, but has no bounds. By
                default a new auxiliary coordinate construct is
                created that has no coordinates.

        :Returns:

            `AuxiliaryCoordinate`
                The auxiliary coordinate construct, with bounds, for
                the UGRID cells.

        """
        if location not in mesh.ncdim:
            return aux

        g = self.read_vars

        properties = g["variable_attributes"][node_ncvar].copy()
        properties.pop("formula_terms", None)

        bounds = self.implementation.initialise_Bounds()
        if aux is None:
            aux = self.implementation.initialise_AuxiliaryCoordinate()
            self.implementation.set_properties(aux, properties)

        if not g["mask"]:
            self._set_default_FillValue(bounds, node_ncvar)

        connectivity_attr = f"{location}_node_connectivity"
        connectivity_ncvar = mesh.mesh_attributes[connectivity_attr]
        node_connectivity = self._create_data(
            connectivity_ncvar,
            uncompress_override=True,
            compression_index=True,
        )
        node_coordinates = self._create_data(
            node_ncvar, compression_index=True
        )
        start_index = g["variable_attributes"][connectivity_ncvar].get(
            "start_index", 0
        )
        cell_dimension = self._ugrid_cell_dimension(
            location, connectivity_ncvar, mesh
        )

        shape = node_connectivity.shape
        if cell_dimension == 1:
            shape = shape[::-1]

        # Create and set the bounds data
        array = self.implementation.initialise_BoundsFromNodesArray(
            node_connectivity=node_connectivity,
            shape=shape,
            node_coordinates=node_coordinates,
            start_index=start_index,
            cell_dimension=cell_dimension,
            copy=False,
        )
        bounds_data = self._create_Data(
            array,
            units=properties.get("units"),
            calendar=properties.get("calendar"),
            ncvar=node_ncvar,
            compressed=True,
        )
        self.implementation.set_data(bounds, bounds_data, copy=False)

        # Set the original file names
        self.implementation.set_original_filenames(
            bounds, g["variable_datasetname"][node_ncvar]
        )

        error = self.implementation.set_bounds(aux, bounds, copy=False)
        if error:
            logger.warning(str(error))

        return aux

    def _ugrid_create_domain_topology(self, parent_ncvar, f, mesh, location):
        """Create a domain topology construct.

        .. versionadded:: (cfdm) 1.11.0.0

        :Parameters:

            parent_ncvar: `str`
                The netCDF variable name of the parent field construct.

            f: `Field`
                The parent field construct.

            mesh: `Mesh`
                The mesh description, as stored in
                ``self.read_vars['mesh']``.

            location: `str`
                The location of the cells in the mesh topology. One of
                ``'node'``, ``'edge'``, ``'face'``, ``'volume'``.

        :Returns:

            `DomainTopology` or `None`
                The domain topology construct, or `None` if it could
                not be created.

        """
        attributes = mesh.mesh_attributes

        if location == "node":
            cell = "point"
            connectivity_attr = None
            for loc in ("edge", "face", "volume"):
                connectivity_attr = f"{loc}_node_connectivity"
                if connectivity_attr in attributes:
                    break
        else:
            cell = location
            connectivity_attr = f"{location}_node_connectivity"
            loc = location

        connectivity_ncvar = attributes.get(connectivity_attr)
        if connectivity_ncvar is None:
            # Can't create a domain topology construct without an
            # appropriate connectivity attribute
            return

        if not self._ugrid_check_connectivity_variable(
            parent_ncvar,
            mesh.mesh_ncvar,
            connectivity_ncvar,
            connectivity_attr,
        ):
            return

        # Still here?

        # CF properties
        properties = self.read_vars["variable_attributes"][
            connectivity_ncvar
        ].copy()
        start_index = properties.pop("start_index", 0)
        cell_dimension = self._ugrid_cell_dimension(
            loc, connectivity_ncvar, mesh
        )

        # Create data
        if cell == "point":
            properties["long_name"] = "Maps every node to its connected nodes"
            indices, kwargs = self._create_netcdfarray(connectivity_ncvar)
            n_nodes = self.read_vars["internal_dimension_sizes"][
                mesh.ncdim[location]
            ]
            array = self.implementation.initialise_PointTopologyArray(
                shape=(n_nodes, nan),
                start_index=start_index,
                cell_dimension=cell_dimension,
                copy=False,
                **{connectivity_attr: indices},
            )
            attributes = kwargs["attributes"]
            data = self._create_Data(
                array,
                units=attributes.get("units"),
                calendar=attributes.get("calendar"),
                ncvar=connectivity_ncvar,
                compressed=True,
            )
        else:
            # Edge or face cells
            data = self._create_data(
                connectivity_ncvar, compression_index=True
            )
            if cell_dimension == 1:
                data = data.transpose()

        # Initialise the domain topology variable
        domain_topology = self.implementation.initialise_DomainTopology(
            cell=cell,
            properties=properties,
            data=data,
            copy=False,
        )

        # Set the netCDF variable name and the original file names
        self.implementation.nc_set_variable(
            domain_topology, connectivity_ncvar
        )
        self.implementation.set_original_filenames(
            domain_topology, self.read_vars["dataset"]
        )

        index_set = mesh.index_set
        if index_set is not None:
            # Apply a location index set
            domain_topology = domain_topology[index_set]

        return domain_topology

    def _ugrid_create_cell_connectivities(
        self, parent_ncvar, f, mesh, location
    ):
        """Create a cell connectivity construct.

        Only "face_face_connectivity" is supported.

        .. versionadded:: (cfdm) 1.11.0.0

        :Parameters:

            parent_ncvar: `str`
                The netCDF variable name of the parent field construct.

            f: `Field`
                The parent field construct.

            mesh: `Mesh`
                The mesh description, as stored in
                ``self.read_vars['mesh']``.

            location: `str`
                The location of the cells in the mesh topology. One of
                ``'node'``, ``'edge'``, ``'face'``, ``'volume'``.

        :Returns:

            `list`
                The cell connectivity constructs for this
                location. May be an empty list.

        """
        if location not in ("face", "edge"):
            return []

        attributes = mesh.mesh_attributes
        connectivity_attr = f"{location}_{location}_connectivity"

        # Select the connectivity attribute that has the hightest
        # topology dimension
        connectivity_ncvar = attributes.get(connectivity_attr)
        if connectivity_ncvar is None:
            return []

        if not self._ugrid_check_connectivity_variable(
            parent_ncvar,
            mesh.mesh_ncvar,
            connectivity_ncvar,
            connectivity_attr,
        ):
            return []

        # CF properties
        properties = self.read_vars["variable_attributes"][connectivity_ncvar]
        start_index = properties.pop("start_index", 0)
        cell_dimension = self._ugrid_cell_dimension(
            location, connectivity_ncvar, mesh
        )

        # Connectivity data
        indices, kwargs = self._create_netcdfarray(connectivity_ncvar)

        array = self.implementation.initialise_CellConnectivityArray(
            cell_connectivity=indices,
            start_index=start_index,
            cell_dimension=cell_dimension,
            copy=False,
        )
        attributes = kwargs["attributes"]
        data = self._create_Data(
            array,
            units=attributes.get("units"),
            calendar=attributes.get("calendar"),
            ncvar=connectivity_ncvar,
            compressed=True,
        )

        # Initialise the cell connectivity construct
        connectivity = self.implementation.initialise_CellConnectivity(
            connectivity=self.ugrid_cell_connectivity_types()[
                connectivity_attr
            ],
            properties=properties,
            data=data,
            copy=False,
        )

        # Set the netCDF variable name and the original file names
        self.implementation.nc_set_variable(connectivity, connectivity_ncvar)
        self.implementation.set_original_filenames(
            connectivity, self.read_vars["dataset"]
        )

        index_set = mesh.index_set
        if index_set is not None:
            # Apply a location index set
            connectivity = connectivity[index_set]

        return [connectivity]

    def _ugrid_cell_dimension(self, location, connectivity_ncvar, mesh):
        """The connectivity variable dimension that indexes the cells.

        .. versionadded:: (cfdm) 1.11.0.0

        :Parameters:

            location: `str`
                The type of the connectivity variable, one of
                ``'node'``, ``'edge'``, ``'face'``, ``'volume'``.

            connectivity_ncvar: `str`
                The netCDF variable name of the UGRID connectivity
                variable.

            mesh: `Mesh`
                The UGRID mesh defintion.

        :Returns:

            `int`
                The position of the dimension of the connectivity
                variable that indexes the cells. Either ``0`` or
                ``1``.

        """
        ncdim = mesh.mesh_attributes.get(f"{location}_dimension")
        if ncdim is None:
            return 0

        try:
            cell_dim = self._ncdimensions(connectivity_ncvar).index(ncdim)
        except IndexError:
            cell_dim = 0

        return cell_dim

    def _ugrid_check_mesh_topology(self, mesh_ncvar):
        """Check a UGRID mesh topology variable.

        These checks are independent of any parent data variable.

        .. versionadded:: (cfdm) 1.11.0.0

        :Parameters:

            mesh_ncvar: `str`
                The name of the netCDF mesh topology variable.

        :Returns:

            `bool`
                Whether or not the mesh topology variable adheres to
                the CF conventions.

        """
        g = self.read_vars

        ok = True

        if mesh_ncvar not in g["internal_variables"]:
            mesh_ncvar, message = self._missing_variable(
                mesh_ncvar, "Mesh topology variable"
            )
            self._add_message(
                mesh_ncvar,
                mesh_ncvar,
                message=message,
                attribute={f"{mesh_ncvar}:mesh": mesh_ncvar},
            )
            ok = False
            return ok

        attributes = g["variable_attributes"][mesh_ncvar]

        node_coordinates = attributes.get("node_coordinates")
        if node_coordinates is None:
            self._add_message(
                mesh_ncvar,
                mesh_ncvar,
                message=("node_coordinates attribute", "is missing"),
            )
            ok = False

        # Check coordinate variables
        for attr in (
            "node_coordinates",
            "edge_coordinates",
            "face_coordinates",
            "volume_coordinates",
        ):
            if attr not in attributes:
                continue

            coordinates = self._split_string_by_white_space(
                None, attributes[attr], variables=True
            )

            n_coordinates = len(coordinates)
            if attr == "node_coordinates":
                n_nodes = n_coordinates
            elif n_coordinates != n_nodes:
                self._add_message(
                    mesh_ncvar,
                    mesh_ncvar,
                    message=(
                        f"{attr} variable",
                        "contains wrong number of variables",
                    ),
                    attribute=attr,
                )
                ok = False

            dims = []
            for ncvar in coordinates:
                if ncvar not in g["internal_variables"]:
                    ncvar, message = self._missing_variable(
                        mesh_ncvar, f"{attr} variable"
                    )
                    self._add_message(
                        mesh_ncvar,
                        ncvar,
                        message=message,
                        attribute=attr,
                    )
                    ok = False
                else:
                    dims = []
                    ncdims = self._ncdimensions(ncvar)
                    if len(ncdims) != 1:
                        self._add_message(
                            mesh_ncvar,
                            ncvar,
                            message=(
                                f"{attr} variable",
                                "spans incorrect dimensions",
                            ),
                            attribute=attr,
                            dimensions=g["variable_dimensions"][ncvar],
                        )
                        ok = False

                    dims.extend(ncdims)

                if len(set(dims)) > 1:
                    self._add_message(
                        mesh_ncvar,
                        ncvar,
                        message=(
                            f"{attr} variables",
                            "span different dimensions",
                        ),
                        attribute=attr,
                    )
                    ok = False

        # Check connectivity variables
        topology_dimension = attributes.get("topology_dimension")
        if topology_dimension is None:
            self._add_message(
                mesh_ncvar,
                mesh_ncvar,
                message=("topology_dimension attribute", "is missing"),
            )
            ok = False
        elif topology_dimension == 2:
            ncvar = attributes.get("face_node_connectivity")
            if ncvar is None:
                self._add_message(
                    mesh_ncvar,
                    ncvar,
                    message=("face_node_connectivity attribute", "is missing"),
                    attribute="face_node_connectivity",
                )
                ok = False
            elif ncvar not in g["internal_variables"]:
                ncvar, message = self._missing_variable(
                    ncvar, "Face node connectivity variable"
                )
                self._add_message(
                    mesh_ncvar,
                    ncvar,
                    message=message,
                    attribute={f"{mesh_ncvar}:face_node_connectivity": ncvar},
                )
                ok = False
        elif topology_dimension == 1:
            ncvar = attributes.get("edge_node_connectivity")
            if ncvar is None:
                self._add_message(
                    mesh_ncvar,
                    mesh_ncvar,
                    message=("edge_node_connectivity attribute", "is missing"),
                    attribute="edge_node_connectivity",
                )
                ok = False
            elif ncvar not in g["internal_variables"]:
                ncvar, message = self._missing_variable(
                    ncvar, "Edge node connectivity variable"
                )
                self._add_message(
                    mesh_ncvar,
                    ncvar,
                    message=message,
                    attribute={f"{mesh_ncvar}:edge_node_connectivity": ncvar},
                )
                ok = False
        elif topology_dimension == 3:
            ncvar = attributes.get("volume_node_connectivity")
            if ncvar is None:
                self._add_message(
                    mesh_ncvar,
                    mesh_ncvar,
                    message=(
                        "volume_node_connectivity attribute",
                        "is missing",
                    ),
                    attribute="volume_node_connectivity",
                )
                ok = False
            elif ncvar not in g["internal_variables"]:
                ncvar, message = self._missing_variable(
                    ncvar, "Volume node connectivity variable"
                )
                self._add_message(
                    mesh_ncvar,
                    ncvar,
                    message=message,
                    attribute={
                        f"{mesh_ncvar}:volume_node_connectivity": ncvar
                    },
                )
                ok = False

            ncvar = attributes.get("volume_shape_type")
            if ncvar is None:
                self._add_message(
                    mesh_ncvar,
                    mesh_ncvar,
                    message=("volume_shape_type attribute", "is missing"),
                )
                ok = False
        else:
            self._add_message(
                mesh_ncvar,
                mesh_ncvar,
                message=("topology_dimension attribute", "has invalid value"),
                attribute={f"{ncvar}:topology_dimension": topology_dimension},
            )
            ok = False

        return ok

    def _ugrid_check_location_index_set(
        self,
        location_index_set_ncvar,
    ):
        """Check a UGRID location index set variable.

        These checks are independent of any parent variable.

        .. versionadded:: (cfdm) 1.11.0.0

        :Parameters:

            location_index_set_ncvar: `str`
                The name of the UGRID location index set netCDF
                variable.

        :Returns:

            `bool`
                Whether or not the location index set variable adheres
                to the CF conventions.

        """
        g = self.read_vars

        ok = True

        if location_index_set_ncvar not in g["internal_variables"]:
            location_index_set_ncvar, message = self._missing_variable(
                location_index_set_ncvar, "Location index set variable"
            )
            self._add_message(
                location_index_set_ncvar,
                location_index_set_ncvar,
                message=message,
            )
            ok = False
            return ok

        location_index_set_attributes = g["variable_attributes"][
            location_index_set_ncvar
        ]

        location = location_index_set_attributes.get("location")
        if location is None:
            self._add_message(
                location_index_set_ncvar,
                location_index_set_ncvar,
                message=("location attribute", "is missing"),
            )
            ok = False
        elif location not in ("node", "edge", "face", "volume"):
            self._add_message(
                location_index_set_ncvar,
                location_index_set_ncvar,
                message=("location attribute", "has invalid value"),
                attribute={f"{location_index_set_ncvar}:location": location},
            )
            ok = False

        mesh_ncvar = location_index_set_attributes.get("mesh")
        if mesh_ncvar is None:
            self._add_message(
                location_index_set_ncvar,
                location_index_set_ncvar,
                message=("mesh attribute", "is missing"),
            )
            ok = False
        elif mesh_ncvar not in g["internal_variables"]:
            mesh_ncvar, message = self._missing_variable(
                mesh_ncvar, "Mesh topology variable"
            )
            self._add_message(
                location_index_set_ncvar,
                mesh_ncvar,
                message=message,
                attribute={f"{location_index_set_ncvar}:mesh": mesh_ncvar},
                variable=location_index_set_ncvar,
            )
            ok = False
        elif mesh_ncvar not in g["mesh"]:
            self._add_message(
                location_index_set_ncvar,
                mesh_ncvar,
                message=("Mesh attribute", "is not a mesh topology variable"),
                attribute={f"{location_index_set_ncvar}:mesh": mesh_ncvar},
            )
            ok = False

        return ok

    def _ugrid_check_field_location_index_set(
        self,
        parent_ncvar,
        location_index_set_ncvar,
    ):
        """Check a UGRID location index set variable.

        These checks are in the context of a parent variable.

        .. versionadded:: (cfdm) 1.11.0.0

        :Parameters:

            parent_ncvar: `str`
                The netCDF variable name of the parent field or domain
                construct.

            location_index_set_ncvar: `str`
                The name of the UGRID location index set netCDF
                variable.

        :Returns:

            `bool`
                Whether or not the location index set variable of a
                field or domain variable adheres to the CF
                conventions.

        """
        g = self.read_vars

        ok = True

        if "mesh" in g["variable_attributes"][parent_ncvar]:
            self._add_message(
                parent_ncvar,
                parent_ncvar,
                ("Location index set variable", "is referenced incorrectly"),
            )
            return False

        if location_index_set_ncvar not in g["internal_variables"]:
            location_index_set_ncvar, message = self._missing_variable(
                location_index_set_ncvar, "Location index set variable"
            )
            self._add_message(
                parent_ncvar,
                location_index_set_ncvar,
                message=message,
                attribute={
                    f"{parent_ncvar}:location_index_set": location_index_set_ncvar
                },
            )
            ok = False
            return ok

        location_index_set_attributes = g["variable_attributes"][
            location_index_set_ncvar
        ]

        location = location_index_set_attributes.get("location")
        if location is None:
            self._add_message(
                parent_ncvar,
                location_index_set_ncvar,
                message=("location attribute", "is missing"),
            )
            ok = False
        elif location not in ("node", "edge", "face", "volume"):
            self._add_message(
                parent_ncvar,
                location_index_set_ncvar,
                message=("location attribute", "has invalid value"),
                attribute={f"{location_index_set_ncvar}:location": location},
            )
            ok = False

        mesh_ncvar = location_index_set_attributes.get("mesh")
        if mesh_ncvar is None:
            self._add_message(
                parent_ncvar,
                location_index_set_ncvar,
                message=("mesh attribute", "is missing"),
            )
            ok = False
        elif mesh_ncvar not in g["internal_variables"]:
            mesh_ncvar, message = self._missing_variable(
                mesh_ncvar, "Mesh topology variable"
            )
            self._add_message(
                parent_ncvar,
                mesh_ncvar,
                message=message,
                attribute={f"{location_index_set_ncvar}:mesh": mesh_ncvar},
                variable=location_index_set_ncvar,
            )
            ok = False
        elif mesh_ncvar not in g["mesh"]:
            self._add_message(
                parent_ncvar,
                location_index_set_ncvar,
                message=("Mesh attribute", "is not a mesh topology variable"),
                attribute={f"{location_index_set_ncvar}:mesh": mesh_ncvar},
            )
            ok = False

        parent_ncdims = self._ncdimensions(parent_ncvar)
        lis_ncdims = self._ncdimensions(location_index_set_ncvar)
        if not set(lis_ncdims).issubset(parent_ncdims):
            self._add_message(
                parent_ncvar,
                location_index_set_ncvar,
                message=(
                    "Location index set variable",
                    "spans incorrect dimensions",
                ),
                attribute="location_index_set",
                dimensions=g["variable_dimensions"][location_index_set_ncvar],
            )
            ok = False

        self._include_component_report(parent_ncvar, location_index_set_ncvar)
        return ok

    def _ugrid_check_field_mesh(
        self,
        parent_ncvar,
        mesh_ncvar,
    ):
        """Check a UGRID mesh topology variable.

        These checks are in the context of a parent variable.

        .. versionadded:: (cfdm) 1.11.0.0

        :Parameters:

            parent_ncvar: `str`
                The netCDF variable name of the parent field or domain
                construct.

        :Returns:

            `bool`
                Whether or not the mesh topology variable of a field
                or domain variable adheres to the CF conventions.

        """
        g = self.read_vars

        ok = True

        parent_attributes = g["variable_attributes"][parent_ncvar]
        if "location_index_set" in parent_attributes:
            self._add_message(
                parent_ncvar,
                parent_ncvar,
                ("Mesh topology variable", "is referenced incorrectly"),
            )
            return False

        if mesh_ncvar not in g["mesh"]:
            self._add_message(
                parent_ncvar,
                parent_ncvar,
                message=(
                    "mesh attribute",
                    "is not a mesh topology variable",
                ),
                attribute={f"{parent_ncvar}:mesh": mesh_ncvar},
            )
            return False

        location = parent_attributes.get("location")
        if location is None:
            self._add_message(
                parent_ncvar,
                parent_ncvar,
                message=("location attribute", "is missing"),
            )
            ok = False
        elif location not in ("node", "edge", "face", "volume"):
            self._add_message(
                parent_ncvar,
                parent_ncvar,
                message=("location attribute", "has invalid value"),
                attribute={f"{parent_ncvar}:location": location},
            )
            ok = False
        elif location not in g["mesh"][mesh_ncvar].domain_topologies:
            self._add_message(
                parent_ncvar,
                mesh_ncvar,
                message=(
                    "Couldn't create domain topology construct",
                    "from UGRID mesh topology variable",
                ),
                attribute={f"{parent_ncvar}:mesh": mesh_ncvar},
            )
            ok = False

        self._include_component_report(parent_ncvar, mesh_ncvar)
        return ok

    def _ugrid_check_connectivity_variable(
        self, parent_ncvar, mesh_ncvar, connectivity_ncvar, connectivity_attr
    ):
        """Check a UGRID connectivity variable.

        .. versionadded:: (cfdm) 1.11.0.0

        :Parameters:

            parent_ncvar: `str`
                The netCDF variable name of the parent field
                construct.

            mesh_ncvar: `str`
                The netCDF variable name of the UGRID mesh topology
                variable.

            connectivity_ncvar: `str`
                The netCDF variable name of the UGRID connectivity
                variable.

            connectivity_attr: `str`
                The name of the UGRID connectivity attribute,
                e.g. ``'face_face_connectivity'``.

        :Returns:

            `bool`
                Whether or not the connectivity variable adheres to
                the CF conventions.

        """
        g = self.read_vars

        ok = True
        if connectivity_ncvar is None:
            self._add_message(
                parent_ncvar,
                connectivity_ncvar,
                message=(f"{connectivity_attr} attribute", "is missing"),
                variable=mesh_ncvar,
            )
            ok = False
            return ok

        if connectivity_ncvar not in g["internal_variables"]:
            connectivity_ncvar, message = self._missing_variable(
                connectivity_ncvar, f"{connectivity_attr} variable"
            )
            self._add_message(
                parent_ncvar,
                connectivity_ncvar,
                message=message,
                attribute={
                    f"{mesh_ncvar}:{connectivity_attr}": connectivity_ncvar
                },
                variable=mesh_ncvar,
            )
            ok = False
            return ok

        parent_ncdims = self._ncdimensions(parent_ncvar)
        connectivity_ncdims = self._ncdimensions(connectivity_ncvar)[0]
        if not connectivity_ncdims[0] not in parent_ncdims:
            self._add_message(
                parent_ncvar,
                mesh_ncvar,
                message=(
                    f"UGRID {connectivity_attr} variable",
                    "spans incorrect dimensions",
                ),
                attribute={
                    f"mesh:{connectivity_attr}": f"{connectivity_ncvar}"
                },
                dimensions=g["variable_dimensions"][connectivity_ncvar],
            )
            ok = False

        return ok

    def _dataset_has_groups(self, nc):
        """True if the dataset has a groups other than the root group.

        .. versionadded:: (cfdm) 1.12.2.0

        :Parameters:

            nc: `netCDF.Dataset` or `h5netcdf.File` or `zarr.Group`
                The dataset.

        :Returns:

            `bool`

        """
        match self.read_vars["original_dataset_opened_with"]:
            case "h5netcdf" | "netCDF4":
                return bool(nc.groups)

            case "zarr":
                return bool(tuple(nc.group_keys()))

    def _file_global_attribute(self, nc, attr):
        """Return a global attribute from a dataset.

        .. versionadded:: (cfdm) 1.11.2.0

        :Parameters:

            nc: `netCDF4.Dataset`, `h5netcdf.File`, or `zarr.Group`
                The dataset.

            attr: `str`
                The global attribute name.

        :Returns:

                The global attribute value.

        """
        match self.read_vars["nc_opened_with"]:
            case "h5netcdf" | "zarr":
                return nc.attrs[attr]

            case "netCDF4":
                return nc.getncattr(attr)

    def _file_global_attributes(self, nc):
        """Return the global attributes from a dataset.

        .. versionadded:: (cfdm) 1.11.2.0

        :Parameters:

            nc: `netCDF4.Dataset`, `h5netcdf.File`, or `zarr.Group`
                The dataset. If the original dataset has groups, then
                *nc* is the flattened dataset.

        :Returns:

            `dict`-like
                A dictionary of the attribute values keyed by their
                names.

        """
        match self.read_vars["nc_opened_with"]:
            case "h5netcdf" | "zarr":
                return nc.attrs

            case "netCDF4":
                return {attr: nc.getncattr(attr) for attr in nc.ncattrs()}

    def _file_group_variables(self, group):
        """Return all variables in a group.

        .. versionadded:: (cfdm) NEXTVERSION

        :Parameters:

            group:
                The group.

        :Returns:

            `dict`-like
                A dictionary of the variables keyed by their names.

        """
        match self.read_vars["original_dataset_opened_with"]:
            case "h5netcdf" | "netCDF4":
                return group.variables

            case "zarr":
                return dict(group.arrays())

    def _file_dimensions(self, nc):
        """Return all dimensions in the root group.

        .. versionadded:: (cfdm) 1.11.2.0

        :Parameters:

            nc: `netCDF4.Dataset`, `h5netcdf.File`, or `zarr.Group`
                The dataset. If the original dataset has groups, then
                *nc* is the flattened dataset.

        :Returns:

            `dict`-like
                A dictionary of the dimensions keyed by their names.

        """
        match self.read_vars["nc_opened_with"]:
            case "h5netcdf" | "netCDF4":
                dimensions = dict(nc.dimensions)

            case "zarr":
                dimensions = {}
                for var in self._file_variables(nc).values():
                    dimensions.update(
                        {
                            name: ZarrDimension(name, size, nc)
                            for name, size in zip(
                                self._file_variable_dimensions(var), var.shape
                            )
                            if name not in dimensions
                        }
                    )

        return dimensions

    def _file_dimension(self, nc, dim_name):
        """Return a dimension from the root group of a dataset.

        .. versionadded:: (cfdm) 1.11.2.0

        :Parameters:

            nc: `netCDF4.Dataset`, `h5netcdf.File`, or `zarr.Group`
                The dataset. If the original dataset has groups, then
                *nc* is the flattened dataset.

            dim_name: `str`
                The dimension name.

        :Returns:

            `netCDF.Dimension` or `h5netcdf.Dimension` or `ZarrDimension`
                The dimension.

        """
        # netCDF5, h5netcdf, zarr
        return self._file_dimensions(nc)[dim_name]

    def _file_dimension_isunlimited(self, nc, dim_name):
        """Return whether a dimension in the root group is unlimited.

        .. versionadded:: (cfdm) 1.11.2.0

        :Parameters:

            nc: `netCDF4.Dataset` or `h5netcdf.File`
                The dataset. If the original dataset has groups, then
                *nc* is the flattened dataset.

            dim_name: `str`
                The dimension name.

        :Returns:

            `bool`
                Whether the dimension is unlimited.

        """
        match self.read_vars["nc_opened_with"]:
            case "h5netcdf" | "netCDF4":
                return self._file_dimension(nc, dim_name).isunlimited()

            case "zarr":
                return False

    def _file_dimension_size(self, nc, dim_name):
        """Return a dimension's size.

        .. versionadded:: (cfdm) 1.11.2.0

        :Parameters:

            nc: `netCDF4.Dataset`, `h5netcdf.File`, or `zarr.Group`
                The dataset.

            dim_name: `str`
                The dimension name.

        :Returns:

            `int`
                The dimension size.

        """
        # netCDF5, h5netcdf, zarr
        return self._file_dimension(nc, dim_name).size

    def _file_variables(self, nc):
        """Return all variables in the root group.

        .. versionadded:: (cfdm) 1.11.2.0

        :Parameters:

            nc: `netCDF4.Dataset`, `h5netcdf.File` or `zarr.Group`
                The dataset. If the original dataset has groups, then
                *nc* is the flattened dataset.

        :Returns:

            `dict`-like
                A dictionary of the variables keyed by their names.

        """
        match self.read_vars["nc_opened_with"]:
            case "h5netcdf" | "netCDF4":
                return nc.variables

            case "zarr":
                return dict(nc.arrays())

    def _file_variable(self, nc, var_name):
        """Return a variable.

        .. versionadded:: (cfdm) 1.11.2.0

        :Parameters:

            nc: `netCDF4.Dataset`, `h5netcdf.File`, or `zarr.Group`
                The dataset.

            var_name: `str`
                The variable name.

        :Returns:

            `netCDF4.Variable`, `h5netcdf.Variable`, or `zarr.Array`
                The variable.

        """
        # netCDF5, h5netcdf, zarr
        return self._file_variables(nc)[var_name]

    def _file_variable_attributes(self, var):
        """Return the variable attributes.

        .. versionadded:: (cfdm) 1.11.2.0

        :Parameters:

            var: `netCDF4.Variable`, `h5netcdf.Variable`, or `zarr.Array`
                The variable. If the original dataset has groups, then
                *var* is from the flattened dataset.

        :Returns:

            `dict`
                A dictionary of the attribute values keyed by their
                names.

        """
        match self.read_vars["nc_opened_with"]:
            case "h5netcdf":
                return dict(var.attrs)

            case "netCDF4":
                return {attr: var.getncattr(attr) for attr in var.ncattrs()}

            case "zarr":
                attrs = dict(var.attrs)
<<<<<<< HEAD

                # Remove _ARRAY_DIMENSIONS from Zarr v2 attributes
                if var.metadata.zarr_format == 2:
                    attrs.pop("_ARRAY_DIMENSIONS", None)

=======

                # Remove _ARRAY_DIMENSIONS from Zarr v2 attributes
                if var.metadata.zarr_format == 2:
                    attrs.pop("_ARRAY_DIMENSIONS", None)

>>>>>>> e0ee2462
                return attrs

    def _file_variable_dimensions(self, var):
        """Return the variable dimension names.

        .. versionadded:: (cfdm) 1.12.2.0

        :Parameters:

            var: `netCDF4.Variable`, `h5netcdf.Variable`, or `zarr.Array`
                The variable. If the original dataset has groups, then
                *var* is from the flattened dataset.

         :Returns:

             `tuple` of `str`
                 The dimension names.

        """
        match self.read_vars["nc_opened_with"]:
            case "h5netcdf" | "netCDF4":
                return var.dimensions

            case "zarr":
<<<<<<< HEAD
                try:
                    # Zarr v3
                    dimension_names = var.metadata.dimension_names
                    if dimension_names is None:
                        # Scalar variable
                        dimension_names = ()

                    return dimension_names
                except AttributeError:
                    # Zarr v2
                    return tuple(var.attrs["_ARRAY_DIMENSIONS"])
=======
                match var.metadata.zarr_format:
                    case 3:
                        # Zarr v3
                        dimension_names = var.metadata.dimension_names
                        if dimension_names is None:
                            # Scalar variable
                            dimension_names = ()

                        return dimension_names

                    case 2:
                        # Zarr v2
                        return tuple(var.attrs["_ARRAY_DIMENSIONS"])
>>>>>>> e0ee2462

    def _get_storage_options(self, dataset, parsed_dataset):
        """Get the storage options for accessing a file.

        If returned storage options will always include an
        ``'endpoint_url'`` key.

        .. versionadded:: (cfdm) 1.11.2.0

        :Parameters:

            dataset: `str`
                The name of the dataset.

            parsed_dataset: `uritools.SplitResultString`
                The parsed dataset name.

        :Returns:

            `dict`
                The storage options for accessing the file.

        """
        g = self.read_vars
        storage_options = g["storage_options"].copy()

        client_kwargs = storage_options.get("client_kwargs", {})
        if (
            "endpoint_url" not in storage_options
            and "endpoint_url" not in client_kwargs
        ):
            authority = parsed_dataset.authority
            if not authority:
                authority = ""

            storage_options["endpoint_url"] = f"https://{authority}"

        g["file_system_storage_options"].setdefault(dataset, storage_options)

        return storage_options

    def _get_dataset_chunks(self, ncvar):
        """Return a netCDF variable's dataset storage chunks.

        .. versionadded:: (cfdm) 1.11.2.0

        :Parameters:

           ncvar: `str`
                The netCDF variable name.

        :Returns:

            2-tuple:
                The variable's chunking strategy and its shape.

                The variable's chunking strategy will one of
                ``'contiguous'``, a sequence of `int`, or (only for
                netCDF-3) `None`.

        **Examples**

        >>> n._get_dataset_chunks('tas')
        [1, 324, 432], (12, 324, 432)
        >>> n._get_dataset_chunks('pr')
        'contiguous', (12, 324, 432)
        >>> n._get_dataset_chunks('ua')
        None, (12, 324, 432)

        """
        nc = self.read_vars["variable_dataset"][ncvar]

        # 'nc' is the flattened dataset, so replace an 'ncvar' string
        # that contains groups (e.g. '/forecast/tas') with its
        # flattened version (e.g. 'forecast__tas').
        if ncvar.startswith("/"):
            ncvar = ncvar[1:]
            ncvar = ncvar.replace("/", flattener_separator)

        var = nc[ncvar]
        try:
            # netCDF4
            chunks = var.chunking()
        except AttributeError:
            # h5netcdf, zarr
            chunks = var.chunks
            if chunks is None:
                chunks = "contiguous"

        return chunks, var.shape

    def _dask_chunks(self, array, ncvar, compressed, construct_type=None):
        """Set the Dask chunking strategy for a netCDF variable.

        .. versionadded:: (cfdm) 1.11.2.0

        :Parameters:

            array:
                The variable data. If the netCDF variable is
                compressed by convention, then *array* is in its
                uncompressed form.

            ncvar: `str`
                The name of the netCDF variable containing the array.

            compressed: `bool`
                Whether or not the netCDF variable is compressed by
                convention.

            construct_type: `str` or `None`
                The type of the construct that contains *array*. Set
                to `None` if the array does not belong to a construct.

        :Returns:

            `str` or `int` or `list`
                The chunks that are suitable for passing to a `Data`
                object containing the variable's array.

        """
        g = self.read_vars

        cfa_write = g["cfa_write"]
        if (
            cfa_write
            and construct_type is not None
            and construct_type in cfa_write
            or "all" in cfa_write
        ):
            # The intention is for this array to be written out as an
            # aggregation variable, so set dask_chunks=None to ensure
            # that each Dask chunk contains exactly one complete
            # fragment.
            dask_chunks = None
        else:
            dask_chunks = g.get("dask_chunks", "storage-aligned")

        # ------------------------------------------------------------
        # None
        # ------------------------------------------------------------
        if dask_chunks is None:
            # No Dask chunking
            return -1

        storage_chunks = self._variable_chunksizes(g["variables"][ncvar])

        ndim = array.ndim
        if (
            storage_chunks is not None
            and not compressed
            and len(storage_chunks) > ndim
        ):
            # Remove irrelevant trailing dimensions (e.g. as used by
            # char data-type variables)
            storage_chunks = storage_chunks[:ndim]

        # ------------------------------------------------------------
        # storage-aligned
        # ------------------------------------------------------------
        if dask_chunks == "storage-aligned":
            if compressed or storage_chunks is None:
                # Use "auto" Dask chunking for contiguous variables
                # and variables compressed by convention. (In the
                # latter case, the Dask chunks reflect the
                # uncompressed data, rather than the compressed data
                # found in the file.)
                return "auto"

            # --------------------------------------------------------
            # Strategy for creating storage-aligned Dask chunks:
            #
            # 1) Initialise the Dask chunk as the Dask's "auto" shape.
            #
            # 2) Whilst there are Dask elements that are strictly less
            #    than their corresponding storage elements,
            #    iteratively increase those Dask axis elements whilst
            #    reducing the other Dask axis elements in a manner
            #    such that the total number of Dask chunk elements is
            #    preserved.
            #
            # 3) When all Dask elements have become greater than or
            #    equal to their corresponding storage elements,
            #    replace each Dask element with the largest multiple
            #    of the storage element that doesn't exceed the
            #    current Dask element.
            #
            # Note: If the number of elements in the storage chunk is
            #       less than or equal to the number of elements in
            #       the original Dask chunk, then the storage-aligned
            #       chunk also will also have an amount of elements
            #       that is less than or equal to the number of
            #       elements in the original Dask chunk. Otherwise,
            #       the storage-aligned chunk will have more elements
            #       than the original Dask chunk:
            #
            #                        Chunk shape              Elements
            #       ---------------- ----------------------- ---------
            #       storage:         (50, 100, 150, 20,   5)  75000000
            #       original Dask:   (49, 101, 150,  5, 160) 593880000
            #       storage-aligned: (50, 100, 150, 20,  35) 525000000
            #       ---------------- ----------------------- ---------
            #       storage:         (50, 100, 150, 20,   5)  75000000
            #       original Dask:   (5,   15, 150,  5, 160)   9000000
            #       storage-aligned: (50, 100, 150, 20,   5)  75000000
            # --------------------------------------------------------
            # 1) Initialise the Dask chunk shape
            dask_chunks = normalize_chunks(
                "auto", shape=array.shape, dtype=array.dtype
            )
            dask_chunks = [sizes[0] for sizes in dask_chunks]
            n_dask_elements = prod(dask_chunks)

            # 2) While there are Dask axis elements that are less than
            #    their corresponding storage axis elements,
            #    iteratively increase the those Dask axis elements
            #    whilst reducing the other Dask axis elements so that
            #    the total number of Dask chunk elements is preserved.
            continue_iterating = True

            while continue_iterating:
                continue_iterating = False

                # Index locations of Dask elements which are greater
                # than their corresponding storage elements
                dask_gt_storage = []

                # Product of Dask elements which are greater than
                # their corresponding storage element
                p_dask_gt_storage = 1

                # Product of storage elements which are less than or
                # equal to their corresponding Dask element
                p_storage_ge_dask = 1
                for i, (sc, dc) in enumerate(
                    zip(storage_chunks, dask_chunks[:])
                ):
                    if dc > sc:
                        # Dask element is greater than the storage
                        # element
                        dask_gt_storage.append(i)
                        p_dask_gt_storage *= dc
                    else:
                        # Dask element is less than or equal to the
                        # storage element
                        p_storage_ge_dask *= sc

                if not dask_gt_storage:
                    # All Dask elements are less than or equal to
                    # their corresponding storage elements => we can
                    # stop the iteration, after setting the Dask chunk
                    # to the storage chunk.
                    dask_chunks[:] = storage_chunks
                    break

                # Calculate the x that preserves the Dask chunk size
                # (i.e. the number of elements in the Dask chunk) when
                #
                #  i) All Dask elements that are strictly less than
                #     their corresponding storage axis elements have
                #     been replaced with those corresponding larger
                #     values.
                #
                # ii) All other Dask elements have been reduced by
                #     being raised to the power of x.
                #
                # I.e. x is such that
                #
                #      p_storage_ge_dask * p_dask_gt_storage**x = n_dask_elements
                #  =>  x = log(n_dask_elements / p_storage_ge_dask) / log(p_dask_gt_storage)
                #
                # E.g. if the storage chunk shape is (40, 20, 15,  5)
                #      and the Dask chunk shape is   (20, 25, 10, 30),
                #      then x is such that
                #
                #      (40 * 15) * (25 * 30)**x = 20 * 25 * 10 * 30
                #   => 600 * 750**x = 150000
                #   => x = log(150000 / 600) / log(750)
                #   => x = 0.834048317232446
                #
                # Note: If we have reached here to calculate x, then
                #       it must be the case that p_dask_gt_storage > 1
                #       and n_dask_elements >
                #       p_storage_ge_dask. Therefore:
                #
                #       a) log(p_dask_gt_storage) > 0
                #       b) x is in the range (-inf, 1], excluding 0
                #       c) x is 1 if no Dask element is less than its
                #          corresponding storage element
                #
                # Note: There are other reasonable methods for
                #       reducing Dask elements. With the method used
                #       here (i.e. using a power of x that is <= 1),
                #       larger values get reduced by a greater factor
                #       than smaller values, thereby promoting the
                #       Dask preference for square-like chunk shapes
                #       (although I suspect that in many cases,
                #       different approaches will give the same
                #       result).
                x = log(n_dask_elements / p_storage_ge_dask) / log(
                    p_dask_gt_storage
                )

                for i, (sc, dc) in enumerate(
                    zip(storage_chunks, dask_chunks[:])
                ):
                    if i in dask_gt_storage:
                        # The Dask element is greater than the storage
                        # element => raise the Dask element to the
                        # power of x.
                        if x == 1:
                            # After being raised to the power of x (=
                            # 1), the Dask element will still be
                            # greater than the storage element, so we
                            # don't need to change it.
                            c = dc
                        else:
                            # x < 1
                            c = dc**x
                            if c < sc:
                                # After being raised to the power of
                                # x, the Dask element has become less
                                # than the storage element => we need
                                # to go round the 2) iteration again,
                                # because this new Dask element will
                                # need increasing to its corresponding
                                # storage element value, with the
                                # possibility of further reductions to
                                # other Dask elements.
                                continue_iterating = True
                    else:
                        # The Dask element is less than or equal to
                        # the storage element, so replace it with the
                        # storage element.
                        c = sc

                    # Update the Dask chunk element
                    dask_chunks[i] = c

            # 3) All Dask elements are now greater than or equal to
            #    their corresponding storage elements, so replace each
            #    Dask element with the largest multiple of the storage
            #    element that doesn't exceed the current Dask element.
            #
            # E.g. if the storage chunk is (12, 40, 40) and the
            #      current Dask chunk is (12, 64, 128), then the Dask
            #      chunk will be modified to be (12, 40, 120).
            if dask_gt_storage:
                for i, (sc, dc, axis_size) in enumerate(
                    zip(storage_chunks, dask_chunks[:], array.shape)
                ):
                    if i in dask_gt_storage and dc < axis_size:
                        # Dask element is strictly greater than the
                        # corresponding storage element, and smaller
                        # that the axis size.
                        dc = int(dc)
                        c = dc - (dc % sc)
                        if not c:
                            # Analytically, c must be a positive
                            # integer multiple of sc, but it's
                            # conceivable that rounding errors could
                            # result in c being 0 when it should be
                            # sc.
                            c = sc

                        dask_chunks[i] = c

            # Return the storage-aligned Dask chunks
            return dask_chunks

        # ------------------------------------------------------------
        # storage-exact
        # ------------------------------------------------------------
        if dask_chunks == "storage-exact":
            if compressed or storage_chunks is None:
                # Use "auto" Dask chunking for contiguous variables
                # and variables compressed by convention. (In the
                # latter case, the Dask chunks reflect the
                # uncompressed data, rather than the compressed data
                # found in the file.)
                return "auto"

            # Set the Dask chunks to be exactly the storage chunks for
            # chunked variables.
            return storage_chunks

        # ------------------------------------------------------------
        # dict
        # ------------------------------------------------------------
        if isinstance(dask_chunks, dict):
            # For ncdimensions = ('t', 'lat'):
            #
            # {}                                         -> ["auto", "auto"]
            # {'ncdim%t': 12}                            -> [12, "auto"]
            # {'ncdim%t': 12, 'ncdim%lat': 10000}        -> [12, 10000]
            # {'ncdim%t': 12, 'ncdim%lat': "20MB"}       -> [12, "20MB"]
            # {'ncdim%t': 12, 'latitude': -1}            -> [12, -1]
            # {'ncdim%t': 12, 'Y': None}                 -> [12, None]
            # {'ncdim%t': 12, 'ncdim%lat': (30, 90)}     -> [12, (30, 90)]
            # {'ncdim%t': 12, 'ncdim%lat': None, 'X': 5} -> [12, None]
            if not dask_chunks:
                return "auto"

            attributes = g["variable_attributes"]
            chunks = []
            for ncdim in g["variable_dimensions"][ncvar]:
                key = f"ncdim%{ncdim}"
                if key in dask_chunks:
                    chunks.append(dask_chunks[key])
                    continue

                found_coord_attr = False
                dim_coord_attrs = attributes.get(ncdim)
                if dim_coord_attrs is not None:
                    for attr in ("standard_name", "axis"):
                        key = dim_coord_attrs.get(attr)
                        if key in dask_chunks:
                            found_coord_attr = True
                            chunks.append(dask_chunks[key])
                            break

                if not found_coord_attr:
                    # Use "auto" chunks for this dimension
                    chunks.append("auto")

            dask_chunks = chunks

        # ------------------------------------------------------------
        # Return the Dask chunks
        # ------------------------------------------------------------
        return dask_chunks

<<<<<<< HEAD
    def _cache_data_elements(self, data, ncvar, attributes=None):
=======
    def _cache_data_elements(self, data, ncvar, attributes):
>>>>>>> e0ee2462
        """Cache selected element values.

        Updates *data* in-place to store its first, second,
        penultimate, and last element values (as appropriate).

        Doing this here is quite cheap because only the individual
        elements are read from the already-open file, as opposed to
        being retrieved from *data* (which would require a whole dask
        chunk to be read to get each single value).

        However, empirical evidence shows that using netCDF4 to access
        the first and last elements of a large array on disk
        (e.g. shape (1, 75, 1207, 1442)) is slow (e.g. ~2 seconds) and
        doesn't scale well with array size (i.e. it takes
        disproportionally longer for larger arrays).

        .. versionadded:: (cfdm) 1.11.2.0

        :Parameters:

            data: `Data`
                The data to be updated with its cached values.

            ncvar: `str`
                The name of the netCDF variable that contains the
                data.

            attributes: `dict`
                The attributes of the netCDF variable.

                .. versionadded:: (cfdm) NEXTVERSION

        :Returns:

            `None`

        """
        if data.data.get_compression_type():
            # Don't get cached elements from arrays compressed by
            # convention, as they'll likely be wrong.
            return

        g = self.read_vars

        # Get the netCDF4.Variable for the data
        if g["has_groups"]:
            group, name = self._netCDF4_group(
                g["variable_grouped_dataset"][ncvar], ncvar
            )
<<<<<<< HEAD
            #            variable = group.variables.get(name)
=======
>>>>>>> e0ee2462
            variable = self._file_group_variables(group).get(name)
        else:
            variable = g["variables"].get(ncvar)

        # Check for cached data elements and use them if they exist
        elements = g["cached_data_elements"].get(ncvar)
        if elements is not None:
            # Store the cached elements in the data object
            data._set_cached_elements(elements)
            return

        # ------------------------------------------------------------
        # Still here? Then there were no cached data elements, so we
        # have to create them.
        # ------------------------------------------------------------

        # Include optimisations for the common case that the entire
        # array is stored in one dataset chunk (which does *not*
        # include netCDF contiguous arrays), that prevent the reading
        # of that chunk multiple times.
        one_chunk = self._variable_chunksizes(variable) == variable.shape

        # Get the required element values
        size = data.size
        ndim = data.ndim

        # Get the values using `netcdf_indexer`, as this conveniently
        # deals with different type of indexing, string and character
        # arrays, etc.
        variable = netcdf_indexer(
            variable,
            mask=True,
            unpack=True,
            always_masked_array=False,
            orthogonal_indexing=False,
            attributes=attributes,
            copy=False,
        )
<<<<<<< HEAD
=======

        # Get the cached values, minimising the number of "gets" on
        # the dataset by not accessing the same chunk twice, where
        # possible.
>>>>>>> e0ee2462
        if ndim == 1:
            # Also cache the second element for 1-d data, on the
            # assumption that they may well be dimension coordinate
            # data.
            if size == 1:
                indices = (0, -1)
                value = variable[...]
                values = [value, value]
            elif size == 2:
                indices = (0, 1, -1)
                values = variable[...].tolist()
                values += [values[-1]]
            elif size == 3:
                indices = (0, 1, -1)
                values = variable[...].tolist()
            else:
                indices = (0, 1, -1)
                if one_chunk:
                    values = variable[list(indices)].tolist()
                else:
                    values = variable[:2].tolist() + [variable[-1:]]

        elif ndim == 2 and data.shape[-1] == 2:
            # Assume that 2-d data with a last dimension of size 2
            # contains coordinate bounds, for which it is useful to
            # cache the upper and lower bounds of the the first and
            # last cells.
            indices = (0, 1, -2, -1)
            ndim1 = ndim - 1
            if one_chunk:
                v = variable[...]
            else:
                v = variable

            index = (slice(0, 1),) * ndim1 + (slice(0, 2),)
            values = v[index].squeeze().tolist()
            if data.size == 2:
                values = values + values
            else:
                index = (slice(-1, None, 1),) * ndim1 + (slice(0, 2),)
                values += v[index].squeeze().tolist()

            del v

        elif size == 1:
            indices = (0, -1)
            value = variable[...]
            values = [value, value]
        elif size == 3:
            indices = (0, 1, -1)
            values = variable[...].flatten().tolist()
        else:
            indices = (0, -1)
            if one_chunk:
                v = variable[...]
                values = [v.item(0), v.item(-1)]
                del v
            else:
                values = [
                    variable[(slice(0, 1),) * ndim],
                    variable[(slice(-1, None, 1),) * ndim],
                ]

        # Create a dictionary of the element values
        elements = {index: value for index, value in zip(indices, values)}

        # Cache the cached data elements for this variable
        g["cached_data_elements"][ncvar] = elements

        # Store the elements in the data object
        data._set_cached_elements(elements)

    def _variable_chunksizes(self, variable):
        """Return the dataset variable chunk sizes.

        .. versionadded:: (cfdm) 1.11.2.0

        :Parameters:

        variable:
                The variable, that has the same API as
                `netCDF4.Variable` or `h5netcdf.Variable`.

        :Returns:

            sequence of `int`
                The chunksizes. If the variable is contiguous
                (i.e. not chunked) then the variable's shape is
                returned.

        **Examples**

        >>> f.chunksizes(variable)
        [1, 324, 432]

        >>> f.chunksizes(variable)
        None

        """
        try:
            # netCDF4
            chunks = variable.chunking()
            if chunks == "contiguous":
                chunks = None
        except AttributeError:
            # h5netcdf, zarr
            chunks = variable.chunks
            if not chunks:
                chunks = None

        return chunks

    def _cfa_is_aggregation_variable(self, ncvar):
        """Return True if *ncvar* is a CF-netCDF aggregation variable.

        .. versionadded:: (cfdm) 1.12.0.0

        :Parameters:

            ncvar: `str`
                The name of the netCDF variable.

        :Returns:

            `bool`
                Whether or not *ncvar* is an aggregation variable.

        """
        g = self.read_vars
        return (
            ncvar in g["parsed_aggregated_data"]
            and ncvar not in g["external_variables"]
        )

    def _cfa_parse_aggregated_data(self, ncvar, aggregated_data):
        """Parse a CF-netCDF 'aggregated_data' attribute.

        .. versionadded:: (cfdm) 1.12.0.0

        :Parameters:

            ncvar: `str`
                The netCDF variable name.

            aggregated_data: `str` or `None`
                The CF-netCDF ``aggregated_data`` attribute.

        :Returns:

            `dict`
                The parsed attribute.

        """
        if not aggregated_data:
            return {}

        g = self.read_vars
        fragment_array_variables = g["fragment_array_variables"]
        variables = g["variables"]
        variable_attributes = g["variable_attributes"]

        # Loop round aggregation instruction terms
        out = {}
        for x in self._parse_x(
            ncvar,
            aggregated_data,
            keys_are_variables=True,
        ):
            term, term_ncvar = tuple(x.items())[0]
            term_ncvar = term_ncvar[0]
            out[term] = term_ncvar

            if term_ncvar in fragment_array_variables:
                # We've already processed this term
                continue

            attributes = variable_attributes[term_ncvar]
            array = netcdf_indexer(
                variables[term_ncvar],
                mask=True,
                unpack=True,
                always_masked_array=False,
                orthogonal_indexing=False,
                attributes=attributes,
                copy=False,
            )
            fragment_array_variables[term_ncvar] = array[...]

        g["parsed_aggregated_data"][ncvar] = out
        return out

    @classmethod
    def is_zarr(cls, path):
        """Whether or not a directory contains a Zarr dataset.

        Zarr v2 and v3 are supported.

        .. versionadded:: (cfdm) 1.12.2.0

        :Parameters:

            path: `str`
                A directory pathname.

        :Returns:

            `bool`
                `True` if *path* contains a Zarr dataset, otherwise
                `False`.

        """
        return (
            isfile(join(path, "zarr.json"))  # v3
            or isfile(join(path, ".zgroup"))  # v2
            or isfile(join(path, ".zarray"))  # v2
        )

    def _create_quantization(self, ncvar):
        """Create quantization metadata.

        .. versionadded:: (cfdm) 1.12.2.0

        :Parameters:

            ncvar: `str`
                The netCDF name of the quantization container
                variable.

        :Returns:

            `Quantization`
                The Quantization metadata.

        """
        q = self.implementation.initialise_Quantization(
            parameters=self.read_vars["variable_attributes"][ncvar].copy(),
            copy=False,
        )
        self.implementation.nc_set_variable(q, ncvar)
        return q

    def _set_quantization(self, parent, ncvar):
        """Set a quantization metadata on a construct.

        .. versionadded:: (cfdm) 1.12.2.0

        :Parameters:

            parent:
                The construct that might be quantized.

            ncvar: `str`
                The netCDF name of the quantization container
                variable.

        :Returns:

            `None`ppp

        """
        g = self.read_vars

        q = g["quantization"].get(ncvar)
        if q is None:
            # No quantization for this construct
            return

        # Delete the parent's quantization properties, moving them to
        # the Quantization component as appropriate.
        q = q.copy()

        attributes = g["variable_attributes"][ncvar]
        self.implementation.del_property(parent, "quantization", None)

        for attr in set(CF_QUANTIZATION_PARAMETERS.values()) | set(
            NETCDF_QUANTIZATION_PARAMETERS.values()
        ):
            value = attributes.get(attr, None)
            if value is not None:
                self.implementation.set_parameter(q, attr, value, copy=False)
                self.implementation.del_property(parent, attr, None)

        # Set the Quantization metadata
        self.implementation.set_quantization(parent, q, copy=False)

    def _get_dataset_shards(self, ncvar):
        """Return a netCDF variable's dataset storage shards.

        .. versionadded:: (cfdm) NEXTVERSION

        :Parameters:

           ncvar: `str`
                The netCDF variable name.

        :Returns:

            2-tuple:
                The variable's sharding strategy and its shape. If the
                dataset is not Zarr, then (`None`, `None`) is
                returned.


        **Examples**

        >>> n._get_dataset_shards('tas')
        [1, 2, 3], (12, 324, 432)
        >>> n._get_dataset_chunks('pr')
        None, (12, 324, 432)

        """
        g = self.read_vars
        if g["original_dataset_opened_with"] != "zarr":
            # Only Zarr datasets have shards
            return None, None

        if g["has_groups"]:
            nc = g["nc_grouped"]
        else:
            nc = g["nc"]

        var = nc[ncvar]
        shards = var.shards
        if shards is not None:
            # Re-cast 'shards' as the number of chunks (as opposed to
            # data elemnents) along each of its dimensions
            shards = [s // c for s, c in zip(shards, var.chunks)]

        return shards, var.shape<|MERGE_RESOLUTION|>--- conflicted
+++ resolved
@@ -88,13 +88,6 @@
     # The netCDF dimension spanned by the cells for each
     # location. E.g. {'node': 'nNodes', 'edge': 'nEdges'}
     ncdim: dict = field(default_factory=dict)
-<<<<<<< HEAD
-
-
-#    # A unique identifier for the mesh. E.g. 'df10184d806ef1a10f5035e'
-#    mesh_id: Any = None
-=======
->>>>>>> e0ee2462
 
 
 class NetCDFRead(IORead):
@@ -629,11 +622,7 @@
                 flat_nc,
                 strict=False,
                 copy_data=False,
-<<<<<<< HEAD
-                dimension_search=g["group_dimension_search"],
-=======
                 group_dimension_search=g["group_dimension_search"],
->>>>>>> e0ee2462
             )
 
             # Store the original grouped file. This is primarily
@@ -965,11 +954,7 @@
         dataset_type=None,
         cdl_string=False,
         ignore_unknown_type=False,
-<<<<<<< HEAD
-        group_dimension_search="furthest_ancestor",
-=======
         group_dimension_search="closest_ancestor",
->>>>>>> e0ee2462
     ):
         """Reads a netCDF dataset from file or OPenDAP URL.
 
@@ -1056,21 +1041,13 @@
 
             cfa: `dict`, optional
                 Configure the reading of CF-netCDF aggregation
-<<<<<<< HEAD
-                datasets.  See `cfdm.read` for details.
-=======
                 datasets. See `cfdm.read` for details.
->>>>>>> e0ee2462
 
                 .. versionadded:: (cfdm) 1.12.0.0
 
             cfa_write: sequence of `str`, optional
                 Configure the reading of CF-netCDF aggregation
-<<<<<<< HEAD
-                datasets.  See `cfdm.read` for details.
-=======
                 datasets. See `cfdm.read` for details.
->>>>>>> e0ee2462
 
                 .. versionadded:: (cfdm) 1.12.0.0
 
@@ -4822,13 +4799,6 @@
                 ncvar = self.implementation.nc_get_variable(cell_connectivity)
                 ncvar_to_key[ncvar] = key
 
-<<<<<<< HEAD
-        #        if ugrid:
-        #            # Set the mesh identifier
-        #            self.implementation.set_mesh_id(f, mesh.mesh_id)
-
-=======
->>>>>>> e0ee2462
         # ------------------------------------------------------------
         # Add coordinate reference constructs from formula_terms
         # properties
@@ -6752,10 +6722,6 @@
 
         ndim = variable.ndim
         shape = variable.shape
-<<<<<<< HEAD
-        #        size = self._file_variable_size(variable)
-=======
->>>>>>> e0ee2462
         size = prod(shape)
 
         if size < 2:
@@ -9679,12 +9645,8 @@
 
         :Returns:
 
-<<<<<<< HEAD
-            (`netCDF4._netCDF4.Dataset` or `netCDF4._netCDF4.Group`, `str`)
-=======
             2-`tuple`:
                 The group object, and the relative-path variable name.
->>>>>>> e0ee2462
 
         **Examples**
 
@@ -9755,10 +9717,6 @@
         mesh = Mesh(
             mesh_ncvar=mesh_ncvar,
             mesh_attributes=attributes,
-<<<<<<< HEAD
-            #            mesh_id=uuid4().hex,
-=======
->>>>>>> e0ee2462
         )
 
         locations = ("node", "edge", "face")
@@ -9902,10 +9860,6 @@
             location_index_set_attributes=location_index_set_attributes,
             location=location,
             index_set=index_set,
-<<<<<<< HEAD
-            #            mesh_id=uuid4().hex,
-=======
->>>>>>> e0ee2462
         )
 
     def _ugrid_create_auxiliary_coordinates(
@@ -11252,19 +11206,11 @@
 
             case "zarr":
                 attrs = dict(var.attrs)
-<<<<<<< HEAD
 
                 # Remove _ARRAY_DIMENSIONS from Zarr v2 attributes
                 if var.metadata.zarr_format == 2:
                     attrs.pop("_ARRAY_DIMENSIONS", None)
 
-=======
-
-                # Remove _ARRAY_DIMENSIONS from Zarr v2 attributes
-                if var.metadata.zarr_format == 2:
-                    attrs.pop("_ARRAY_DIMENSIONS", None)
-
->>>>>>> e0ee2462
                 return attrs
 
     def _file_variable_dimensions(self, var):
@@ -11289,19 +11235,6 @@
                 return var.dimensions
 
             case "zarr":
-<<<<<<< HEAD
-                try:
-                    # Zarr v3
-                    dimension_names = var.metadata.dimension_names
-                    if dimension_names is None:
-                        # Scalar variable
-                        dimension_names = ()
-
-                    return dimension_names
-                except AttributeError:
-                    # Zarr v2
-                    return tuple(var.attrs["_ARRAY_DIMENSIONS"])
-=======
                 match var.metadata.zarr_format:
                     case 3:
                         # Zarr v3
@@ -11315,7 +11248,6 @@
                     case 2:
                         # Zarr v2
                         return tuple(var.attrs["_ARRAY_DIMENSIONS"])
->>>>>>> e0ee2462
 
     def _get_storage_options(self, dataset, parsed_dataset):
         """Get the storage options for accessing a file.
@@ -11748,11 +11680,7 @@
         # ------------------------------------------------------------
         return dask_chunks
 
-<<<<<<< HEAD
-    def _cache_data_elements(self, data, ncvar, attributes=None):
-=======
     def _cache_data_elements(self, data, ncvar, attributes):
->>>>>>> e0ee2462
         """Cache selected element values.
 
         Updates *data* in-place to store its first, second,
@@ -11802,10 +11730,6 @@
             group, name = self._netCDF4_group(
                 g["variable_grouped_dataset"][ncvar], ncvar
             )
-<<<<<<< HEAD
-            #            variable = group.variables.get(name)
-=======
->>>>>>> e0ee2462
             variable = self._file_group_variables(group).get(name)
         else:
             variable = g["variables"].get(ncvar)
@@ -11844,13 +11768,10 @@
             attributes=attributes,
             copy=False,
         )
-<<<<<<< HEAD
-=======
 
         # Get the cached values, minimising the number of "gets" on
         # the dataset by not accessing the same chunk twice, where
         # possible.
->>>>>>> e0ee2462
         if ndim == 1:
             # Also cache the second element for 1-d data, on the
             # assumption that they may well be dimension coordinate
