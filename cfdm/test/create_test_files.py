--- conflicted
+++ resolved
@@ -809,17 +809,10 @@
     )
 
     aux7 = n.createVariable("aux7", "f8", ("lat",))
-<<<<<<< HEAD
-    aux7[...] = numpy.arange(lat.size)
-
-    aux8 = n.createVariable("aux8", "f8", ("lon", "lat"))
-    aux8[...] = numpy.arange(lon.size * lat.size).reshape(lon.size, lat.size)
-=======
     aux7[...] = np.arange(lat.size)
 
     aux8 = n.createVariable("aux8", "f8", ("lon", "lat"))
     aux8[...] = np.arange(lon.size * lat.size).reshape(lon.size, lat.size)
->>>>>>> 00455a1e
 
     aux9 = n.createVariable("aux9", "f8", ("time", "height"))
     aux9[...] = np.arange(time.size * height.size).reshape(
