import atexit
import datetime
import inspect
import os
import platform
import subprocess
import tempfile
import unittest

import numpy

import faulthandler
faulthandler.enable()  # to debug seg faults and timeouts

import cfdm

warnings = False

# Set up temporary files
n_tmpfiles = 6
tmpfiles = [
    tempfile.mkstemp("_test_read_write.nc", dir=os.getcwd())[1]
    for i in range(n_tmpfiles)
]
(
    tmpfile,
    tmpfileh,
    tmpfileh2,
    tmpfilec,
    tmpfile0,
    tmpfile1,
) = tmpfiles


def _remove_tmpfiles():
    """Remove temporary files created during tests."""
    for f in tmpfiles:
        try:
            os.remove(f)
        except OSError:
            pass


atexit.register(_remove_tmpfiles)


class read_writeTest(unittest.TestCase):
    def setUp(self):
        # Disable log messages to silence expected warnings
        cfdm.LOG_LEVEL("DISABLE")
        # Note: to enable all messages for given methods, lines or
        # calls (those without a 'verbose' option to do the same)
        # e.g. to debug them, wrap them (for methods, start-to-end
        # internally) as follows: cfdm.LOG_LEVEL('DEBUG')
        #
        # < ... test code ... >
        # cfdm.log_level('DISABLE')
        self.filename = os.path.join(
            os.path.dirname(os.path.abspath(__file__)), "test_file.nc"
        )

        self.string_filename = os.path.join(
            os.path.dirname(os.path.abspath(__file__)), "string_char.nc"
        )

        self.test_only = []
        # self.test_only = ['NOTHING!!!!!']
        # self.test_only = ['test_write_filename']
        # self.test_only = ['test_read_write_unlimited']
        # self.test_only = ['test_read_write_domain']
        # self.test_only = ['test_read_mask']
        # self.test_only = ['test_read_write_format']
        # self.test_only = ['test_read_write_Conventions']
        # self.test_only = ['test_read_write_multiple_geometries']

    def test_write_filename(self):
        if self.test_only and inspect.stack()[0][3] not in self.test_only:
            return

        f = cfdm.example_field(0)
        a = f.data.array

        cfdm.write(f, tmpfile)
        g = cfdm.read(tmpfile)

        with self.assertRaises(Exception):
            cfdm.write(g, tmpfile)

        self.assertTrue((a == g[0].data.array).all())

    def test_read_field(self):
        if self.test_only and inspect.stack()[0][3] not in self.test_only:
            return

        # Test field keyword of cfdm.read
        filename = self.filename

        f = cfdm.read(filename)
        self.assertEqual(len(f), 1, "\n" + str(f))

        f = cfdm.read(
            filename, extra=["dimension_coordinate"], warnings=warnings
        )
        self.assertEqual(len(f), 4, "\n" + str(f))

        f = cfdm.read(
            filename, extra=["auxiliary_coordinate"], warnings=warnings
        )
        self.assertEqual(len(f), 4, "\n" + str(f))

        f = cfdm.read(filename, extra="cell_measure")
        self.assertEqual(len(f), 2, "\n" + str(f))

        f = cfdm.read(filename, extra=["field_ancillary"])
        self.assertEqual(len(f), 4, "\n" + str(f))

        f = cfdm.read(filename, extra="domain_ancillary", warnings=warnings)
        self.assertEqual(len(f), 4, "\n" + str(f))

        f = cfdm.read(
            filename,
            extra=["field_ancillary", "auxiliary_coordinate"],
            warnings=warnings,
        )
        self.assertEqual(len(f), 7, "\n" + str(f))

        self.assertEqual(
            len(
                cfdm.read(
                    filename,
                    extra=["domain_ancillary", "auxiliary_coordinate"],
                    warnings=warnings,
                )
            ),
            7,
        )
        self.assertEqual(
            len(
                cfdm.read(
                    filename,
                    extra=[
                        "domain_ancillary",
                        "cell_measure",
                        "auxiliary_coordinate",
                    ],
                    warnings=warnings,
                )
            ),
            8,
        )

        f = cfdm.read(
            filename,
            extra=(
                "field_ancillary",
                "dimension_coordinate",
                "cell_measure",
                "auxiliary_coordinate",
                "domain_ancillary",
            ),
            warnings=warnings,
        )
        self.assertEqual(len(f), 14, "\n" + str(f))

    def test_read_write_format(self):
        if self.test_only and inspect.stack()[0][3] not in self.test_only:
            return

        f = cfdm.read(self.filename)[0]
        for fmt in (
            "NETCDF3_CLASSIC",
            "NETCDF3_64BIT",
            "NETCDF3_64BIT_OFFSET",
            "NETCDF3_64BIT_DATA",
            "NETCDF4",
            "NETCDF4_CLASSIC",
        ):
            cfdm.write(f, tmpfile, fmt=fmt)
            g = cfdm.read(tmpfile)
            self.assertEqual(len(g), 1, "g = " + repr(g))
            g = g[0]
            self.assertTrue(
                f.equals(g, verbose=3),
                "Bad read/write of format: {}".format(fmt),
            )

    def test_read_write_netCDF4_compress_shuffle(self):
        if self.test_only and inspect.stack()[0][3] not in self.test_only:
            return

        f = cfdm.read(self.filename)[0]
        for fmt in ("NETCDF4", "NETCDF4_CLASSIC"):
            for shuffle in (True,):
                for compress in (4,):  # range(10):
                    cfdm.write(
                        f, tmpfile, fmt=fmt, compress=compress, shuffle=shuffle
                    )
                    g = cfdm.read(tmpfile)[0]
                    self.assertTrue(
                        f.equals(g, verbose=3),
                        "Bad read/write with lossless compression: "
                        "{}, {}, {}".format(fmt, compress, shuffle),
                    )
        # --- End: for

    def test_read_write_missing_data(self):
        if self.test_only and inspect.stack()[0][3] not in self.test_only:
            return

        f = cfdm.read(self.filename)[0]
        for fmt in (
            "NETCDF3_CLASSIC",
            "NETCDF3_64BIT",
            "NETCDF3_64BIT_OFFSET",
            "NETCDF3_64BIT_DATA",
            "NETCDF4",
            "NETCDF4_CLASSIC",
        ):
            cfdm.write(f, tmpfile, fmt=fmt)
            g = cfdm.read(tmpfile)[0]
            self.assertTrue(
                f.equals(g, verbose=3),
                "Bad read/write of format: {}".format(fmt),
            )

    def test_read_mask(self):
        if self.test_only and inspect.stack()[0][3] not in self.test_only:
            return

        f = cfdm.example_field(0)

        N = f.size

        f.data[1, 1] = cfdm.masked
        f.data[2, 2] = cfdm.masked

        f.del_property("_FillValue", None)
        f.del_property("missing_value", None)

        cfdm.write(f, tmpfile)

        g = cfdm.read(tmpfile)[0]
        self.assertEqual(numpy.ma.count(g.data.array), N - 2)

        g = cfdm.read(tmpfile, mask=False)[0]
        self.assertEqual(numpy.ma.count(g.data.array), N)

        g.apply_masking(inplace=True)
        self.assertEqual(numpy.ma.count(g.data.array), N - 2)

        f.set_property("_FillValue", 999)
        f.set_property("missing_value", -111)
        cfdm.write(f, tmpfile)

        g = cfdm.read(tmpfile)[0]
        self.assertEqual(numpy.ma.count(g.data.array), N - 2)

        g = cfdm.read(tmpfile, mask=False)[0]
        self.assertEqual(numpy.ma.count(g.data.array), N)

        g.apply_masking(inplace=True)
        self.assertEqual(numpy.ma.count(g.data.array), N - 2)

    def test_write_datatype(self):
        if self.test_only and inspect.stack()[0][3] not in self.test_only:
            return

        f = cfdm.read(self.filename)[0]
        self.assertEqual(f.data.dtype, numpy.dtype(float))

        f.set_property("_FillValue", numpy.float64(-999.0))
        f.set_property("missing_value", numpy.float64(-999.0))

        cfdm.write(
            f,
            tmpfile,
            fmt="NETCDF4",
            datatype={numpy.dtype(float): numpy.dtype("float32")},
        )
        g = cfdm.read(tmpfile)[0]
        self.assertEqual(
            g.data.dtype,
            numpy.dtype("float32"),
            "datatype read in is " + str(g.data.dtype),
        )

    def test_read_write_unlimited(self):
        if self.test_only and inspect.stack()[0][3] not in self.test_only:
            return

        for fmt in (
            "NETCDF4",
            "NETCDF4_CLASSIC",
            "NETCDF3_CLASSIC",
            "NETCDF3_64BIT",
            "NETCDF3_64BIT_OFFSET",
            "NETCDF3_64BIT_DATA",
        ):
            f = cfdm.read(self.filename)[0]

            f.domain_axes["domainaxis0"].nc_set_unlimited(True)
            cfdm.write(f, tmpfile, fmt=fmt)

            f = cfdm.read(tmpfile)[0]
            self.assertTrue(f.domain_axes["domainaxis0"].nc_is_unlimited())

        fmt = "NETCDF4"
        f = cfdm.read(self.filename)[0]
        f.domain_axes["domainaxis0"].nc_set_unlimited(True)
        f.domain_axes["domainaxis2"].nc_set_unlimited(True)
        cfdm.write(f, tmpfile, fmt=fmt)

        f = cfdm.read(tmpfile)[0]
        self.assertTrue(f.domain_axes["domainaxis0"].nc_is_unlimited())
        self.assertTrue(f.domain_axes["domainaxis2"].nc_is_unlimited())

    def test_read_CDL(self):
        if self.test_only and inspect.stack()[0][3] not in self.test_only:
            return

        subprocess.run(
            " ".join(["ncdump", self.filename, ">", tmpfile]),
            shell=True,
            check=True,
        )
        subprocess.run(
            " ".join(["ncdump", "-h", self.filename, ">", tmpfileh]),
            shell=True,
            check=True,
        )
        subprocess.run(
            " ".join(["ncdump", "-c", self.filename, ">", tmpfilec]),
            shell=True,
            check=True,
        )

        f0 = cfdm.read(self.filename)[0]
        f = cfdm.read(tmpfile)[0]
        cfdm.read(tmpfileh)[0]
        c = cfdm.read(tmpfilec)[0]

        self.assertTrue(f0.equals(f, verbose=3))

        self.assertTrue(
            f.construct("grid_latitude").equals(
                c.construct("grid_latitude"), verbose=3
            )
        )
        self.assertTrue(
            f0.construct("grid_latitude").equals(
                c.construct("grid_latitude"), verbose=3
            )
        )

        with self.assertRaises(OSError):
            cfdm.read("test_read_write.py")

        # TODO: make portable instead of skipping on Mac OS (see Issue #25):
        #       '-i' aspect solved, but the regex patterns need amending too.
        if platform.system() != "Darwin":  # False for Mac OS(X) only
            for regex in [
                r'"1 i\ \ "',
                r'"1 i\// comment"',
                r'"1 i\ // comment"',
                r'"1 i\ \t// comment"',
            ]:
                # Note that really we just want to do an in-place sed
                # ('sed -i') but because of subtle differences between the
                # GNU (Linux OS) and BSD (some Mac OS) command variants a
                # safe portable one-liner may not be possible. This will
                # do, overwriting the intermediate file. The '-E' to mark
                # as an extended regex is also for portability.
                subprocess.run(
                    " ".join(
                        [
                            "sed",
                            "-E",
                            "-e",
                            regex,
                            tmpfileh,
                            ">" + tmpfileh2,
                            "&&",
                            "mv",
                            tmpfileh2,
                            tmpfileh,
                        ]
                    ),
                    shell=True,
                    check=True,
                )

                cfdm.read(tmpfileh)[0]

    #        subprocess.run(' '.join(['head', tmpfileh]),  shell=True, check=True)

    def test_read_write_string(self):
        if self.test_only and inspect.stack()[0][3] not in self.test_only:
            return

        f = cfdm.read(self.string_filename)

        n = int(len(f) / 2)

        for i in range(0, n):
            j = i + n
            self.assertTrue(
                f[i].data.equals(f[j].data, verbose=3),
                "{!r} {!r}".format(f[i], f[j]),
            )
            self.assertTrue(
                f[j].data.equals(f[i].data, verbose=3),
                "{!r} {!r}".format(f[j], f[i]),
            )

        f0 = cfdm.read(self.string_filename)
        for string0 in (True, False):
            for fmt0 in ("NETCDF4", "NETCDF3_CLASSIC"):
                cfdm.write(f0, tmpfile0, fmt=fmt0, string=string0)

                for string1 in (True, False):
                    for fmt1 in ("NETCDF4", "NETCDF3_CLASSIC"):
                        cfdm.write(f0, tmpfile1, fmt=fmt1, string=string1)

                        for i, j in zip(
                            cfdm.read(tmpfile1), cfdm.read(tmpfile0)
                        ):
                            self.assertTrue(i.equals(j, verbose=3))
        # --- End: for

    def test_read_write_Conventions(self):
        if self.test_only and inspect.stack()[0][3] not in self.test_only:
            return

        f = cfdm.read(self.filename)[0]

        version = "CF-" + cfdm.CF()
        other = "ACDD-1.3"

        for Conventions in (other,):
            cfdm.write(f, tmpfile0, Conventions=Conventions)
            g = cfdm.read(tmpfile0)[0]
            self.assertEqual(
<<<<<<< HEAD
                g.get_property('Conventions'),
                ' '.join([version, other]),
                "{!r}, {!r}".format(
                    g.get_property('Conventions'), Conventions))

        for Conventions in (
                version,
                '',
                ' ',
                ',',
                ', ',
=======
                g.get_property("Conventions"),
                " ".join([version, other]),
                "{!r}, {!r}".format(
                    g.get_property("Conventions"), Conventions
                ),
            )

        for Conventions in (
            version,
            "",
            " ",
            ",",
            ", ",
>>>>>>> af488d12
        ):
            Conventions = version
            cfdm.write(f, tmpfile0, Conventions=Conventions)
            g = cfdm.read(tmpfile0)[0]
<<<<<<< HEAD
            self.assertEqual(g.get_property('Conventions'),
                             version,
                             "{!r}, {!r}".format(
                                 g.get_property('Conventions'),
                                 Conventions))
=======
            self.assertEqual(
                g.get_property("Conventions"),
                version,
                "{!r}, {!r}".format(
                    g.get_property("Conventions"), Conventions
                ),
            )
>>>>>>> af488d12

        for Conventions in (
            [version],
            [version, other],
        ):
            cfdm.write(f, tmpfile0, Conventions=Conventions)
            g = cfdm.read(tmpfile0)[0]
            self.assertEqual(
<<<<<<< HEAD
                g.get_property('Conventions'),
                ' '.join(Conventions),
=======
                g.get_property("Conventions"),
                " ".join(Conventions),
>>>>>>> af488d12
                "{!r}, {!r}".format(
                    g.get_property("Conventions"), Conventions
                ),
            )

        for Conventions in ([other, version],):
            cfdm.write(f, tmpfile0, Conventions=Conventions)
            g = cfdm.read(tmpfile0)[0]
            self.assertEqual(
<<<<<<< HEAD
                g.get_property('Conventions'),
                ' '.join([version, other]),
=======
                g.get_property("Conventions"),
                " ".join([version, other]),
>>>>>>> af488d12
                "{!r}, {!r}".format(
                    g.get_property("Conventions"), Conventions
                ),
            )

    def test_read_write_multiple_geometries(self):
        if self.test_only and inspect.stack()[0][3] not in self.test_only:
            return

        a = []
        for filename in (
            "geometry_1.nc",
            "geometry_2.nc",
            "geometry_3.nc",
            "geometry_4.nc",
            "geometry_interior_ring_2.nc",
            "geometry_interior_ring.nc",
        ):
            a.extend(cfdm.read(filename))

        for n, f in enumerate(a):
            f.set_property("test_id", str(n))

        cfdm.write(a, tmpfile, verbose=1)

        f = cfdm.read(tmpfile, verbose=1)

        self.assertEqual(len(a), len(f))

        for x in a:
            for n, y in enumerate(f[:]):
                if x.equals(y):
                    f.pop(n)
                    break
        # --- End: for

        self.assertFalse(f)

    def test_read_write_domain(self):
        if self.test_only and inspect.stack()[0][3] not in self.test_only:
            return

        f = cfdm.read(self.filename)[0]
        d = f.domain.copy()

        # 1 domain
        cfdm.write(d, tmpfile)
        e = cfdm.read(tmpfile)
        self.assertTrue(len(e), 10)

        e = cfdm.read(tmpfile, domain=True, verbose=1)
        self.assertEqual(len(e), 1)
        e = e[0]
        self.assertIsInstance(e, cfdm.Domain)
        self.assertTrue(e.equals(e.copy(), verbose=3))
        self.assertTrue(d.equals(e, verbose=3))
        self.assertTrue(e.equals(d, verbose=3))

        # 1 field and 1 domain
        cfdm.write([f, d], tmpfile)
        g = cfdm.read(tmpfile)
        self.assertTrue(len(g), 1)
        g = g[0]
        self.assertIsInstance(g, cfdm.Field)
        self.assertTrue(g.equals(f, verbose=3))

        e = cfdm.read(tmpfile, domain=True, verbose=1)
        self.assertEqual(len(e), 1)
        e = e[0]
        self.assertIsInstance(e, cfdm.Domain)

        # 1 field and 2 domains
        cfdm.write([f, d, d], tmpfile)
        g = cfdm.read(tmpfile)
        self.assertTrue(len(g), 1)
        g = g[0]
        self.assertIsInstance(g, cfdm.Field)
        self.assertTrue(g.equals(f, verbose=3))

        e = cfdm.read(tmpfile, domain=True, verbose=1)
        self.assertEqual(len(e), 2)
        self.assertIsInstance(e[0], cfdm.Domain)
        self.assertIsInstance(e[1], cfdm.Domain)
        self.assertTrue(e[0].equals(e[1]))

    def test_write_coordinates(self):
        if self.test_only and inspect.stack()[0][3] not in self.test_only:
            return

        f = cfdm.example_field(0)

        cfdm.write(f, tmpfile, coordinates=True)
        g = cfdm.read(tmpfile)

        self.assertEqual(len(g), 1)
        self.assertTrue(g[0].equals(f))

    def test_write_scalar_domain_ancillary(self):
        if self.test_only and inspect.stack()[0][3] not in self.test_only:
            return

        f = cfdm.example_field(1)

        # Create scalar domain ancillary
        d = f.construct("ncvar%a")
        d.del_data()
        d.set_data(10)
        d.del_bounds()

        key = f.construct_key("ncvar%a")
        f.set_data_axes((), key=key)

        cfdm.write(f, tmpfile)


# --- End: class


if __name__ == "__main__":
    print("Run date:", datetime.datetime.now())
    cfdm.environment()
    print("")
    unittest.main(verbosity=2)<|MERGE_RESOLUTION|>--- conflicted
+++ resolved
@@ -10,6 +10,7 @@
 import numpy
 
 import faulthandler
+
 faulthandler.enable()  # to debug seg faults and timeouts
 
 import cfdm
@@ -440,19 +441,6 @@
             cfdm.write(f, tmpfile0, Conventions=Conventions)
             g = cfdm.read(tmpfile0)[0]
             self.assertEqual(
-<<<<<<< HEAD
-                g.get_property('Conventions'),
-                ' '.join([version, other]),
-                "{!r}, {!r}".format(
-                    g.get_property('Conventions'), Conventions))
-
-        for Conventions in (
-                version,
-                '',
-                ' ',
-                ',',
-                ', ',
-=======
                 g.get_property("Conventions"),
                 " ".join([version, other]),
                 "{!r}, {!r}".format(
@@ -466,18 +454,10 @@
             " ",
             ",",
             ", ",
->>>>>>> af488d12
         ):
             Conventions = version
             cfdm.write(f, tmpfile0, Conventions=Conventions)
             g = cfdm.read(tmpfile0)[0]
-<<<<<<< HEAD
-            self.assertEqual(g.get_property('Conventions'),
-                             version,
-                             "{!r}, {!r}".format(
-                                 g.get_property('Conventions'),
-                                 Conventions))
-=======
             self.assertEqual(
                 g.get_property("Conventions"),
                 version,
@@ -485,7 +465,6 @@
                     g.get_property("Conventions"), Conventions
                 ),
             )
->>>>>>> af488d12
 
         for Conventions in (
             [version],
@@ -494,13 +473,8 @@
             cfdm.write(f, tmpfile0, Conventions=Conventions)
             g = cfdm.read(tmpfile0)[0]
             self.assertEqual(
-<<<<<<< HEAD
-                g.get_property('Conventions'),
-                ' '.join(Conventions),
-=======
                 g.get_property("Conventions"),
                 " ".join(Conventions),
->>>>>>> af488d12
                 "{!r}, {!r}".format(
                     g.get_property("Conventions"), Conventions
                 ),
@@ -510,13 +484,8 @@
             cfdm.write(f, tmpfile0, Conventions=Conventions)
             g = cfdm.read(tmpfile0)[0]
             self.assertEqual(
-<<<<<<< HEAD
-                g.get_property('Conventions'),
-                ' '.join([version, other]),
-=======
                 g.get_property("Conventions"),
                 " ".join([version, other]),
->>>>>>> af488d12
                 "{!r}, {!r}".format(
                     g.get_property("Conventions"), Conventions
                 ),
