--- conflicted
+++ resolved
@@ -1001,7 +1001,16 @@
             f = cfdm.read(remote)
             self.assertEqual(len(f), 1)
 
-<<<<<<< HEAD
+    def test_write_parametric_Z_coordinate(self):
+        """Test write of parametric Z coordinate."""
+        # Thes write when a parametric Z dimension coordinate does not
+        # have a compute_standard_name attribute
+        f = cfdm.example_field(1)
+        f.coordinate("atmosphere_hybrid_height_coordinate").del_property(
+            "computed_standard_name", None
+        )
+        cfdm.write(f, tmpfile)
+
     def test_zzz_write_hdf5_chunks(self):
         """Test the 'hdf5_chunks' parameter to `cfdm.write`."""
         f = cfdm.example_field(5)
@@ -1044,17 +1053,6 @@
             nc = netCDF4.Dataset(tmpfile, "r")
             self.assertEqual(nc.variables["data"].chunking(), [2, 2, 2])
             nc.close()
-=======
-    def test_write_parametric_Z_coordinate(self):
-        """Test write of parametric Z coordinate."""
-        # Thes write when a parametric Z dimension coordinate does not
-        # have a compute_standard_name attribute
-        f = cfdm.example_field(1)
-        f.coordinate("atmosphere_hybrid_height_coordinate").del_property(
-            "computed_standard_name", None
-        )
-        cfdm.write(f, tmpfile)
->>>>>>> 4106b448
 
 
 if __name__ == "__main__":
