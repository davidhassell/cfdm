--- conflicted
+++ resolved
@@ -580,10 +580,7 @@
         geometry_1_file = os.path.join(
             os.path.dirname(os.path.abspath(__file__)), "geometry_1.nc"
         )
-<<<<<<< HEAD
-
-=======
->>>>>>> 0224edba
+
         subprocess.run(
             " ".join(["ncdump", "-h", geometry_1_file, ">", tmpfileh2]),
             shell=True,
@@ -1017,7 +1014,6 @@
         )
         cfdm.write(f, tmpfile)
 
-<<<<<<< HEAD
     def test_read_attribute_override(self):
         """Test the `attribute_override` keyword to `cfdm.read`"""
         # Set up suitable test netCDF file
@@ -1154,7 +1150,7 @@
             },
         )[0]
         self.assertEqual(f.cell_measure().properties(), {"units": "km2"})
-=======
+
     def test_write_hdf5_chunks(self):
         """Test the 'hdf5_chunks' parameter to `cfdm.write`."""
         f = cfdm.example_field(5)
@@ -1277,7 +1273,6 @@
         with cfdm.chunksize(500):
             g = cfdm.read(tmpfile)[0]
             self.assertEqual(g.data.chunks, ((7, 7, 7, 7, 7, 1), (5,), (4, 4)))
->>>>>>> 0224edba
 
 
 if __name__ == "__main__":
