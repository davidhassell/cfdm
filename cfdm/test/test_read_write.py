--- conflicted
+++ resolved
@@ -366,11 +366,7 @@
         )
 
         with self.assertRaises(OSError):
-<<<<<<< HEAD
-            x = cfdm.read("test_read_write.py")
-=======
             cfdm.read("test_read_write.py")
->>>>>>> 9e2d99cd
 
         # TODO: make portable instead of skipping on Mac OS (see Issue #25):
         #       '-i' aspect solved, but the regex patterns need amending too.
@@ -556,8 +552,6 @@
         self.assertEqual(len(g), 1)
         self.assertTrue(g[0].equals(f))
 
-<<<<<<< HEAD
-=======
     def test_write_scalar_domain_ancillary(self):
         """TODO DOCS."""
         if self.test_only and inspect.stack()[0][3] not in self.test_only:
@@ -576,10 +570,6 @@
 
         cfdm.write(f, tmpfile)
 
->>>>>>> 9e2d99cd
-
-# --- End: class
-
 
 if __name__ == "__main__":
     print("Run date:", datetime.datetime.now())
