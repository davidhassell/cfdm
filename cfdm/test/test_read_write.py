--- conflicted
+++ resolved
@@ -266,10 +266,7 @@
                           '&&', 'mv', tmpfileh2, tmpfileh]),
                 shell=True, check=True
             )
-<<<<<<< HEAD
-=======
-
->>>>>>> e02a40a4
+
             h = cfdm.read(tmpfileh)[0]
 
 #        subprocess.run(' '.join(['head', tmpfileh]),  shell=True, check=True)
