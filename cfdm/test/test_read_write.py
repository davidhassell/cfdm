import atexit
import datetime
import os
import platform
import subprocess
import tempfile
import unittest

import numpy

import faulthandler

faulthandler.enable()  # to debug seg faults and timeouts

import cfdm

warnings = False

# Set up temporary files
n_tmpfiles = 8
tmpfiles = [
    tempfile.mkstemp("_test_read_write.nc", dir=os.getcwd())[1]
    for i in range(n_tmpfiles)
]
(
    tmpfile,
    tmpfileh,
    tmpfileh2,
    tmpfileh3,
    tmpfilec,
    tmpfilec2,
    tmpfile0,
    tmpfile1,
) = tmpfiles


def _remove_tmpfiles():
    """Remove temporary files created during tests."""
    for f in tmpfiles:
        try:
            os.remove(f)
        except OSError:
            pass


atexit.register(_remove_tmpfiles)


class read_writeTest(unittest.TestCase):
    """TODO DOCS."""

    def setUp(self):
        """TODO DOCS."""
        # Disable log messages to silence expected warnings
        cfdm.LOG_LEVEL("DISABLE")
        # Note: to enable all messages for given methods, lines or
        # calls (those without a 'verbose' option to do the same)
        # e.g. to debug them, wrap them (for methods, start-to-end
        # internally) as follows: cfdm.LOG_LEVEL('DEBUG')
        #
        # < ... test code ... >
        # cfdm.log_level('DISABLE')
        self.filename = os.path.join(
            os.path.dirname(os.path.abspath(__file__)), "test_file.nc"
        )

        self.string_filename = os.path.join(
            os.path.dirname(os.path.abspath(__file__)), "string_char.nc"
        )

<<<<<<< HEAD
        self.test_only = []
        # self.test_only = ['NOTHING!!!!!']
        # self.test_only = ['test_write_filename']
        # self.test_only = ['test_read_write_unlimited']
        # self.test_only = ['test_read_write_domain']
        # self.test_only = ['test_read_mask']
        # self.test_only = ['test_read_write_format']
        # self.test_only = ['test_read_write_Conventions']
        # self.test_only = ['test_read_write_multiple_geometries']
=======
        self.netcdf3_fmts = [
            "NETCDF3_CLASSIC",
            "NETCDF3_64BIT",
            "NETCDF3_64BIT_OFFSET",
            "NETCDF3_64BIT_DATA",
        ]
        self.netcdf4_fmts = [
            "NETCDF4",
            "NETCDF4_CLASSIC",
        ]
        self.netcdf_fmts = self.netcdf3_fmts + self.netcdf4_fmts
>>>>>>> 49ca103a

    def test_write_filename(self):
        """TODO DOCS."""
        f = cfdm.example_field(0)
        a = f.data.array

        cfdm.write(f, tmpfile)
        g = cfdm.read(tmpfile)

        with self.assertRaises(Exception):
            cfdm.write(g, tmpfile)

        self.assertTrue((a == g[0].data.array).all())

    def test_read_field(self):
        """TODO DOCS."""
        # Test field keyword of cfdm.read
        filename = self.filename

        f = cfdm.read(filename)
        self.assertEqual(len(f), 1, "\n" + str(f))

        f = cfdm.read(
            filename, extra=["dimension_coordinate"], warnings=warnings
        )
        self.assertEqual(len(f), 4, "\n" + str(f))

        f = cfdm.read(
            filename, extra=["auxiliary_coordinate"], warnings=warnings
        )
        self.assertEqual(len(f), 4, "\n" + str(f))

        f = cfdm.read(filename, extra="cell_measure")
        self.assertEqual(len(f), 2, "\n" + str(f))

        f = cfdm.read(filename, extra=["field_ancillary"])
        self.assertEqual(len(f), 4, "\n" + str(f))

        f = cfdm.read(filename, extra="domain_ancillary", warnings=warnings)
        self.assertEqual(len(f), 4, "\n" + str(f))

        f = cfdm.read(
            filename,
            extra=["field_ancillary", "auxiliary_coordinate"],
            warnings=warnings,
        )
        self.assertEqual(len(f), 7, "\n" + str(f))

        self.assertEqual(
            len(
                cfdm.read(
                    filename,
                    extra=["domain_ancillary", "auxiliary_coordinate"],
                    warnings=warnings,
                )
            ),
            7,
        )
        self.assertEqual(
            len(
                cfdm.read(
                    filename,
                    extra=[
                        "domain_ancillary",
                        "cell_measure",
                        "auxiliary_coordinate",
                    ],
                    warnings=warnings,
                )
            ),
            8,
        )

        f = cfdm.read(
            filename,
            extra=(
                "field_ancillary",
                "dimension_coordinate",
                "cell_measure",
                "auxiliary_coordinate",
                "domain_ancillary",
            ),
            warnings=warnings,
        )
        self.assertEqual(len(f), 14, "\n" + str(f))

    def test_read_write_format(self):
        """TODO DOCS."""
        f = cfdm.read(self.filename)[0]
        for fmt in self.netcdf_fmts:
            cfdm.write(f, tmpfile, fmt=fmt)
            g = cfdm.read(tmpfile)
            self.assertEqual(len(g), 1)
            g = g[0]
            self.assertTrue(
                f.equals(g, verbose=3), f"Bad read/write of format: {fmt}"
<<<<<<< HEAD
=======
            )

    def test_write_netcdf_mode(self):
        """Test the `mode` parameter to `write`, notably append mode."""
        g = cfdm.read(self.filename)  # note 'g' has one field

        # Test special case #1: attempt to append fields with groups
        # (other than 'root') which should be forbidden. Using fmt="NETCDF4"
        # since it is the only format where groups are allowed.
        #
        # Note: this is not the most natural test to do first, but putting
        # it before the rest reduces spurious seg faults for me, so...
        g[0].nc_set_variable_groups(["forecast", "model"])
        cfdm.write(g, tmpfile, fmt="NETCDF4", mode="w")  # 1. overwrite to wipe
        f = cfdm.read(tmpfile)
        with self.assertRaises(ValueError):
            cfdm.write(g[0], tmpfile, fmt="NETCDF4", mode="a")

        # Test special case #2: attempt to append fields with contradictory
        # featureType to the original file:
        g[0].nc_clear_variable_groups()
        g[0].nc_set_global_attribute("featureType", "profile")
        cfdm.write(
            g,
            tmpfile,
            fmt="NETCDF4",
            mode="w",
            global_attributes=("featureType", "profile"),
        )  # 1. overwrite to wipe
        h = cfdm.example_field(3)
        h.nc_set_global_attribute("featureType", "timeSeries")
        with self.assertRaises(ValueError):
            cfdm.write(h, tmpfile, fmt="NETCDF4", mode="a")
        # Now remove featureType attribute for subsquent tests:
        g_attrs = g[0].nc_clear_global_attributes()
        del g_attrs["featureType"]
        g[0].nc_set_global_attributes(g_attrs)

        # Set a non-trivial (i.e. not only 'Conventions') global attribute to
        # make the global attribute testing more robust:
        add_global_attr = ["remark", "A global comment."]
        original_global_attrs = g[0].nc_global_attributes()
        original_global_attrs[add_global_attr[0]] = None  # -> None on fields
        g[0].nc_set_global_attribute(*add_global_attr)

        # First test a bad mode value:
        with self.assertRaises(ValueError):
            cfdm.write(g[0], tmpfile, mode="g")

        g_copy = g.copy()

        for fmt in self.netcdf_fmts:  # test over all netCDF 3 and 4 formats
            # Other tests cover write as default mode (i.e. test with no mode
            # argument); here test explicit provision of 'w' as argument:
            cfdm.write(
                g,
                tmpfile,
                fmt=fmt,
                mode="w",
                global_attributes=add_global_attr,
            )
            f = cfdm.read(tmpfile)

            new_length = 1  # since 1 == len(g)
            self.assertEqual(len(f), new_length)
            # Ignore as 'remark' should be 'None' on the field as tested below
            self.assertTrue(f[0].equals(g[0], ignore_properties=["remark"]))
            self.assertEqual(
                f[0].nc_global_attributes(), original_global_attrs
            )

            # Main aspect of this test: testing the append mode ('a'): now
            # append all other example fields, to check a diverse variety.
            for ex_field_n, ex_field in enumerate(cfdm.example_fields()):
                # Note: after Issue #141, this skip can be removed.
                if ex_field_n == 1:
                    continue

                # Skip since "RuntimeError: Can't create variable in
                # NETCDF4_CLASSIC file from (2)  (NetCDF: Attempting netcdf-4
                # operation on strict nc3 netcdf-4 file)" i.e. not possible.
                if fmt == "NETCDF4_CLASSIC" and ex_field_n in (6, 7):
                    continue

                # Skip since "Can't write int64 data from <Count: (2) > to a
                # NETCDF3_CLASSIC file" causes a ValueError i.e. not possible.
                # Note: can remove this when Issue #140 is closed.
                if fmt in self.netcdf3_fmts and ex_field_n == 6:
                    continue

                cfdm.write(ex_field, tmpfile, fmt=fmt, mode="a")
                f = cfdm.read(tmpfile)

                new_length += 1  # there should be exactly one more field now
                self.assertEqual(len(f), new_length)
                # Can't guarantee order of fields read in after the appends, so
                # check that the field is *somewhere* in the read-in fieldlist
                self.assertTrue(
                    any(
                        [
                            ex_field.equals(
                                file_field,
                                ignore_properties=[
                                    "comment",
                                    "featureType",
                                    "remark",
                                ],
                            )
                            for file_field in f
                        ]
                    )
                )
                for file_field in f:
                    self.assertEqual(
                        file_field.nc_global_attributes(),
                        original_global_attrs,
                    )

            # Now do the same test, but appending all of the example fields in
            # one operation rather than one at a time, to check that it works.
            cfdm.write(g, tmpfile, fmt=fmt, mode="w")  # 1. overwrite to wipe
            append_ex_fields = cfdm.example_fields()
            del append_ex_fields[1]  # note: can remove after Issue #141 closed
            # Note: can remove this del when Issue #140 is closed:
            if fmt in self.netcdf3_fmts:
                del append_ex_fields[5]  # n=6 ex_field, minus 1 for above del
            if fmt in "NETCDF4_CLASSIC":
                # Remove n=5, 6, 7 for reasons as given above (del => minus 1)
                append_ex_fields = append_ex_fields[:4]

            overall_length = len(append_ex_fields) + 1  # 1 for original 'g'
            cfdm.write(
                append_ex_fields, tmpfile, fmt=fmt, mode="a"
            )  # 2. now append
            f = cfdm.read(tmpfile)
            self.assertEqual(len(f), overall_length)

            # Also test the mode="r+" alias for mode="a".
            cfdm.write(g, tmpfile, fmt=fmt, mode="w")  # 1. overwrite to wipe
            cfdm.write(
                append_ex_fields, tmpfile, fmt=fmt, mode="r+"
            )  # 2. now append
            f = cfdm.read(tmpfile)
            self.assertEqual(len(f), overall_length)

            # The appended fields themselves are now known to be correct,
            # but we also need to check that any coordinates that are
            # equal across different fields have been shared in the
            # source netCDF, rather than written in separately.
            #
            # Note that the coordinates that are shared across the set of
            # all example fields plus the field 'g' from the contents of
            # the original file (self.filename) are as follows:
            #
            # 1. Example fields n=0 and n=1 share:
            #    <DimensionCoordinate: time(1) days since 2018-12-01 >
            # 2. Example fields n=0, n=2 and n=5 share:
            #    <DimensionCoordinate: latitude(5) degrees_north> and
            #    <DimensionCoordinate: longitude(8) degrees_east>
            # 3. Example fields n=2 and n=5 share:
            #    <DimensionCoordinate: air_pressure(1) hPa>
            # 4. The original file field ('g') and example field n=1 share:
            #    <AuxiliaryCoordinate: latitude(10, 9) degrees_N>,
            #    <AuxiliaryCoordinate: longitude(9, 10) degrees_E>,
            #    <Dimension...: atmosphere_hybrid_height_coordinate(1) >,
            #    <DimensionCoordinate: grid_latitude(10) degrees>,
            #    <DimensionCoordinate: grid_longitude(9) degrees> and
            #    <DimensionCoordinate: time(1) days since 2018-12-01 >
            #
            # Therefore we check all of those coordinates for singularity,
            # i.e. the same underlying netCDF variables, in turn.

            # But first, since the order of the fields appended isn't
            # guaranteed, we must find the mapping of the example fields to
            # their position in the read-in FieldList.
            f = cfdm.read(tmpfile)
            # Element at index N gives position of example field n=N in file
            file_field_order = []
            for ex_field in cfdm.example_fields():
                position = [
                    f.index(file_field)
                    for file_field in f
                    if ex_field.equals(
                        file_field,
                        ignore_properties=["comment", "featureType", "remark"],
                    )
                ]
                if not position:
                    position = [None]  # to record skipped example fields
                file_field_order.append(position[0])

            equal_coors = {
                ((0, "dimensioncoordinate2"), (1, "dimensioncoordinate3")),
                ((0, "dimensioncoordinate0"), (2, "dimensioncoordinate1")),
                ((0, "dimensioncoordinate1"), (2, "dimensioncoordinate2")),
                ((0, "dimensioncoordinate0"), (5, "dimensioncoordinate1")),
                ((0, "dimensioncoordinate1"), (5, "dimensioncoordinate2")),
                ((2, "dimensioncoordinate3"), (5, "dimensioncoordinate3")),
            }
            for coor_1, coor_2 in equal_coors:
                ex_field_1_position, c_1 = coor_1
                ex_field_2_position, c_2 = coor_2
                # Now map the appropriate example field to the file FieldList
                f_1 = file_field_order[ex_field_1_position]
                f_2 = file_field_order[ex_field_2_position]
                # None for fields skipped in test, distinguish from falsy 0
                if f_1 is None or f_2 is None:
                    continue
                self.assertEqual(
                    f[f_1]
                    .constructs()
                    .filter_by_identity(c_1)
                    .value()
                    .nc_get_variable(),
                    f[f_2]
                    .constructs()
                    .filter_by_identity(c_2)
                    .value()
                    .nc_get_variable(),
                )

            # Note: after Issue #141, the block below should be un-commented.
            #
            # The original file field 'g' must be at the remaining position:
            # rem_position = list(set(
            #     range(len(f))).difference(set(file_field_order)))[0]
            # # In the final cases, it is easier to remove the one differing
            # # coordinate to get the equal coordinates that should be shared:
            # original_field_coors = dict(f[rem_position].coordinates())
            # ex_field_1_coors = dict(f[file_field_order[1]].coordinates())
            # for orig_coor, ex_1_coor in zip(
            #         original_field_coors.values(), ex_field_1_coors.values()):
            #     # The 'auxiliarycoordinate2' construct differs for both, so
            #     # skip that but otherwise the two fields have the same coors:
            #     if orig_coor.identity == "auxiliarycoordinate2":
            #         continue
            #     self.assertEqual(
            #         orig_coor.nc_get_variable(),
            #         ex_1_coor.nc_get_variable(),
            #     )

            # Check behaviour when append identical fields, as an edge case:
            cfdm.write(g, tmpfile, fmt=fmt, mode="w")  # 1. overwrite to wipe
            cfdm.write(g_copy, tmpfile, fmt=fmt, mode="a")  # 2. now append
            f = cfdm.read(tmpfile)
            self.assertEqual(len(f), 2 * len(g))
            self.assertTrue(
                any(
                    [
                        file_field.equals(g[0], ignore_properties=["remark"])
                        for file_field in f
                    ]
                )
            )
            self.assertEqual(
                f[0].nc_global_attributes(), original_global_attrs
>>>>>>> 49ca103a
            )

    def test_read_write_netCDF4_compress_shuffle(self):
        """TODO DOCS."""
        f = cfdm.read(self.filename)[0]
        for fmt in self.netcdf4_fmts:
            for shuffle in (True,):
                for compress in (4,):  # range(10):
                    cfdm.write(
                        f, tmpfile, fmt=fmt, compress=compress, shuffle=shuffle
                    )
                    g = cfdm.read(tmpfile)[0]
                    self.assertTrue(
                        f.equals(g, verbose=3),
                        "Bad read/write with lossless compression: "
                        f"{fmt}, {compress}, {shuffle}",
                    )

    def test_read_write_missing_data(self):
        """TODO DOCS."""
        f = cfdm.read(self.filename)[0]
        for fmt in self.netcdf_fmts:
            cfdm.write(f, tmpfile, fmt=fmt)
            g = cfdm.read(tmpfile)[0]
            self.assertTrue(
                f.equals(g, verbose=3), f"Bad read/write of format: {fmt}"
            )

    def test_read_mask(self):
        """TODO DOCS."""
        f = cfdm.example_field(0)

        N = f.size

        f.data[1, 1] = cfdm.masked
        f.data[2, 2] = cfdm.masked

        f.del_property("_FillValue", None)
        f.del_property("missing_value", None)

        cfdm.write(f, tmpfile)

        g = cfdm.read(tmpfile)[0]
        self.assertEqual(numpy.ma.count(g.data.array), N - 2)

        g = cfdm.read(tmpfile, mask=False)[0]
        self.assertEqual(numpy.ma.count(g.data.array), N)

        g.apply_masking(inplace=True)
        self.assertEqual(numpy.ma.count(g.data.array), N - 2)

        f.set_property("_FillValue", 999)
        f.set_property("missing_value", -111)
        cfdm.write(f, tmpfile)

        g = cfdm.read(tmpfile)[0]
        self.assertEqual(numpy.ma.count(g.data.array), N - 2)

        g = cfdm.read(tmpfile, mask=False)[0]
        self.assertEqual(numpy.ma.count(g.data.array), N)

        g.apply_masking(inplace=True)
        self.assertEqual(numpy.ma.count(g.data.array), N - 2)

    def test_write_datatype(self):
        """TODO DOCS."""
        f = cfdm.read(self.filename)[0]
        self.assertEqual(f.data.dtype, numpy.dtype(float))

        f.set_property("_FillValue", numpy.float64(-999.0))
        f.set_property("missing_value", numpy.float64(-999.0))

        cfdm.write(
            f,
            tmpfile,
            fmt="NETCDF4",
            datatype={numpy.dtype(float): numpy.dtype("float32")},
        )
        g = cfdm.read(tmpfile)[0]
        self.assertEqual(
            g.data.dtype,
            numpy.dtype("float32"),
            "datatype read in is " + str(g.data.dtype),
        )

    def test_read_write_unlimited(self):
        """TODO DOCS."""
        for fmt in self.netcdf_fmts:

            f = cfdm.read(self.filename)[0]
            domain_axes = f.domain_axes()

            domain_axes["domainaxis0"].nc_set_unlimited(True)
            cfdm.write(f, tmpfile, fmt=fmt)

            f = cfdm.read(tmpfile)[0]
            domain_axes = f.domain_axes()
            self.assertTrue(domain_axes["domainaxis0"].nc_is_unlimited())

        f = cfdm.read(self.filename)[0]

        domain_axes = f.domain_axes()

        domain_axes["domainaxis0"].nc_set_unlimited(True)
        domain_axes["domainaxis2"].nc_set_unlimited(True)
        cfdm.write(f, tmpfile, fmt="NETCDF4")

        f = cfdm.read(tmpfile)[0]
        domain_axes = f.domain_axes()
        self.assertTrue(domain_axes["domainaxis0"].nc_is_unlimited())
        self.assertTrue(domain_axes["domainaxis2"].nc_is_unlimited())

    def test_read_CDL(self):
        """TODO DOCS."""
        subprocess.run(
            " ".join(["ncdump", self.filename, ">", tmpfile]),
            shell=True,
            check=True,
        )

        # For the cases of '-h' and '-c', i.e. only header info or coordinates,
        # notably no data, take two cases each: one where there is sufficient
        # info from the metadata to map to fields, and one where there isn't:
        #     1. Sufficient metadata, so should be read-in successfully
        subprocess.run(
            " ".join(["ncdump", "-h", self.filename, ">", tmpfileh]),
            shell=True,
            check=True,
        )
        subprocess.run(
            " ".join(["ncdump", "-c", self.filename, ">", tmpfilec]),
            shell=True,
            check=True,
        )

        #     2. Insufficient metadata, so should error with a message as such
        geometry_1_file = os.path.join(
            os.path.dirname(os.path.abspath(__file__)), "geometry_1.nc"
        )
        subprocess.run(
            " ".join(["ncdump", "-h", geometry_1_file, ">", tmpfileh2]),
            shell=True,
            check=True,
        )
        subprocess.run(
            " ".join(["ncdump", "-c", geometry_1_file, ">", tmpfilec2]),
            shell=True,
            check=True,
        )

        f0 = cfdm.read(self.filename)[0]

        # Case (1) as above, so read in and check the fields are as should be
        f = cfdm.read(tmpfile)[0]
        cfdm.read(tmpfileh)[0]
        c = cfdm.read(tmpfilec)[0]

        # Case (2) as above, so the right error should be raised on read
        with self.assertRaises(ValueError):
            cfdm.read(tmpfileh2)[0]

        with self.assertRaises(ValueError):
            cfdm.read(tmpfilec2)[0]

        self.assertTrue(f0.equals(f, verbose=3))

        self.assertTrue(
            f.construct("grid_latitude").equals(
                c.construct("grid_latitude"), verbose=3
            )
        )
        self.assertTrue(
            f0.construct("grid_latitude").equals(
                c.construct("grid_latitude"), verbose=3
            )
        )

        with self.assertRaises(OSError):
            cfdm.read("test_read_write.py")

        # TODO: make portable instead of skipping on Mac OS (see Issue #25):
        #       '-i' aspect solved, but the regex patterns need amending too.
        if platform.system() != "Darwin":  # False for Mac OS(X) only
            for regex in [
                r'"1 i\ \ "',
                r'"1 i\// comment"',
                r'"1 i\ // comment"',
                r'"1 i\ \t// comment"',
            ]:
                # Note that really we just want to do an in-place sed
                # ('sed -i') but because of subtle differences between the
                # GNU (Linux OS) and BSD (some Mac OS) command variants a
                # safe portable one-liner may not be possible. This will
                # do, overwriting the intermediate file. The '-E' to mark
                # as an extended regex is also for portability.
                subprocess.run(
                    " ".join(
                        [
                            "sed",
                            "-E",
                            "-e",
                            regex,
                            tmpfileh,
                            ">" + tmpfileh3,
                            "&&",
                            "mv",
                            tmpfileh3,
                            tmpfileh,
                        ]
                    ),
                    shell=True,
                    check=True,
                )

                cfdm.read(tmpfileh)[0]

    #        subprocess.run(' '.join(['head', tmpfileh]),  shell=True, check=True)

    def test_read_write_string(self):
        """TODO DOCS."""
        f = cfdm.read(self.string_filename)

        n = int(len(f) / 2)

        for i in range(0, n):
            j = i + n
            self.assertTrue(
                f[i].data.equals(f[j].data, verbose=3), f"{f[i]!r} {f[j]!r}"
            )
            self.assertTrue(
                f[j].data.equals(f[i].data, verbose=3),
                f"{f[j]!r} {f[i]!r}",
            )

        # Note: Don't loop round all netCDF formats for better
        #       performance. Just one netCDF3 and one netCDF4 format
        #       is sufficient to test the functionality

        f0 = cfdm.read(self.string_filename)
        for string0 in (True, False):
            for fmt0 in ("NETCDF4", "NETCDF3_CLASSIC"):
                cfdm.write(f0, tmpfile0, fmt=fmt0, string=string0)

                for string1 in (True, False):
                    for fmt1 in ("NETCDF4", "NETCDF3_CLASSIC"):
                        cfdm.write(f0, tmpfile1, fmt=fmt1, string=string1)

                        for i, j in zip(
                            cfdm.read(tmpfile1), cfdm.read(tmpfile0)
                        ):
                            self.assertTrue(i.equals(j, verbose=3))

    def test_read_write_Conventions(self):
        """TODO DOCS."""
        f = cfdm.read(self.filename)[0]

        version = "CF-" + cfdm.CF()
        other = "ACDD-1.3"

        for Conventions in (other,):
            cfdm.write(f, tmpfile0, Conventions=Conventions)
            g = cfdm.read(tmpfile0)[0]
            self.assertEqual(
                g.get_property("Conventions"),
                " ".join([version, other]),
                f"{g.get_property('Conventions')!r}, {Conventions!r}",
            )

        for Conventions in (
            version,
            "",
            " ",
            ",",
            ", ",
        ):
            Conventions = version
            cfdm.write(f, tmpfile0, Conventions=Conventions)
            g = cfdm.read(tmpfile0)[0]
            self.assertEqual(
                g.get_property("Conventions"),
                version,
                f"{g.get_property('Conventions')!r}, {Conventions!r}",
            )

        for Conventions in (
            [version],
            [version, other],
        ):
            cfdm.write(f, tmpfile0, Conventions=Conventions)
            g = cfdm.read(tmpfile0)[0]
            self.assertEqual(
                g.get_property("Conventions"),
                " ".join(Conventions),
                f"{g.get_property('Conventions')!r}, {Conventions!r}",
            )

        for Conventions in ([other, version],):
            cfdm.write(f, tmpfile0, Conventions=Conventions)
            g = cfdm.read(tmpfile0)[0]
            self.assertEqual(
                g.get_property("Conventions"),
                " ".join([version, other]),
                f"{g.get_property('Conventions')!r}, {Conventions!r}",
            )

    def test_read_write_multiple_geometries(self):
        """TODO DOCS."""
        a = []
        for filename in (
            "geometry_1.nc",
            "geometry_2.nc",
            "geometry_3.nc",
            "geometry_4.nc",
            "geometry_interior_ring_2.nc",
            "geometry_interior_ring.nc",
        ):
            a.extend(cfdm.read(filename))

        for n, f in enumerate(a):
            f.set_property("test_id", str(n))

        cfdm.write(a, tmpfile, verbose=1)

        f = cfdm.read(tmpfile, verbose=1)

        self.assertEqual(len(a), len(f))

        for x in a:
            for n, y in enumerate(f[:]):
                if x.equals(y):
                    f.pop(n)
                    break

        self.assertFalse(f)

    def test_read_write_domain(self):
        if self.test_only and inspect.stack()[0][3] not in self.test_only:
            return

        f = cfdm.read(self.filename)[0]
        d = f.domain.copy()

        # 1 domain
        cfdm.write(d, tmpfile)
        e = cfdm.read(tmpfile)
        self.assertTrue(len(e), 10)

        e = cfdm.read(tmpfile, domain=True, verbose=1)
        self.assertEqual(len(e), 1)
        e = e[0]
        self.assertIsInstance(e, cfdm.Domain)
        self.assertTrue(e.equals(e.copy(), verbose=3))
        self.assertTrue(d.equals(e, verbose=3))
        self.assertTrue(e.equals(d, verbose=3))

        # 1 field and 1 domain
        cfdm.write([f, d], tmpfile)
        g = cfdm.read(tmpfile)
        self.assertTrue(len(g), 1)
        g = g[0]
        self.assertIsInstance(g, cfdm.Field)
        self.assertTrue(g.equals(f, verbose=3))

        e = cfdm.read(tmpfile, domain=True, verbose=1)
        self.assertEqual(len(e), 1)
        e = e[0]
        self.assertIsInstance(e, cfdm.Domain)

        # 1 field and 2 domains
        cfdm.write([f, d, d], tmpfile)
        g = cfdm.read(tmpfile)
        self.assertTrue(len(g), 1)
        g = g[0]
        self.assertIsInstance(g, cfdm.Field)
        self.assertTrue(g.equals(f, verbose=3))

        e = cfdm.read(tmpfile, domain=True, verbose=1)
        self.assertEqual(len(e), 2)
        self.assertIsInstance(e[0], cfdm.Domain)
        self.assertIsInstance(e[1], cfdm.Domain)
        self.assertTrue(e[0].equals(e[1]))

    def test_write_coordinates(self):
        """TODO DOCS."""
        f = cfdm.example_field(0)

        cfdm.write(f, tmpfile, coordinates=True)
        g = cfdm.read(tmpfile)

        self.assertEqual(len(g), 1)
        self.assertTrue(g[0].equals(f, verbose=3))

    def test_write_scalar_domain_ancillary(self):
        """TODO DOCS."""
        f = cfdm.example_field(1)

        # Create scalar domain ancillary
        d = f.construct("ncvar%a")
        d.del_data()
        d.set_data(10)
        d.del_bounds()

        key = f.construct_key("ncvar%a")
        f.set_data_axes((), key=key)

        cfdm.write(f, tmpfile)


if __name__ == "__main__":
    print("Run date:", datetime.datetime.now())
    cfdm.environment()
    print("")
    unittest.main(verbosity=2)<|MERGE_RESOLUTION|>--- conflicted
+++ resolved
@@ -68,17 +68,6 @@
             os.path.dirname(os.path.abspath(__file__)), "string_char.nc"
         )
 
-<<<<<<< HEAD
-        self.test_only = []
-        # self.test_only = ['NOTHING!!!!!']
-        # self.test_only = ['test_write_filename']
-        # self.test_only = ['test_read_write_unlimited']
-        # self.test_only = ['test_read_write_domain']
-        # self.test_only = ['test_read_mask']
-        # self.test_only = ['test_read_write_format']
-        # self.test_only = ['test_read_write_Conventions']
-        # self.test_only = ['test_read_write_multiple_geometries']
-=======
         self.netcdf3_fmts = [
             "NETCDF3_CLASSIC",
             "NETCDF3_64BIT",
@@ -90,7 +79,6 @@
             "NETCDF4_CLASSIC",
         ]
         self.netcdf_fmts = self.netcdf3_fmts + self.netcdf4_fmts
->>>>>>> 49ca103a
 
     def test_write_filename(self):
         """TODO DOCS."""
@@ -187,8 +175,6 @@
             g = g[0]
             self.assertTrue(
                 f.equals(g, verbose=3), f"Bad read/write of format: {fmt}"
-<<<<<<< HEAD
-=======
             )
 
     def test_write_netcdf_mode(self):
@@ -445,7 +431,6 @@
             )
             self.assertEqual(
                 f[0].nc_global_attributes(), original_global_attrs
->>>>>>> 49ca103a
             )
 
     def test_read_write_netCDF4_compress_shuffle(self):
@@ -782,10 +767,8 @@
         self.assertFalse(f)
 
     def test_read_write_domain(self):
-        if self.test_only and inspect.stack()[0][3] not in self.test_only:
-            return
-
-        f = cfdm.read(self.filename)[0]
+        """TODO DOCS."""
+        f = cfdm.example_field(1)
         d = f.domain.copy()
 
         # 1 domain
