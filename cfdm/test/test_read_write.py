import atexit
import datetime
import inspect
import os
import platform
import subprocess
import tempfile
import unittest

import numpy

import cfdm

warnings = False

# Set up temporary files
n_tmpfiles = 6
tmpfiles = [tempfile.mkstemp('_test_read_write.nc', dir=os.getcwd())[1]
            for i in range(n_tmpfiles)]
(
    tmpfile,
    tmpfileh,
    tmpfileh2,
    tmpfilec,
    tmpfile0,
    tmpfile1,
 ) = tmpfiles


def _remove_tmpfiles():
    '''Remove temporary files created during tests.

    '''
    for f in tmpfiles:
        try:
            os.remove(f)
        except OSError:
            pass


atexit.register(_remove_tmpfiles)


class read_writeTest(unittest.TestCase):
    def setUp(self):
        # Disable log messages to silence expected warnings
        cfdm.LOG_LEVEL('DISABLE')
        # Note: to enable all messages for given methods, lines or
        # calls (those without a 'verbose' option to do the same)
        # e.g. to debug them, wrap them (for methods, start-to-end
        # internally) as follows: cfdm.LOG_LEVEL('DEBUG')
        #
        # < ... test code ... >
        # cfdm.log_level('DISABLE')
        self.filename = os.path.join(
            os.path.dirname(os.path.abspath(__file__)), 'test_file.nc')

        self.string_filename = os.path.join(
            os.path.dirname(os.path.abspath(__file__)), 'string_char.nc')

        self.test_only = []
        # self.test_only = ['NOTHING!!!!!']
        # self.test_only = ['test_write_filename']
        # self.test_only = ['test_read_write_unlimited']
        # self.test_only = ['test_read_write_domain']
        # self.test_only = ['test_read_mask']
        # self.test_only = ['test_read_write_format']
        # self.test_only = ['test_read_write_Conventions']
        # self.test_only = ['test_read_write_multiple_geometries']

    def test_write_filename(self):
        if self.test_only and inspect.stack()[0][3] not in self.test_only:
            return

        f = cfdm.example_field(0)
        a = f.data.array

        cfdm.write(f, tmpfile)
        g = cfdm.read(tmpfile)

        with self.assertRaises(Exception):
            cfdm.write(g, tmpfile)

        self.assertTrue((a == g[0].data.array).all())

    def test_read_field(self):
        if self.test_only and inspect.stack()[0][3] not in self.test_only:
            return

        # Test field keyword of cfdm.read
        filename = self.filename

        f = cfdm.read(filename)
        self.assertEqual(len(f), 1, '\n'+str(f))

        f = cfdm.read(filename, extra=['dimension_coordinate'],
                      warnings=warnings)
        self.assertEqual(len(f), 4, '\n'+str(f))

        f = cfdm.read(filename, extra=['auxiliary_coordinate'],
                      warnings=warnings)
        self.assertEqual(len(f), 4, '\n'+str(f))

        f = cfdm.read(filename, extra='cell_measure')
        self.assertEqual(len(f), 2, '\n'+str(f))

        f = cfdm.read(filename, extra=['field_ancillary'])
        self.assertEqual(len(f), 4, '\n'+str(f))

        f = cfdm.read(filename, extra='domain_ancillary', warnings=warnings)
        self.assertEqual(len(f), 4, '\n'+str(f))

        f = cfdm.read(filename, extra=['field_ancillary',
                                       'auxiliary_coordinate'],
                      warnings=warnings)
        self.assertEqual(len(f), 7, '\n'+str(f))

        self.assertEqual(len(cfdm.read(filename,
                                       extra=['domain_ancillary',
                                              'auxiliary_coordinate'],
                                       warnings=warnings)), 7)
        self.assertEqual(len(cfdm.read(filename,
                                       extra=['domain_ancillary',
                                              'cell_measure',
                                              'auxiliary_coordinate'],
                                       warnings=warnings)), 8)

        f = cfdm.read(filename, extra=('field_ancillary',
                                       'dimension_coordinate',
                                       'cell_measure', 'auxiliary_coordinate',
                                       'domain_ancillary'), warnings=warnings)
        self.assertEqual(len(f), 14, '\n'+str(f))

    def test_read_write_format(self):
        if self.test_only and inspect.stack()[0][3] not in self.test_only:
            return

        f = cfdm.read(self.filename)[0]
        for fmt in ('NETCDF3_CLASSIC',
                    'NETCDF3_64BIT',
                    'NETCDF3_64BIT_OFFSET',
                    'NETCDF3_64BIT_DATA',
                    'NETCDF4',
                    'NETCDF4_CLASSIC',):
            cfdm.write(f, tmpfile, fmt=fmt)
            g = cfdm.read(tmpfile)
            self.assertEqual(len(g), 1, 'g = '+repr(g))
            g = g[0]
            self.assertTrue(f.equals(g, verbose=3),
                            'Bad read/write of format: {}'.format(fmt))

    def test_read_write_netCDF4_compress_shuffle(self):
        if self.test_only and inspect.stack()[0][3] not in self.test_only:
            return

        f = cfdm.read(self.filename)[0]
        for fmt in ('NETCDF4',
                    'NETCDF4_CLASSIC'):
            for shuffle in (True,):
                for compress in (4,):  # range(10):
                    cfdm.write(f, tmpfile, fmt=fmt,
                               compress=compress,
                               shuffle=shuffle)
                    g = cfdm.read(tmpfile)[0]
                    self.assertTrue(
                        f.equals(g, verbose=3),
                        "Bad read/write with lossless compression: "
                        "{}, {}, {}".format(fmt, compress, shuffle))
        # --- End: for

    def test_read_write_missing_data(self):
        if self.test_only and inspect.stack()[0][3] not in self.test_only:
            return

        f = cfdm.read(self.filename)[0]
        for fmt in ('NETCDF3_CLASSIC',
                    'NETCDF3_64BIT',
                    'NETCDF3_64BIT_OFFSET',
                    'NETCDF3_64BIT_DATA',
                    'NETCDF4',
                    'NETCDF4_CLASSIC'):
            cfdm.write(f, tmpfile, fmt=fmt)
            g = cfdm.read(tmpfile)[0]
            self.assertTrue(f.equals(g, verbose=3),
                            'Bad read/write of format: {}'.format(fmt))

    def test_read_mask(self):
        if self.test_only and inspect.stack()[0][3] not in self.test_only:
            return

        f = cfdm.example_field(0)

        N = f.size

        f.data[1, 1] = cfdm.masked
        f.data[2, 2] = cfdm.masked

        f.del_property('_FillValue', None)
        f.del_property('missing_value', None)

        cfdm.write(f, tmpfile)

        g = cfdm.read(tmpfile)[0]
        self.assertEqual(numpy.ma.count(g.data.array), N - 2)

        g = cfdm.read(tmpfile, mask=False)[0]
        self.assertEqual(numpy.ma.count(g.data.array), N)

        g.apply_masking(inplace=True)
        self.assertEqual(numpy.ma.count(g.data.array), N - 2)

        f.set_property('_FillValue', 999)
        f.set_property('missing_value', -111)
        cfdm.write(f, tmpfile)

        g = cfdm.read(tmpfile)[0]
        self.assertEqual(numpy.ma.count(g.data.array), N - 2)

        g = cfdm.read(tmpfile, mask=False)[0]
        self.assertEqual(numpy.ma.count(g.data.array), N)

        g.apply_masking(inplace=True)
        self.assertEqual(numpy.ma.count(g.data.array), N - 2)

    def test_write_datatype(self):
        if self.test_only and inspect.stack()[0][3] not in self.test_only:
            return

        f = cfdm.read(self.filename)[0]
        self.assertEqual(f.data.dtype, numpy.dtype(float))

        f.set_property('_FillValue', numpy.float64(-999.))
        f.set_property('missing_value', numpy.float64(-999.))

        cfdm.write(f, tmpfile, fmt='NETCDF4',
                   datatype={numpy.dtype(float): numpy.dtype('float32')})
        g = cfdm.read(tmpfile)[0]
        self.assertEqual(g.data.dtype, numpy.dtype('float32'),
                         'datatype read in is '+str(g.data.dtype))

    def test_read_write_unlimited(self):
        if self.test_only and inspect.stack()[0][3] not in self.test_only:
            return

        for fmt in ('NETCDF4',
                    'NETCDF4_CLASSIC',
                    'NETCDF3_CLASSIC',
                    'NETCDF3_64BIT',
                    'NETCDF3_64BIT_OFFSET',
                    'NETCDF3_64BIT_DATA'):
            f = cfdm.read(self.filename)[0]

            f.domain_axes['domainaxis0'].nc_set_unlimited(True)
            cfdm.write(f, tmpfile, fmt=fmt)

            f = cfdm.read(tmpfile)[0]
            self.assertTrue(f.domain_axes['domainaxis0'].nc_is_unlimited())

        fmt = 'NETCDF4'
        f = cfdm.read(self.filename)[0]
        f.domain_axes['domainaxis0'].nc_set_unlimited(True)
        f.domain_axes['domainaxis2'].nc_set_unlimited(True)
        cfdm.write(f, tmpfile, fmt=fmt)

        f = cfdm.read(tmpfile)[0]
        self.assertTrue(f.domain_axes['domainaxis0'].nc_is_unlimited())
        self.assertTrue(f.domain_axes['domainaxis2'].nc_is_unlimited())

    def test_read_CDL(self):
        if self.test_only and inspect.stack()[0][3] not in self.test_only:
            return

        subprocess.run(' '.join(['ncdump', self.filename, '>', tmpfile]),
                       shell=True, check=True)
        subprocess.run(
            ' '.join(['ncdump', '-h', self.filename, '>', tmpfileh]),
            shell=True, check=True
        )
        subprocess.run(
            ' '.join(['ncdump', '-c', self.filename, '>', tmpfilec]),
            shell=True, check=True
        )

        f0 = cfdm.read(self.filename)[0]
        f = cfdm.read(tmpfile)[0]
        h = cfdm.read(tmpfileh)[0]
        c = cfdm.read(tmpfilec)[0]

        self.assertTrue(f0.equals(f, verbose=3))

        self.assertTrue(f.construct('grid_latitude').equals(
            c.construct('grid_latitude'), verbose=3))
        self.assertTrue(f0.construct('grid_latitude').equals
                        (c.construct('grid_latitude'), verbose=3))

        with self.assertRaises(OSError):
            x = cfdm.read('test_read_write.py')

        # TODO: make portable instead of skipping on Mac OS (see Issue #25):
        #       '-i' aspect solved, but the regex patterns need amending too.
        if platform.system() != 'Darwin':  # False for Mac OS(X) only
            for regex in [
                r'"1 i\ \ "',
                r'"1 i\// comment"',
                r'"1 i\ // comment"',
                r'"1 i\ \t// comment"'
            ]:
                # Note that really we just want to do an in-place sed
                # ('sed -i') but because of subtle differences between the
                # GNU (Linux OS) and BSD (some Mac OS) command variants a
                # safe portable one-liner may not be possible. This will
                # do, overwriting the intermediate file. The '-E' to mark
                # as an extended regex is also for portability.
                subprocess.run(
                    ' '.join(
                        ['sed', '-E', '-e', regex, tmpfileh, '>' + tmpfileh2,
                         '&&', 'mv', tmpfileh2, tmpfileh]
                    ), shell=True, check=True
                )

                h = cfdm.read(tmpfileh)[0]

#        subprocess.run(' '.join(['head', tmpfileh]),  shell=True, check=True)

    def test_read_write_string(self):
        if self.test_only and inspect.stack()[0][3] not in self.test_only:
            return

        f = cfdm.read(self.string_filename)

        n = int(len(f)/2)

        for i in range(0, n):
            j = i + n
            self.assertTrue(f[i].data.equals(f[j].data, verbose=3),
                            "{!r} {!r}".format(f[i], f[j]))
            self.assertTrue(f[j].data.equals(f[i].data, verbose=3),
                            "{!r} {!r}".format(f[j], f[i]))

        f0 = cfdm.read(self.string_filename)
        for string0 in (True, False):
            for fmt0 in ('NETCDF4',
                         'NETCDF3_CLASSIC'):
                cfdm.write(f0, tmpfile0, fmt=fmt0, string=string0)

                for string1 in (True, False):
                    for fmt1 in ('NETCDF4',
                                 'NETCDF3_CLASSIC'):
                        cfdm.write(f0, tmpfile1, fmt=fmt1, string=string1)

                        for i, j in zip(cfdm.read(tmpfile1),
                                        cfdm.read(tmpfile0)):
                            self.assertTrue(i.equals(j, verbose=3))
        # --- End: for

    def test_read_write_Conventions(self):
        if self.test_only and inspect.stack()[0][3] not in self.test_only:
            return

        f = cfdm.read(self.filename)[0]

        version = 'CF-' + cfdm.CF()
        other = 'ACDD-1.3'

        for Conventions in (other,):
            cfdm.write(f, tmpfile0, Conventions=Conventions)
            g = cfdm.read(tmpfile0)[0]
            self.assertEqual(
                g.get_property('Conventions'),
                ' '.join([version, other]),
                "{!r}, {!r}".format(
                    g.get_property('Conventions'), Conventions))

        for Conventions in (
                version,
                '',
                ' ',
                ',',
                ', ',
        ):
            Conventions = version
            cfdm.write(f, tmpfile0, Conventions=Conventions)
            g = cfdm.read(tmpfile0)[0]
            self.assertEqual(g.get_property('Conventions'),
                             version,
                             "{!r}, {!r}".format(
                                 g.get_property('Conventions'),
                                 Conventions))

        for Conventions in (
            [version],
            [version, other],
        ):
            cfdm.write(f, tmpfile0, Conventions=Conventions)
            g = cfdm.read(tmpfile0)[0]
            self.assertEqual(
                g.get_property('Conventions'),
                ' '.join(Conventions),
                "{!r}, {!r}".format(
                    g.get_property('Conventions'), Conventions))

        for Conventions in ([other, version],):
            cfdm.write(f, tmpfile0, Conventions=Conventions)
            g = cfdm.read(tmpfile0)[0]
            self.assertEqual(
                g.get_property('Conventions'),
                ' '.join([version, other]),
                "{!r}, {!r}".format(
                    g.get_property('Conventions'), Conventions))

    def test_read_write_multiple_geometries(self):
        if self.test_only and inspect.stack()[0][3] not in self.test_only:
            return

        a = []
        for filename in (
                'geometry_1.nc',
                'geometry_2.nc',
                'geometry_3.nc',
                'geometry_4.nc',
                'geometry_interior_ring_2.nc',
                'geometry_interior_ring.nc',
        ):
            a.extend(cfdm.read(filename))

        for n, f in enumerate(a):
            f.set_property('test_id', str(n))

        cfdm.write(a, tmpfile, verbose=1)

        f = cfdm.read(tmpfile, verbose=1)

        self.assertEqual(len(a), len(f))

        for x in a:
            for n, y in enumerate(f[:]):
                if x.equals(y):
                    f.pop(n)
                    break
        # --- End: for

        self.assertFalse(f)

<<<<<<< HEAD
    def test_read_write_domain(self):
        if self.test_only and inspect.stack()[0][3] not in self.test_only:
            return

        f = cfdm.read(self.filename)[0]
        d = f.domain.copy()

        tmpfile = 'delme.nc'
        cfdm.write(d, tmpfile)
        e = cfdm.read(tmpfile)
        self.assertTrue(len(e), 10)

        e = cfdm.read(tmpfile, domain=True, verbose=1)
        self.assertEqual(len(e), 1)
        e = e[0]
        self.assertIsInstance(e, cfdm.Domain)
        self.assertTrue(e.equals(e.copy(), verbose=3))
        self.assertTrue(d.equals(e, verbose=3))
        self.assertTrue(e.equals(d, verbose=3))

        cfdm.write([f, d], tmpfile)
        g = cfdm.read(tmpfile)
        self.assertTrue(len(g), 1)
        g = g[0]
        self.assertIsInstance(g, cfdm.Field)
        self.assertTrue(g.equals(f, verbose=3))

        e = cfdm.read(tmpfile, domain=True, verbose=1)
        self.assertEqual(len(e), 1)
        e = e[0]
        self.assertIsInstance(e, cfdm.Domain)
=======
    def test_write_coordinates(self):
        if self.test_only and inspect.stack()[0][3] not in self.test_only:
            return

        f = cfdm.example_field(0)

        cfdm.write(f, tmpfile, coordinates=True)
        g = cfdm.read(tmpfile)

        self.assertEqual(len(g), 1)
        self.assertTrue(g[0].equals(f))
>>>>>>> ab1f99fd

# --- End: class


if __name__ == "__main__":
    print('Run date:', datetime.datetime.now())
    cfdm.environment()
    print('')
    unittest.main(verbosity=2)<|MERGE_RESOLUTION|>--- conflicted
+++ resolved
@@ -441,7 +441,6 @@
 
         self.assertFalse(f)
 
-<<<<<<< HEAD
     def test_read_write_domain(self):
         if self.test_only and inspect.stack()[0][3] not in self.test_only:
             return
@@ -473,7 +472,7 @@
         self.assertEqual(len(e), 1)
         e = e[0]
         self.assertIsInstance(e, cfdm.Domain)
-=======
+
     def test_write_coordinates(self):
         if self.test_only and inspect.stack()[0][3] not in self.test_only:
             return
@@ -485,7 +484,6 @@
 
         self.assertEqual(len(g), 1)
         self.assertTrue(g[0].equals(f))
->>>>>>> ab1f99fd
 
 # --- End: class
 
