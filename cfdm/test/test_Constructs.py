import copy
import datetime
import inspect
import os
import unittest

import faulthandler

faulthandler.enable()  # to debug seg faults and timeouts

import cfdm


class ConstructsTest(unittest.TestCase):
    """TODO DOCS."""

    def setUp(self):
        """TODO DOCS."""
        # Disable log messages to silence expected warnings
        cfdm.LOG_LEVEL("DISABLE")
        # Note: to enable all messages for given methods, lines or
        # calls (those without a 'verbose' option to do the same)
        # e.g. to debug them, wrap them (for methods, start-to-end
        # internally) as follows:
        #
        # cfdm.LOG_LEVEL('DEBUG')
        # < ... test code ... >
        # cfdm.log_level('DISABLE')

        self.filename = os.path.join(
            os.path.dirname(os.path.abspath(__file__)), "test_file.nc"
        )
        f = cfdm.read(self.filename)
        self.assertEqual(len(f), 1, "f={!r}".format(f))
        self.f = f[0]

        self.test_only = []

    def test_Constructs__repr__str__dump(self):
        """TODO DOCS."""
        if self.test_only and inspect.stack()[0][3] not in self.test_only:
            return

        f = self.f

        c = f.constructs
        _ = repr(c)
        _ = str(c)

    def test_Constructs_key_items_value(self):
        """TODO DOCS."""
        if self.test_only and inspect.stack()[0][3] not in self.test_only:
            return

        f = self.f

        for key, value in f.constructs.items():
            x = f.constructs.filter_by_key(key)
            self.assertEqual(x.key(), key)
            self.assertTrue(x.value().equals(value))

    def test_Constructs_copy_shallow_copy(self):
        """TODO DOCS."""
        if self.test_only and inspect.stack()[0][3] not in self.test_only:
            return

        c = self.f.constructs

        d = c.copy()
        self.assertTrue(c.equals(d, verbose=3))
        self.assertTrue(d.equals(c, verbose=3))

        d = c.shallow_copy()
        self.assertTrue(c.equals(d, verbose=3))
        self.assertTrue(d.equals(c, verbose=3))

    def test_Constructs_FILTER(self):
        """TODO DOCS."""
        if self.test_only and inspect.stack()[0][3] not in self.test_only:
            return

        self.f.copy()

        c = self.f.constructs

        self.assertEqual(len(c), 20)
        self.assertEqual(len(c.filter_by_identity()), 20)
        self.assertEqual(len(c.filter_by_axis()), 13)
        self.assertEqual(len(c.filter_by_key()), 20)
        self.assertEqual(len(c.filter_by_data()), 13)
        self.assertEqual(len(c.filter_by_property()), 13)
        self.assertEqual(len(c.filter_by_type()), 20)
        self.assertEqual(len(c.filter_by_method()), 2)
        self.assertEqual(len(c.filter_by_measure()), 1)
        self.assertEqual(len(c.filter_by_ncvar()), 15)
        self.assertEqual(len(c.filter_by_ncdim()), 3)

        self.assertEqual(len(c.filter_by_identity("qwerty")), 0)
        self.assertEqual(len(c.filter_by_key("qwerty")), 0)
        self.assertEqual(len(c.filter_by_type("qwerty")), 0)
        self.assertEqual(len(c.filter_by_method("qwerty")), 0)
        self.assertEqual(len(c.filter_by_measure("qwerty")), 0)
        self.assertEqual(len(c.filter_by_ncvar("qwerty")), 0)
        self.assertEqual(len(c.filter_by_ncdim("qwerty")), 0)
        self.assertEqual(len(c.filter_by_size(-1)), 0)

        self.assertEqual(len(c.filter_by_identity("latitude")), 1)
        self.assertEqual(len(c.filter_by_key("dimensioncoordinate1")), 1)
        self.assertEqual(len(c.filter_by_type("cell_measure")), 1)
        self.assertEqual(len(c.filter_by_method("mean")), 1)
        self.assertEqual(len(c.filter_by_measure("area")), 1)
        self.assertEqual(len(c.filter_by_ncvar("areacella")), 1)
        self.assertEqual(len(c.filter_by_ncdim("grid_latitude")), 1)
        self.assertEqual(len(c.filter_by_size(9)), 1)

        constructs = c.filter_by_type(
            "auxiliary_coordinate",
            "cell_measure",
            "cell_method",
            "coordinate_reference",
            "dimension_coordinate",
            "domain_ancillary",
            "domain_axis",
            "field_ancillary",
        )
        n = 20
        self.assertEqual(
            len(constructs),
            n,
            "Got {} constructs, expected {}".format(len(constructs), n),
        )

        constructs = c.filter_by_type("auxiliary_coordinate")
        n = 3
        self.assertEqual(
            len(constructs),
            n,
            "Got {} constructs, expected {}".format(len(constructs), n),
        )
        for key, value in constructs.items():
            self.assertIsInstance(value, cfdm.AuxiliaryCoordinate)

        constructs = c.filter_by_type("cell_measure")
        n = 1
        self.assertEqual(
            len(constructs),
            n,
            "Got {} constructs, expected {}".format(len(constructs), n),
        )
        for key, value in constructs.items():
            self.assertIsInstance(value, cfdm.CellMeasure)

        constructs = c.filter_by_size(9, 10)
        n = 2
        self.assertEqual(
            len(constructs),
            n,
            "Got {} constructs, expected {}".format(len(constructs), n),
        )
        for key, value in constructs.items():
            self.assertIsInstance(value, cfdm.DomainAxis)

        constructs = c.filter_by_type("cell_method")
        n = 2
        self.assertEqual(
            len(constructs),
            n,
            "Got {} constructs, expected {}".format(len(constructs), n),
        )
        for key, value in constructs.items():
            self.assertIsInstance(value, cfdm.CellMethod)

        constructs = c.filter_by_type("dimension_coordinate")
        n = 3
        self.assertEqual(
            len(constructs),
            n,
            "Got {} constructs, expected {}".format(len(constructs), n),
        )
        for key, value in constructs.items():
            self.assertIsInstance(value, cfdm.DimensionCoordinate)

        constructs = c.filter_by_type("coordinate_reference")
        n = 2
        self.assertEqual(
            len(constructs),
            n,
            "Got {} constructs, expected {}".format(len(constructs), n),
        )
        for key, value in constructs.items():
            self.assertIsInstance(value, cfdm.CoordinateReference)

        constructs = c.filter_by_type("domain_ancillary")
        n = 3
        self.assertEqual(
            len(constructs),
            n,
            "Got {} constructs, expected {}".format(len(constructs), n),
        )
        for key, value in constructs.items():
            self.assertIsInstance(value, cfdm.DomainAncillary)

        constructs = c.filter_by_type("field_ancillary")
        n = 3
        self.assertEqual(
            len(constructs),
            n,
            "Got {} constructs, expected {}".format(len(constructs), n),
        )
        for key, value in constructs.items():
            self.assertIsInstance(value, cfdm.FieldAncillary)

        constructs = c.filter_by_type("domain_axis")
        n = 3
        self.assertEqual(
            len(constructs),
            n,
            "Got {} constructs, expected {}".format(len(constructs), n),
        )
        for key, value in constructs.items():
            self.assertIsInstance(value, cfdm.DomainAxis)

        constructs = c.filter_by_type(*["domain_ancillary"])
        n = 3
        self.assertEqual(
            len(constructs),
            n,
            "Got {} constructs, expected {}".format(len(constructs), n),
        )
        for key, value in constructs.items():
            self.assertIsInstance(value, cfdm.DomainAncillary)

        constructs = c.filter_by_type(*["domain_axis"])
        n = 3
        self.assertEqual(
            len(constructs),
            n,
            "Got {} constructs, expected {}".format(len(constructs), n),
        )
        for key, value in constructs.items():
            self.assertIsInstance(value, cfdm.DomainAxis)

        constructs = c.filter_by_type("domain_ancillary", "domain_axis")
        n = 6
        self.assertEqual(
            len(constructs),
            n,
            "Got {} constructs, expected {}".format(len(constructs), n),
        )

        # Property
        for mode in ([], ["and"], ["or"]):
            for kwargs in (
                {"qwerty": 34},
                {"standard_name": "surface_altitude"},
                {"standard_name": "surface_altitude", "units": "m"},
                {"standard_name": "surface_altitude", "units": "degrees"},
                {"standard_name": "surface_altitude", "units": "qwerty"},
            ):
                d = c.filter_by_property(*mode, **kwargs)
                e = d.inverse_filter()
                self.assertEqual(len(e), len(c) - len(d))

        # Axis
        for mode in ("and", "or", "exact", "subset"):
            for args in (
                ["qwerty"],
                ["domainaxis0"],
                ["domainaxis0", "domainaxis1"],
                ["domainaxis0", "domainaxis1", "domainaxis2"],
            ):
                d = c.filter_by_axis(mode, *args)
                e = d.inverse_filter()
                self.assertEqual(len(e), len(c) - len(d))
        # --- End: for

        # Inverse filter, filters applied
        self.assertEqual(len(c.filters_applied()), 0)
        ci = c.inverse_filter()
        self.assertEqual(len(ci), 0)
        self.assertEqual(len(ci), len(c) - len(c))

        d = c.filter_by_type("dimension_coordinate", "auxiliary_coordinate")
        self.assertEqual(len(d.filters_applied()), 1)
        di = d.inverse_filter()
        self.assertEqual(len(di), len(c) - len(d))

        e = d.filter_by_property(units="degrees")
        self.assertEqual(len(e.filters_applied()), 2)
        ei = e.inverse_filter(1)
        self.assertEqual(len(e.filters_applied()), 2)
        self.assertEqual(len(ei), len(d) - len(e))

        d2 = c.filter_by_type("auxiliary_coordinate")
        e2 = d2.filter_by_naxes(1)
        f2 = e2.inverse_filter(1)
        g2 = f2.inverse_filter(1)
        h2 = g2.inverse_filter(1)
        self.assertTrue(g2.equals(e2, verbose=3))
        self.assertTrue(h2.equals(f2, verbose=3))

        # Unfilter
        self.assertTrue(e.unfilter(1).equals(d, verbose=3))
        self.assertTrue(e.unfilter(1).unfilter().equals(c, verbose=3))
        self.assertTrue(d.unfilter(1).equals(c, verbose=3))
        self.assertTrue(c.unfilter(1).equals(c, verbose=3))

<<<<<<< HEAD
=======
    def test_Constructs_copy(self):
        """TODO DOCS."""
        if self.test_only and inspect.stack()[0][3] not in self.test_only:
            return

        f = cfdm.example_field(1)
        c = f.constructs

        copy.copy(c)
        copy.deepcopy(c)

    def test_Constructs__getitem__(self):
        """TODO DOCS."""
        if self.test_only and inspect.stack()[0][3] not in self.test_only:
            return

        f = cfdm.example_field(1)
        c = f.constructs

        with self.assertRaises(KeyError):
            c["qwerty"]

        self.assertIsInstance(
            c["auxiliarycoordinate1"], cfdm.AuxiliaryCoordinate
        )

        del c._constructs["auxiliary_coordinate"]
        with self.assertRaises(KeyError):
            c["auxiliarycoordinate1"]

        with self.assertRaises(KeyError):
            c["qwerty"]

    def test_Constructs_private(self):
        """TODO DOCS."""
        if self.test_only and inspect.stack()[0][3] not in self.test_only:
            return

        f = cfdm.example_field(1)
        c = f.domain.constructs

        # _dictionary
        self.assertIsInstance(c._dictionary(copy=True), dict)

        # _construct_type_description
        self.assertEqual(
            c._construct_type_description("auxiliary_coordinate"),
            "auxiliary coordinate",
        )

        # _check_construct_type
        self.assertIsNone(c._check_construct_type(None))
        self.assertIsNone(c._check_construct_type("cell_method", None))

        x = c.copy()
        del x._constructs["auxiliary_coordinate"]
        with self.assertRaises(KeyError):
            x["auxiliarycoordinate1"]

        with self.assertRaises(KeyError):
            x["qwerty"]

        # _del_construct
        x = f.constructs.copy()

        x._del_construct("domainancillary0")

        with self.assertRaises(ValueError):
            x._del_construct("domainaxis1")

        x._del_construct("dimensioncoordinate3")
        with self.assertRaises(ValueError):
            x._del_construct("domainaxis3")

        x = f.domain.constructs.copy()
        x._del_construct("dimensioncoordinate3")
        self.assertIsInstance(x._del_construct("domainaxis3"), cfdm.DomainAxis)

        # _set_construct
        x = f.constructs.copy()
        with self.assertRaises(ValueError):
            x._set_construct(f.construct("cellmethod0"), axes=["domainaxis0"])

        # _set_construct_data_axes
        x = f.constructs.copy()
        with self.assertRaises(ValueError):
            x._set_construct_data_axes("qwerty", ["domainaxis"])

        with self.assertRaises(ValueError):
            x._set_construct_data_axes("auxiliarycoordinate1", ["qwerty"])

        with self.assertRaises(ValueError):
            x._set_construct_data_axes("auxiliarycoordinate1", ["domainaxis0"])

        # _pop
        x = c.copy()
        with self.assertRaises(KeyError):
            x._pop("qwerty")

>>>>>>> 9e2d99cd

# --- End: class


if __name__ == "__main__":
    print("Run date:", datetime.datetime.now())
    cfdm.environment()
    print("")
    unittest.main(verbosity=2)<|MERGE_RESOLUTION|>--- conflicted
+++ resolved
@@ -305,8 +305,6 @@
         self.assertTrue(d.unfilter(1).equals(c, verbose=3))
         self.assertTrue(c.unfilter(1).equals(c, verbose=3))
 
-<<<<<<< HEAD
-=======
     def test_Constructs_copy(self):
         """TODO DOCS."""
         if self.test_only and inspect.stack()[0][3] not in self.test_only:
@@ -405,10 +403,6 @@
         x = c.copy()
         with self.assertRaises(KeyError):
             x._pop("qwerty")
-
->>>>>>> 9e2d99cd
-
-# --- End: class
 
 
 if __name__ == "__main__":
