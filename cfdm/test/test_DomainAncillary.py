import datetime
import os
import unittest

import numpy

import faulthandler

faulthandler.enable()  # to debug seg faults and timeouts

import cfdm


class DomainAncillaryTest(unittest.TestCase):
    """TODO DOCS."""

    def setUp(self):
        """TODO DOCS."""
        # Disable log messages to silence expected warnings
        cfdm.log_level("DISABLE")
        # Note: to enable all messages for given methods, lines or
        # calls (those without a 'verbose' option to do the same)
        # e.g. to debug them, wrap them (for methods, start-to-end
        # internally) as follows:
        #
        # cfdm.LOG_LEVEL('DEBUG')
        # < ... test code ... >
        # cfdm.log_level('DISABLE')

        self.filename = os.path.join(
            os.path.dirname(os.path.abspath(__file__)), "test_file.nc"
        )

    def test_DomainAncillary__repr__str__dump(self):
        """TODO DOCS."""
        f = cfdm.read(self.filename)[0]
        x = f.domain_ancillaries("ncvar%a").value()

        _ = repr(x)
        _ = str(x)
        self.assertIsInstance(x.dump(display=False), str)

        self.assertIsInstance(
            x.dump(display=False, _key=f.domain_ancillaries("ncvar%a").key()),
            str,
        )

        x.nc_del_variable()
        self.assertIsInstance(x.dump(display=False), str)

    def test_DomainAncillary_bounds(self):
        """TODO DOCS."""
        f = cfdm.read(self.filename)[0]

        a = f.auxiliary_coordinates("latitude").value()
<<<<<<< HEAD
        x = cfdm.DomainAncillary(source=a)
=======
        cfdm.DomainAncillary(source=a)
>>>>>>> 9e2d99cd

    def test_DomainAncillary_properties(self):
        """TODO DOCS."""
        f = cfdm.read(self.filename)[0]
        x = f.domain_ancillaries("ncvar%a").value()

        x.set_property("long_name", "qwerty")

        self.assertEqual(x.get_property("long_name"), "qwerty")
        self.assertEqual(x.del_property("long_name"), "qwerty")
        self.assertIsNone(x.get_property("long_name", None))
        self.assertIsNone(x.del_property("long_name", None))

    def test_DomainAncillary_insert_dimension(self):
        """TODO DOCS."""
        f = cfdm.read(self.filename)[0]
        d = f.dimension_coordinates("grid_longitude").value()
        x = cfdm.DomainAncillary(source=d)

        self.assertEqual(x.shape, (9,))
        self.assertEqual(x.bounds.shape, (9, 2))

        y = x.insert_dimension(0)
        self.assertEqual(y.shape, (1, 9))
        self.assertEqual(y.bounds.shape, (1, 9, 2), y.bounds.shape)

        x.insert_dimension(-1, inplace=True)
        self.assertEqual(x.shape, (9, 1))
        self.assertEqual(x.bounds.shape, (9, 1, 2), x.bounds.shape)

    def test_DomainAncillary_transpose(self):
        """TODO DOCS."""
        f = cfdm.read(self.filename)[0]
        a = f.auxiliary_coordinates("longitude").value()
        bounds = cfdm.Bounds(
            data=cfdm.Data(numpy.arange(9 * 10 * 4).reshape(9, 10, 4))
        )
        a.set_bounds(bounds)
        x = cfdm.DomainAncillary(source=a)

        self.assertEqual(x.shape, (9, 10))
        self.assertEqual(x.bounds.shape, (9, 10, 4))

        y = x.transpose()
        self.assertEqual(y.shape, (10, 9))
        self.assertEqual(y.bounds.shape, (10, 9, 4), y.bounds.shape)

        x.transpose([1, 0], inplace=True)
        self.assertEqual(x.shape, (10, 9))
        self.assertEqual(x.bounds.shape, (10, 9, 4), x.bounds.shape)

    def test_DomainAncillary_squeeze(self):
        """TODO DOCS."""
        f = cfdm.read(self.filename)[0]
        a = f.auxiliary_coordinates("longitude").value()
        bounds = cfdm.Bounds(
            data=cfdm.Data(numpy.arange(9 * 10 * 4).reshape(9, 10, 4))
        )
        a.set_bounds(bounds)
        x = cfdm.DomainAncillary(source=a)

        x.insert_dimension(1, inplace=True)
        x.insert_dimension(0, inplace=True)

        self.assertEqual(x.shape, (1, 9, 1, 10))
        self.assertEqual(x.bounds.shape, (1, 9, 1, 10, 4))

        y = x.squeeze()
        self.assertEqual(y.shape, (9, 10))
        self.assertEqual(y.bounds.shape, (9, 10, 4), y.bounds.shape)

        x.squeeze(2, inplace=True)
        self.assertEqual(x.shape, (1, 9, 10))
        self.assertEqual(x.bounds.shape, (1, 9, 10, 4), x.bounds.shape)


# --- End: class


if __name__ == "__main__":
    print("Run date:", datetime.datetime.now())
    cfdm.environment()
    print()
    unittest.main(verbosity=2)<|MERGE_RESOLUTION|>--- conflicted
+++ resolved
@@ -53,11 +53,7 @@
         f = cfdm.read(self.filename)[0]
 
         a = f.auxiliary_coordinates("latitude").value()
-<<<<<<< HEAD
-        x = cfdm.DomainAncillary(source=a)
-=======
         cfdm.DomainAncillary(source=a)
->>>>>>> 9e2d99cd
 
     def test_DomainAncillary_properties(self):
         """TODO DOCS."""
@@ -134,9 +130,6 @@
         self.assertEqual(x.bounds.shape, (1, 9, 10, 4), x.bounds.shape)
 
 
-# --- End: class
-
-
 if __name__ == "__main__":
     print("Run date:", datetime.datetime.now())
     cfdm.environment()
