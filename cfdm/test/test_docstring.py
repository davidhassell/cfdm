--- conflicted
+++ resolved
@@ -42,10 +42,7 @@
     """TODO DOCS."""
 
     def setUp(self):
-<<<<<<< HEAD
-=======
-        """TODO DOCS."""
->>>>>>> 9e2d99cd
+        """TODO DOCS."""
         self.package = "cfdm"
         self.repr = ""
 
@@ -78,8 +75,6 @@
         self.subclasses_of_PropertiesDataBounds = _get_all_abbrev_subclasses(
             cfdm.mixin.propertiesdatabounds.PropertiesDataBounds
         )
-<<<<<<< HEAD
-=======
 
     def test_class_docstring_rewrite(self):
         """TODO DOCS."""
@@ -179,7 +174,6 @@
         self.assertIsNone(parent.__doc__)
         self.assertEqual(child.__doc__, "child.")
         self.assertEqual(grandchild.__doc__, "grandchild.")
->>>>>>> 9e2d99cd
 
     def test_docstring(self):
         """TODO DOCS."""
@@ -213,10 +207,7 @@
                     )
 
     def test_docstring_package(self):
-<<<<<<< HEAD
-=======
-        """TODO DOCS."""
->>>>>>> 9e2d99cd
+        """TODO DOCS."""
         string = ">>> f = {}.".format(self.package)
         for klass in self.subclasses_of_Container:
             for x in (klass, klass()):
@@ -261,31 +252,21 @@
                 )
 
     def test_docstring_repr(self):
-<<<<<<< HEAD
-=======
-        """TODO DOCS."""
->>>>>>> 9e2d99cd
+        """TODO DOCS."""
         string = "<{}Data".format(self.repr)
         for klass in self.subclasses_of_PropertiesData:
             for x in (klass, klass()):
                 self.assertIn(string, x.has_data.__doc__, klass)
 
     def test_docstring_default(self):
-<<<<<<< HEAD
-=======
-        """TODO DOCS."""
->>>>>>> 9e2d99cd
+        """TODO DOCS."""
         string = "Return the value of the *default* parameter"
         for klass in self.subclasses_of_Properties:
             for x in (klass, klass()):
                 self.assertIn(string, x.del_property.__doc__, klass)
 
     def test_docstring_staticmethod(self):
-<<<<<<< HEAD
-        string = "Return the value of the *default* parameter"
-=======
-        """TODO DOCS."""
->>>>>>> 9e2d99cd
+        """TODO DOCS."""
         for klass in self.subclasses_of_PropertiesData:
             x = klass
             self.assertEqual(
@@ -293,11 +274,7 @@
             )
 
     def test_docstring_classmethod(self):
-<<<<<<< HEAD
-        string = "Return the value of the *default* parameter"
-=======
-        """TODO DOCS."""
->>>>>>> 9e2d99cd
+        """TODO DOCS."""
         for klass in self.subclasses_of_PropertiesData:
             for x in (klass, klass()):
                 self.assertEqual(
@@ -311,9 +288,6 @@
                 d = x._docstring_substitutions(klass)
                 self.assertIsInstance(d, dict)
                 self.assertIn("{{repr}}", d)
-
-
-# --- End: class
 
 
 if __name__ == "__main__":
