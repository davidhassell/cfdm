import datetime
import unittest

import faulthandler

faulthandler.enable()  # to debug seg faults and timeouts

import cfdm


class CFDMImplementationTest(unittest.TestCase):
    """TODO DOCS."""

    def setUp(self):
        """TODO DOCS."""
        # Disable log messages to silence expected warnings
        cfdm.log_level("DISABLE")
        # Note: to enable all messages for given methods, lines or calls (those
        # without a 'verbose' option to do the same) e.g. to debug them, wrap
        # them (for methods, start-to-end internally) as follows:
        # cfdm.log_level('DEBUG')
        # < ... test code ... >
        # cfdm.log_level('DISABLE')
        self.i = cfdm.implementation()

    def test_CFDMImplementation__init__(self):
<<<<<<< HEAD
        i = cfdm.CFDMImplementation({"NewClass1": "qwerty", "NewClass2": None})
=======
        """TODO DOCS."""
        cfdm.CFDMImplementation({"NewClass1": "qwerty", "NewClass2": None})
>>>>>>> 9e2d99cd

    def test_CFDMImplementation_classes(self):
        """TODO DOCS."""
        self.assertIsInstance(self.i.classes(), dict)

    def test_CFDMImplementation_set_class(self):
<<<<<<< HEAD
        self.i.set_class("NewClass", "qwerty")

    def test_CFDMImplementation_get_class(self):
=======
        """TODO DOCS."""
        self.i.set_class("NewClass", "qwerty")

    def test_CFDMImplementation_get_class(self):
        """TODO DOCS."""
>>>>>>> 9e2d99cd
        self.assertIs(self.i.get_class("Field"), cfdm.Field)

        with self.assertRaises(ValueError):
            self.i.get_class("qwerty")


# --- End: class


if __name__ == "__main__":
    print("Run date:", datetime.datetime.now())
    cfdm.environment()
    print("")
    unittest.main(verbosity=2)<|MERGE_RESOLUTION|>--- conflicted
+++ resolved
@@ -24,36 +24,23 @@
         self.i = cfdm.implementation()
 
     def test_CFDMImplementation__init__(self):
-<<<<<<< HEAD
-        i = cfdm.CFDMImplementation({"NewClass1": "qwerty", "NewClass2": None})
-=======
         """TODO DOCS."""
         cfdm.CFDMImplementation({"NewClass1": "qwerty", "NewClass2": None})
->>>>>>> 9e2d99cd
 
     def test_CFDMImplementation_classes(self):
         """TODO DOCS."""
         self.assertIsInstance(self.i.classes(), dict)
 
     def test_CFDMImplementation_set_class(self):
-<<<<<<< HEAD
-        self.i.set_class("NewClass", "qwerty")
-
-    def test_CFDMImplementation_get_class(self):
-=======
         """TODO DOCS."""
         self.i.set_class("NewClass", "qwerty")
 
     def test_CFDMImplementation_get_class(self):
         """TODO DOCS."""
->>>>>>> 9e2d99cd
         self.assertIs(self.i.get_class("Field"), cfdm.Field)
 
         with self.assertRaises(ValueError):
             self.i.get_class("qwerty")
-
-
-# --- End: class
 
 
 if __name__ == "__main__":
