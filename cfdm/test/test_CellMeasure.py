--- conflicted
+++ resolved
@@ -33,12 +33,8 @@
         self.f = f[0]
 
     def test_CellMeasure__init__(self):
-<<<<<<< HEAD
-        c = cfdm.CellMeasure(source="qwerty")
-=======
         """TODO DOCS."""
         cfdm.CellMeasure(source="qwerty")
->>>>>>> 9e2d99cd
 
     def test_CellMeasure__repr__str__dump_construct_type(self):
         """TODO DOCS."""
@@ -69,9 +65,6 @@
         self.assertEqual(cm.get_measure(), "area")
 
 
-# --- End: class
-
-
 if __name__ == "__main__":
     print("Run date:", datetime.datetime.now())
     cfdm.environment()
