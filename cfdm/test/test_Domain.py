import datetime
<<<<<<< HEAD
=======
import faulthandler
import os
>>>>>>> e6a38a96
import unittest

faulthandler.enable()  # to debug seg faults and timeouts


import cfdm


class DomainTest(unittest.TestCase):
    """Unit test for the Domain class."""

    f = cfdm.example_field(1)
    d = f.domain

    def setUp(self):
        """Preparations called immediately before each test method."""
        # Disable log messages to silence expected warnings
        cfdm.LOG_LEVEL("DISABLE")
        # Note: to enable all messages for given methods, lines or
        # calls (those without a 'verbose' option to do the same)
        # e.g. to debug them, wrap them (for methods, start-to-end
        # internally) as follows:
        #
        # cfdm.LOG_LEVEL('DEBUG')
        # < ... test code ... >
        # cfdm.log_level('DISABLE')

    def test_Domain__repr__str__dump(self):
<<<<<<< HEAD
        """TODO DOCS."""
        d = self.d
=======
        """Test all means of Domain inspection."""
        d = self.f.domain
>>>>>>> e6a38a96

        repr(d)
        str(d)
        self.assertIsInstance(d.dump(display=False), str)

<<<<<<< HEAD
        d.nc_set_variable("domain1")
        for title in (None, "title"):
            d.dump(display=False, _title=title)

        d.nc_del_variable()
        for title in (None, "title"):
            d.dump(display=False, _title=title)

    def test_Domain__init__(self):
        """TODO DOCS."""
        cfdm.Domain(source="qwerty")
=======
    def test_Domain_equals(self):
        """Test the equality-testing Domain method."""
        f = self.f
>>>>>>> e6a38a96

    def test_Domain_equals(self):
        """TODO DOCS."""
        d = self.d
        e = d.copy()

        self.assertTrue(d.equals(d, verbose=3))
        self.assertTrue(d.equals(e, verbose=3))
        self.assertTrue(e.equals(d, verbose=3))

        e = cfdm.example_field(0).domain
        self.assertFalse(e.equals(d))

        e.set_property("foo", "bar")
        self.assertFalse(e.equals(d))

    def test_Domain_properties(self):
        """TODO DOCS."""
        d = cfdm.Domain()

        d.set_property("long_name", "qwerty")

        self.assertEqual(d.properties(), {"long_name": "qwerty"})
        self.assertEqual(d.get_property("long_name"), "qwerty")
        self.assertEqual(d.del_property("long_name"), "qwerty")
        self.assertIsNone(d.get_property("long_name", None))
        self.assertIsNone(d.del_property("long_name", None))

        d.set_property("long_name", "qwerty")
        self.assertEqual(d.clear_properties(), {"long_name": "qwerty"})

        d.set_properties({"long_name": "qwerty"})
        d.set_properties({"foo": "bar"})
        self.assertEqual(d.properties(), {"long_name": "qwerty", "foo": "bar"})

    def test_Domain_del_construct(self):
        """TODO DOCS."""
        d = self.d.copy()

        self.assertIsInstance(
            d.del_construct("dimensioncoordinate1"), cfdm.DimensionCoordinate
        )

    def test_Domain_climatological_time_axes(self):
        """TODO DOCS."""
        f = cfdm.example_field(7)
        d = f.domain

        self.assertEqual(d.climatological_time_axes(), set())

        cm = cfdm.CellMethod(axes="domainaxis0", method="mean")
        cm.set_qualifier("over", "years")
        f.set_construct(cm)

        self.assertEqual(d.climatological_time_axes(), set(("domainaxis0",)))

    def test_Domain_creation_commands(self):
        """TODO DOCS."""
        d = self.d.copy()

        with self.assertRaises(ValueError):
            d.creation_commands(name="c")

        with self.assertRaises(ValueError):
            d.creation_commands(name="data", data_name="data")

        d.nc_set_global_attribute("foo", "bar")
        d = d.creation_commands(namespace="my_cfdm", header=True)

    def test_Domain_identity(self):
        """TODO DOCS."""
        d = self.d

        d.nc_set_variable("qwerty")
        self.assertEqual(d.identity(), "ncvar%qwerty")

        d.set_property("long_name", "qwerty")
        self.assertEqual(d.identity(), "long_name=qwerty")

    def test_Domain_identites(self):
        """TODO DOCS."""
        d = self.d.copy()

        d.nc_set_variable("qwerty")
        d.set_property("cf_role", "qwerty")
        d.set_property("long_name", "qwerty")
        d.set_property("foo", "bar")

        self.assertEqual(
            d.identities(),
            ["cf_role=qwerty", "long_name=qwerty", "foo=bar", "ncvar%qwerty"],
        )

    def test_Domain_apply_masking(self):
        """TODO DOCS."""
        d = self.d.copy()

        self.assertIsNone(d.apply_masking(inplace=True))
        self.assertTrue(d.equals(d.apply_masking()))

    def test_Domain_data(self):
        """TODO DOCS."""
        self.assertFalse(self.d.has_data())

    def test_Domain_has_bounds(self):
        """TODO DOCS."""
        self.assertFalse(self.d.has_bounds())


if __name__ == "__main__":
    print("Run date:", datetime.datetime.now())
    cfdm.environment()
    print("")
    unittest.main(verbosity=2)<|MERGE_RESOLUTION|>--- conflicted
+++ resolved
@@ -1,13 +1,8 @@
 import datetime
-<<<<<<< HEAD
-=======
 import faulthandler
-import os
->>>>>>> e6a38a96
 import unittest
 
 faulthandler.enable()  # to debug seg faults and timeouts
-
 
 import cfdm
 
@@ -32,19 +27,13 @@
         # cfdm.log_level('DISABLE')
 
     def test_Domain__repr__str__dump(self):
-<<<<<<< HEAD
-        """TODO DOCS."""
+        """Test all means of Domain inspection."""
         d = self.d
-=======
-        """Test all means of Domain inspection."""
-        d = self.f.domain
->>>>>>> e6a38a96
 
         repr(d)
         str(d)
         self.assertIsInstance(d.dump(display=False), str)
 
-<<<<<<< HEAD
         d.nc_set_variable("domain1")
         for title in (None, "title"):
             d.dump(display=False, _title=title)
@@ -56,11 +45,6 @@
     def test_Domain__init__(self):
         """TODO DOCS."""
         cfdm.Domain(source="qwerty")
-=======
-    def test_Domain_equals(self):
-        """Test the equality-testing Domain method."""
-        f = self.f
->>>>>>> e6a38a96
 
     def test_Domain_equals(self):
         """TODO DOCS."""
