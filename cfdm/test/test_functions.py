import atexit
import copy
import datetime
import inspect
import logging
import os
import tempfile
import unittest

import numpy

import cfdm


n_tmpfiles = 1
tmpfiles = [tempfile.mkstemp('_test_functions.nc', dir=os.getcwd())[1]
            for i in range(n_tmpfiles)]
(
    temp_file,
) = tmpfiles


def _remove_tmpfiles():
    '''Remove temporary files created during tests.

    '''
    for f in tmpfiles:
        try:
            os.remove(f)
        except OSError:
            pass


atexit.register(_remove_tmpfiles)


class FunctionsTest(unittest.TestCase):
    @classmethod
    def setUpClass(cls):
        # Need to run this per-class, not per-method, to access the
        # original value of log_level to use to test the default (see
        # test_log_level)
        cls.original = cfdm.log_level('DISABLE')

        # When this module is run as part of full test-suite, the
        # value set in previous test is picked up above, not the
        # default. For now skip this test (effectively) for test suite
        # run. TODO: find way round this.
        if __name__ != '__main__':
            cls.original = 'WARNING'

        # (no tearDownClass necessary)

    def setUp(self):
        # Disable log messages to silence expected warning, but
        # save original state for test on logging (see test_log_level)
        cfdm.log_level('DISABLE')
        # Note that test_log_level has been designed so the the above
        # call will not influence it, so it may be adjusted without
        # changing that test

        # Note: to enable all messages for given methods, lines or
        # calls (those without a 'verbose' option to do the same)
        # e.g. to debug them, wrap them (for methods, start-to-end
        # internally) as follows:
        # cfdm.log_level('DEBUG')
        # < ... test code ... >
        # cfdm.log_level('DISABLE')

        # Cover all below except lower-case, not supported in some
        # functions:
        valid_log_values = [
            -1, 'INFO', 3, 2, 1, 'DEBUG', 'DETAIL', 'WARNING']
        # 'DISABLE' (0) is special case so exclude from levels list:
        self.valid_level_values = copy.copy(valid_log_values)
        # Cover string names, numeric code equivalents, & case
        # sensitivity:
        self.valid_log_values_ci = valid_log_values[:-2] + [
            'Detail', 0, 'DISABLE', 'warning']

        self.test_only = []

    def test_atol_rtol(self):
        if self.test_only and inspect.stack()[0][3] not in self.test_only:
            return

        org = cfdm.RTOL()
        self.assertEqual(cfdm.RTOL(1e-5), org)
        self.assertEqual(cfdm.RTOL(), 1e-5)
        self.assertEqual(cfdm.RTOL(org), 1e-5)
        self.assertEqual(cfdm.RTOL(), org)

        org = cfdm.ATOL()
        self.assertEqual(cfdm.ATOL(1e-5), org)
        self.assertEqual(cfdm.ATOL(), 1e-5)
        self.assertEqual(cfdm.ATOL(org), 1e-5)
        self.assertEqual(cfdm.ATOL(), org)

        org = cfdm.atol()
        self.assertTrue(org == cfdm.ATOL())  # check alias

        self.assertTrue(cfdm.atol(1e-5) == org)
        self.assertTrue(cfdm.atol() == 1e-5)
        self.assertTrue(cfdm.atol(org) == 1e-5)
        self.assertTrue(cfdm.atol() == org)

    def test_log_level(self):
        original = self.__class__.original  # original to module i.e. default

        self.assertEqual(original, 'WARNING')  # test default
        cfdm.LOG_LEVEL(original)  # reset from setUp() value to avoid coupling

        # Now test getting and setting for all valid values in turn,
        # where use fact that setting returns old value hence set
        # value on next call:
        previous = cfdm.log_level()
        for value in self.valid_log_values_ci:
            self.assertEqual(cfdm.LOG_LEVEL(value), previous)
            previous = cfdm.LOG_LEVEL()  # update previous value

            # Some conversions to equivalent, standardised return value:
            if (isinstance(value, int) and
                    cfdm._is_valid_log_level_int(value)):  # str from LOG_LEVEL
                value = cfdm.constants.ValidLogLevels(value).name  # convert
            if isinstance(value, str):  # LOG_LEVEL returns all caps string
                value = value.upper()
            self.assertEqual(previous, value)

        with self.assertRaises(ValueError):
            cfdm.log_level(4)
            cfdm.LOG_LEVEL(4)  # check alias too
        with self.assertRaises(ValueError):
            cfdm.log_level('ERROR')  # notable as is valid Python logging level
            cfdm.LOG_LEVEL('ERROR')

    def test_reset_log_emergence_level(self):
        # 'DISABLE' is special case so test it afterwards (see below)
        for value in self.valid_level_values:
            cfdm.functions._reset_log_emergence_level(value)

            # getLevelName() converts to string. Otherwise gives
            # Python logging int equivalent, which is not the scale we use:
            if (isinstance(value, int) and
                    cfdm._is_valid_log_level_int(value)):
                value = cfdm.constants.ValidLogLevels(value).name

            self.assertTrue(
                cfdm.logging.getLevelName(cfdm.logging.getLogger().level) ==
                value
            )
        # Now test 'DISABLE' (0) special case; should not change level as such
        previous = logging.getLevelName(cfdm.logging.getLogger().level)
        cfdm.functions._reset_log_emergence_level('DISABLE')
        self.assertTrue(
            cfdm.logging.getLevelName(cfdm.logging.getLogger().level) ==
            previous
        )
        # ... but test that it has disabled logging, as it is designed to do!
        self.assertFalse(cfdm.logging.getLogger().isEnabledFor(logging.DEBUG))
        self.assertFalse(
            cfdm.logging.getLogger().isEnabledFor(logging.WARNING))

    def test_disable_logging(self):
        # Re-set to avoid coupling; use set level to check it is
        # restored after
        original = cfdm.log_level('DETAIL')
        below_detail_values = [logging.DEBUG]
        at_or_above_detail_values = [
            cfdm.logging._nameToLevel['DETAIL'], logging.INFO, logging.WARNING
        ]

        # Does it disable logging correctly?
        cfdm.functions._disable_logging()

        for value in below_detail_values + at_or_above_detail_values:
            self.assertFalse(cfdm.logging.getLogger().isEnabledFor(value))

        # And does it re-enable after having disabled logging if use
        # 'NOTSET'?
        cfdm.functions._disable_logging('NOTSET')  # should re-enable

        # Re-enabling should revert emergence in line with log
        # severity level:
        for value in at_or_above_detail_values:  # as long as level >= 'DETAIL'
            self.assertTrue(cfdm.logging.getLogger().isEnabledFor(value))
        # 'DEBUG' is effectively not "enabled" as is less severe than
        # 'DETAIL'
        self.assertFalse(cfdm.logging.getLogger().isEnabledFor(logging.DEBUG))

    def test_CF(self):
        if self.test_only and inspect.stack()[0][3] not in self.test_only:
            return

        self.assertEqual(cfdm.CF(), cfdm.core.__cf_version__)

    def test_environment(self):
        if self.test_only and inspect.stack()[0][3] not in self.test_only:
            return

        self.assertIsInstance(cfdm.environment(display=False), list)
        self.assertIsInstance(cfdm.environment(display=False, paths=False),
                              list)
        self.assertIsInstance(cfdm.environment(display=False), list)

    def test_example_field(self):
        if self.test_only and inspect.stack()[0][3] not in self.test_only:
            return

        top = 7

        for n in range(top + 1):
            f = cfdm.example_field(n)

            _ = f.data.array

            self.assertIsInstance(f.dump(display=False), str)

            cfdm.write(f, temp_file)
            g = cfdm.read(temp_file, verbose=1)

            self.assertEqual(len(g), 1)
            self.assertTrue(f.equals(g[0], verbose=3), 'n={}'.format(n))

        with self.assertRaises(Exception):
            _ = cfdm.example_field(top + 1)

        with self.assertRaises(ValueError):
            cfdm.example_field(1, 2)

    def test_abspath(self):
        if self.test_only and inspect.stack()[0][3] not in self.test_only:
            return

        filename = 'test_file.nc'
        self.assertEqual(cfdm.abspath(filename), os.path.abspath(filename))
        filename = 'http://test_file.nc'
        self.assertEqual(cfdm.abspath(filename), filename)
        filename = 'https://test_file.nc'
        self.assertEqual(cfdm.abspath(filename), filename)

    def test_configuration(self):
        if self.test_only and inspect.stack()[0][3] not in self.test_only:
            return

        # Test getting of all config. and store original values to test on:
        org = cfdm.configuration()
        self.assertIsInstance(org, dict)
        self.assertEqual(len(org), 3)
        org_atol = org['atol']
        self.assertIsInstance(org_atol, float)
        org_rtol = org['rtol']
        self.assertIsInstance(org_rtol, float)
        org_ll = org['log_level']  # will be 'DISABLE' as disable for test
        self.assertIsInstance(org_ll, str)

        # Store some sensible values to reset items to for testing,
        # ensure these are kept to be different to the defaults:
        atol_rtol_reset_value = 7e-10
        ll_reset_value = 'DETAIL'

        # Test the setting of each lone item:
        cfdm.configuration(atol=atol_rtol_reset_value)
        post_set = cfdm.configuration()
        self.assertEqual(post_set['atol'], atol_rtol_reset_value)
        self.assertEqual(post_set['rtol'], org_rtol)
        self.assertEqual(post_set['log_level'], org_ll)
        cfdm.configuration(atol=org_atol)  # reset to org

        cfdm.configuration(rtol=atol_rtol_reset_value)
        post_set = cfdm.configuration()
        self.assertEqual(post_set['atol'], org_atol)
        self.assertEqual(post_set['rtol'], atol_rtol_reset_value)
        self.assertEqual(post_set['log_level'], org_ll)
        # don't reset to org this time to test change persisting...

        # Note setting of previous items persist, e.g. atol above
        cfdm.configuration(log_level=ll_reset_value)
        post_set = cfdm.configuration()
        self.assertEqual(post_set['atol'], org_atol)
        self.assertEqual(
            post_set['rtol'], atol_rtol_reset_value)  # since changed it above
        self.assertEqual(post_set['log_level'], ll_reset_value)

        # Test the setting of more than one, but not all, items simultaneously:
        new_atol_rtol_reset_value = 5e-18
        new_ll_reset_value = 'DEBUG'
        cfdm.configuration(
            rtol=new_atol_rtol_reset_value, log_level=new_ll_reset_value)
        post_set = cfdm.configuration()
        self.assertEqual(post_set['atol'], org_atol)
        self.assertEqual(post_set['rtol'], new_atol_rtol_reset_value)
        self.assertEqual(post_set['log_level'], new_ll_reset_value)

        # Test setting all possible items simultaneously (to originals):
        cfdm.configuration(
            atol=org_atol,  # same as current setting, testing on 'no change'
            rtol=org_rtol,
            log_level=org_ll
        )
        post_set = cfdm.configuration()
        self.assertEqual(post_set['atol'], org_atol)
        self.assertEqual(post_set['rtol'], org_rtol)
        self.assertEqual(post_set['log_level'], org_ll)

        # Test edge cases & invalid inputs...
        # ... 1. User might set '0' or 'True' in some cases, which is
        # somewhat a risk area for error as 0 is Falsy & True a Bool:
        cfdm.configuration(rtol=0, atol=0.0, log_level=0)
        post_set = cfdm.configuration()
        self.assertEqual(post_set['atol'], 0.0)
        self.assertEqual(post_set['rtol'], 0.0)
        self.assertEqual(post_set['log_level'], 'DISABLE')  # DISABLE == 0
        cfdm.configuration(log_level=True)  # deprecated but valid value
        # Deprecated True is converted to value 'WARNING' by log_level
        self.assertEqual(cfdm.configuration()['log_level'], 'WARNING')

        # 2. None as an input kwarg rather than as a default:
        cfdm.configuration(atol=None, log_level=None, rtol=org_rtol)
        post_set = cfdm.configuration()
        self.assertEqual(post_set['atol'], 0.0)  # 0.0 as set above
        self.assertEqual(post_set['rtol'], org_rtol)
        self.assertEqual(post_set['log_level'], 'WARNING')  # as set above

        # 3. Gracefully error with useful error messages with invalid inputs:
        with self.assertRaises(ValueError):
            cfdm.configuration(rtol='bad')
        with self.assertRaises(ValueError):
            cfdm.configuration(log_level=7)

        # 4. Check invalid kwarg given logic processes **kwargs:
        with self.assertRaises(TypeError):
            cfdm.configuration(bad_kwarg=1e-15)

<<<<<<< HEAD
    def test_unique_constructs(self):
        if self.test_only and inspect.stack()[0][3] not in self.test_only:
            return

        f = cfdm.example_field(0)
        g = cfdm.example_field(1)

        self.assertFalse(cfdm.unique_constructs([]))

        self.assertEqual(len(cfdm.unique_constructs([f])), 1)
        self.assertEqual(len(cfdm.unique_constructs([f, f])), 1)
        self.assertEqual(len(cfdm.unique_constructs([f, f.copy()])), 1)
        self.assertEqual(len(cfdm.unique_constructs([f, f.copy(), g])), 2)

        fields = [f, f, g]
        domains = [x.domain for x in (f, f, g)]

        self.assertEqual(len(cfdm.unique_constructs(domains)), 2)
        self.assertEqual(
            len(cfdm.unique_constructs(domains + fields)), 4)
        self.assertEqual(
            len(cfdm.unique_constructs(domains + fields + [f.domain])), 4
        )

        # Test generator
        domains = (x.domain for x in ())
        self.assertEqual(len(cfdm.unique_constructs(domains)), 0)

        domains = (x.domain for x in (f,))
        self.assertEqual(len(cfdm.unique_constructs(domains)), 1)

        domains = (x.domain for x in (f, f, g))
        self.assertEqual(len(cfdm.unique_constructs(domains)), 2)
=======
        old = cfdm.configuration()
        try:
            cfdm.configuration(atol=888, rtol=999, log_level='BAD')
        except ValueError:
            self.assertEqual(cfdm.configuration(), old)
        else:
            raise RuntimeError(
                "A ValueError should have been raised, but wasn't"
            )
>>>>>>> 050a830d

    def test_context_managers(self):
        if self.test_only and inspect.stack()[0][3] not in self.test_only:
            return

        # rtol and atol
        for func in (
                cfdm.atol,
                cfdm.rtol,
        ):
            old = func()
            new = old * 2
            with func(new):
                self.assertEqual(func(), new)
                self.assertEqual(func(new * 2), new)
                self.assertEqual(func(), new * 2)

            self.assertEqual(func(), old)

        # log_level
        func = cfdm.log_level

        org = func('DETAIL')
        old = func()
        new = 'DEBUG'
        with func(new):
            self.assertEqual(func(), new)

        self.assertEqual(func(), old)
        func(org)

        del org._func
        with self.assertRaises(AttributeError):
            with org:
                pass
        # --- End: with

        # Full configuration
        func = cfdm.configuration

        org = func(rtol=10, atol=20, log_level='DETAIL')
        old = func()
        new = dict(rtol=10 * 2, atol=20 * 2, log_level='DEBUG')
        with func(**new):
            self.assertEqual(func(), new)

        self.assertEqual(func(), old)
        func(**org)

        org = func(rtol=cfdm.Constant(10), atol=20, log_level='DETAIL')
        old = func()
        new = dict(rtol=cfdm.Constant(10 * 2), atol=20 * 2, log_level='DEBUG')
        with func(**new):
            self.assertEqual(func(), new)

        self.assertEqual(func(), old)
        func(**org)

    def test_Constant(self):
        if self.test_only and inspect.stack()[0][3] not in self.test_only:
            return

        c = cfdm.Constant(20)
        d = cfdm.Constant(10)
        e = cfdm.Constant(999)

        self.assertIsInstance(hash(c), int)
        self.assertIsInstance(repr(c), str)

        self.assertEqual(float(c), 20.0)
        self.assertEqual(int(c), 20)
        self.assertEqual(str(c), '20')

        # Binary operations
        self.assertEqual(c, 20)
        self.assertEqual(20, c)
        self.assertEqual(c, c)
        self.assertEqual(c, copy.deepcopy(c))
        self.assertEqual(c, numpy.array(20))

        self.assertNotEqual(c, 999)
        self.assertNotEqual(999, c)
        self.assertNotEqual(c, d)
        self.assertNotEqual(c, numpy.array(999))
        self.assertNotEqual(numpy.array(999), c)

        self.assertLess(c, 999)
        self.assertLessEqual(c, 999)
        self.assertGreater(c, 10)
        self.assertGreaterEqual(c, 10)

        self.assertGreater(999, c)
        self.assertGreaterEqual(999, c)
        self.assertLess(10, c)
        self.assertLessEqual(10, c)

        self.assertLess(c, e)
        self.assertLessEqual(c, e)
        self.assertGreater(c, d)
        self.assertGreaterEqual(c, d)

        self.assertEqual(c + 10, 30)
        self.assertEqual(c - 10, 10)
        self.assertEqual(c / 10, 2)
        self.assertEqual(c * 10, 200)
        self.assertEqual(c // 10, 2)

        self.assertEqual(c + d, 30)
        self.assertEqual(c - d, 10)
        self.assertEqual(c / d, 2)
        self.assertEqual(c * d, 200)
        self.assertEqual(c // d, 2)

        self.assertEqual(20 + d, 30)
        self.assertEqual(20 - d, 10)
        self.assertEqual(20 / d, 2)
        self.assertEqual(20 * d, 200)
        self.assertEqual(20 // d, 2)

        c = cfdm.Constant(20)
        c -= 10
        self.assertEqual(c, 10)
        c += 10
        self.assertEqual(c, 20)
        c *= 10
        self.assertEqual(c, 200)
        c /= 10
        self.assertEqual(c, 20)
        c //= 10
        self.assertEqual(c, 2)

        # Unary operations
        c = cfdm.Constant(-20)
        self.assertEqual(-c, 20)
        self.assertEqual(abs(c), 20)
        self.assertEqual(+c, -20)

        # Copy
        c = cfdm.atol().copy()
        del c._func
        self.assertEqual(c, c.copy())

    def test_Configuration(self):
        if self.test_only and inspect.stack()[0][3] not in self.test_only:
            return

        c = cfdm.configuration()

        self.assertIsInstance(repr(c), str)
        self.assertEqual(str(c), str(dict(**c)))

# --- End: class


if __name__ == '__main__':
    print('Run date:', datetime.datetime.now())
    cfdm.environment()
    print('')
    unittest.main(verbosity=2)<|MERGE_RESOLUTION|>--- conflicted
+++ resolved
@@ -331,41 +331,6 @@
         with self.assertRaises(TypeError):
             cfdm.configuration(bad_kwarg=1e-15)
 
-<<<<<<< HEAD
-    def test_unique_constructs(self):
-        if self.test_only and inspect.stack()[0][3] not in self.test_only:
-            return
-
-        f = cfdm.example_field(0)
-        g = cfdm.example_field(1)
-
-        self.assertFalse(cfdm.unique_constructs([]))
-
-        self.assertEqual(len(cfdm.unique_constructs([f])), 1)
-        self.assertEqual(len(cfdm.unique_constructs([f, f])), 1)
-        self.assertEqual(len(cfdm.unique_constructs([f, f.copy()])), 1)
-        self.assertEqual(len(cfdm.unique_constructs([f, f.copy(), g])), 2)
-
-        fields = [f, f, g]
-        domains = [x.domain for x in (f, f, g)]
-
-        self.assertEqual(len(cfdm.unique_constructs(domains)), 2)
-        self.assertEqual(
-            len(cfdm.unique_constructs(domains + fields)), 4)
-        self.assertEqual(
-            len(cfdm.unique_constructs(domains + fields + [f.domain])), 4
-        )
-
-        # Test generator
-        domains = (x.domain for x in ())
-        self.assertEqual(len(cfdm.unique_constructs(domains)), 0)
-
-        domains = (x.domain for x in (f,))
-        self.assertEqual(len(cfdm.unique_constructs(domains)), 1)
-
-        domains = (x.domain for x in (f, f, g))
-        self.assertEqual(len(cfdm.unique_constructs(domains)), 2)
-=======
         old = cfdm.configuration()
         try:
             cfdm.configuration(atol=888, rtol=999, log_level='BAD')
@@ -375,7 +340,40 @@
             raise RuntimeError(
                 "A ValueError should have been raised, but wasn't"
             )
->>>>>>> 050a830d
+
+    def test_unique_constructs(self):
+        if self.test_only and inspect.stack()[0][3] not in self.test_only:
+            return
+
+        f = cfdm.example_field(0)
+        g = cfdm.example_field(1)
+
+        self.assertFalse(cfdm.unique_constructs([]))
+
+        self.assertEqual(len(cfdm.unique_constructs([f])), 1)
+        self.assertEqual(len(cfdm.unique_constructs([f, f])), 1)
+        self.assertEqual(len(cfdm.unique_constructs([f, f.copy()])), 1)
+        self.assertEqual(len(cfdm.unique_constructs([f, f.copy(), g])), 2)
+
+        fields = [f, f, g]
+        domains = [x.domain for x in (f, f, g)]
+
+        self.assertEqual(len(cfdm.unique_constructs(domains)), 2)
+        self.assertEqual(
+            len(cfdm.unique_constructs(domains + fields)), 4)
+        self.assertEqual(
+            len(cfdm.unique_constructs(domains + fields + [f.domain])), 4
+        )
+
+        # Test generator
+        domains = (x.domain for x in ())
+        self.assertEqual(len(cfdm.unique_constructs(domains)), 0)
+
+        domains = (x.domain for x in (f,))
+        self.assertEqual(len(cfdm.unique_constructs(domains)), 1)
+
+        domains = (x.domain for x in (f, f, g))
+        self.assertEqual(len(cfdm.unique_constructs(domains)), 2)
 
     def test_context_managers(self):
         if self.test_only and inspect.stack()[0][3] not in self.test_only:
