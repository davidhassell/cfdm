--- conflicted
+++ resolved
@@ -329,7 +329,6 @@
         with self.assertRaises(TypeError):
             cfdm.configuration(bad_kwarg=1e-15)
 
-<<<<<<< HEAD
     def test_unique_constructs(self):
         if self.test_only and inspect.stack()[0][3] not in self.test_only:
             return
@@ -353,8 +352,7 @@
         self.assertEqual(
             len(cfdm.unique_constructs(domains + fields + [f.domain])), 4
         )
-=======
->>>>>>> faa6daa2
+
 # --- End: class
 
 
