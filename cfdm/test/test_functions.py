--- conflicted
+++ resolved
@@ -331,7 +331,6 @@
         with self.assertRaises(TypeError):
             cfdm.configuration(bad_kwarg=1e-15)
 
-<<<<<<< HEAD
     def test_unique_constructs(self):
         if self.test_only and inspect.stack()[0][3] not in self.test_only:
             return
@@ -365,7 +364,7 @@
 
         domains = (x.domain for x in (f, f, g))
         self.assertEqual(len(cfdm.unique_constructs(domains)), 2)
-=======
+
     def test_context_managers(self):
         if self.test_only and inspect.stack()[0][3] not in self.test_only:
             return
@@ -515,7 +514,6 @@
 
         self.assertIsInstance(repr(c), str)
         self.assertEqual(str(c), str(dict(**c)))
->>>>>>> 52b0fb9b
 
 # --- End: class
 
