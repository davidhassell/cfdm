import datetime
import os
import unittest

import numpy

import faulthandler

faulthandler.enable()  # to debug seg faults and timeouts

import cfdm


class DimensionCoordinateTest(unittest.TestCase):
    """TODO DOCS."""

    filename = os.path.join(
        os.path.dirname(os.path.abspath(__file__)), "test_file.nc"
    )

    dim = cfdm.DimensionCoordinate()
    dim.set_property("standard_name", "latitude")
    a = numpy.array(
        [
            -30,
            -23.5,
            -17.8123,
            -11.3345,
            -0.7,
            -0.2,
            0,
            0.2,
            0.7,
            11.30003,
            17.8678678,
            23.5,
            30,
        ]
    )
    dim.set_data(cfdm.Data(a, "degrees_north"))
    bounds = cfdm.Bounds()
    b = numpy.empty(a.shape + (2,))
    b[:, 0] = a - 0.1
    b[:, 1] = a + 0.1
    bounds.set_data(cfdm.Data(b))
    dim.set_bounds(bounds)

    def setUp(self):
        """TODO DOCS."""
        # Disable log messages to silence expected warnings
        cfdm.log_level("DISABLE")
        # Note: to enable all messages for given methods, lines or
        # calls (those without a 'verbose' option to do the same)
        # e.g. to debug them, wrap them (for methods, start-to-end
        # internally) as follows:
        #
        # cfdm.LOG_LEVEL('DEBUG')
        # < ... test code ... >
        # cfdm.log_level('DISABLE')

    def test_DimensionCoordinate__repr__str__dump(self):
        """TODO DOCS."""
        f = cfdm.read(self.filename)[0]
        x = f.dimension_coordinates("grid_latitude").value()

        _ = repr(x)
        _ = str(x)
        self.assertIsInstance(x.dump(display=False), str)
        self.assertIsInstance(x.dump(display=False, _key="qwerty"), str)

    def test_DimensionCoordinate__init__(self):
<<<<<<< HEAD
        c = cfdm.DimensionCoordinate(source="qwerty")
=======
        """TODO DOCS."""
        cfdm.DimensionCoordinate(source="qwerty")
>>>>>>> 9e2d99cd

    def test_DimensionCoordinate_set_data(self):
        """TODO DOCS."""
        x = cfdm.DimensionCoordinate()

        y = x.set_data(cfdm.Data([1, 2, 3]))
        self.assertIsNone(y)
        self.assertTrue(x.has_data())

        # Test inplace
        x.del_data()
        y = x.set_data(cfdm.Data([1, 2, 3]), inplace=False)
        self.assertIsInstance(y, cfdm.DimensionCoordinate)
        self.assertFalse(x.has_data())
        self.assertTrue(y.has_data())

        # Exceptions should be raised for 0-d and N-d (N>=2) data
        with self.assertRaises(Exception):
            y = x.set_data(cfdm.Data([[1, 2, 3]]))

        with self.assertRaises(Exception):
            y = x.set_data(cfdm.Data(1))

    @unittest.skip("until 1.9.0.0")
    def test_DimensionCoordinate_climatology(self):
        """TODO DOCS."""
        x = cfdm.DimensionCoordinate()

        self.assertFalse(x.is_climatology())
        self.assertIsNone(x.get_climatology(None))
        x.set_climatology(False)
        self.assertFalse(x.is_climatology())
        self.assertFalse(x.get_climatology())
        x.set_climatology(True)
        self.assertTrue(x.is_climatology())
        self.assertTrue(x.del_climatology())
        self.assertIsNone(x.del_climatology(None))


# --- End: class


if __name__ == "__main__":
    print("Run date:", datetime.datetime.now())
    cfdm.environment()
    print()
    unittest.main(verbosity=2)<|MERGE_RESOLUTION|>--- conflicted
+++ resolved
@@ -69,12 +69,8 @@
         self.assertIsInstance(x.dump(display=False, _key="qwerty"), str)
 
     def test_DimensionCoordinate__init__(self):
-<<<<<<< HEAD
-        c = cfdm.DimensionCoordinate(source="qwerty")
-=======
         """TODO DOCS."""
         cfdm.DimensionCoordinate(source="qwerty")
->>>>>>> 9e2d99cd
 
     def test_DimensionCoordinate_set_data(self):
         """TODO DOCS."""
@@ -114,9 +110,6 @@
         self.assertIsNone(x.del_climatology(None))
 
 
-# --- End: class
-
-
 if __name__ == "__main__":
     print("Run date:", datetime.datetime.now())
     cfdm.environment()
