import datetime
import os
import pycodestyle
import unittest

import faulthandler

faulthandler.enable()  # to debug seg faults and timeouts

import cfdm


class styleTest(unittest.TestCase):
<<<<<<< HEAD
    """Test PEP8 compliance on all '.py' files in the 'cfdm' directory."""
=======
    """Test PEP8 compliance on all Python files in the codebase."""
>>>>>>> 9e2d99cd

    def setUp(self):
        """TODO DOCS."""
        self.cfdm_dir = os.path.dirname(os.path.abspath(__file__))
        os.chdir(self.cfdm_dir)

        # Note these must be specified relative to the roor dir of the
        # repo:
        non_cfdm_dir_files = [
            "scripts/cfdump",
            "docs/source/conf.py",
            "setup.py",
        ]
        root_dir_relative_to_pwd = os.path.abspath(
            os.path.join(os.pardir, os.pardir)
        )
        self.non_cfdm_dir_python_paths = [
            os.path.join(root_dir_relative_to_pwd, *(path.split("/")))
            for path in non_cfdm_dir_files
        ]

    def test_pep8_compliance(self):
        """TODO DOCS."""
        pep8_check = pycodestyle.StyleGuide()

        # Directories to skip in the recursive walk of the directory:
        skip_dirs = ("__pycache__",)
<<<<<<< HEAD
        # These are pycodestyle errors and warnings to explicitly ignore. For
        # descriptions for each code see:
=======
        # These are pycodestyle errors and warnings to explicitly
        # ignore. For descriptions for each code see:
>>>>>>> 9e2d99cd
        # https://pep8.readthedocs.io/en/latest/intro.html#error-codes
        pep8_check.options.ignore += (  # ignored because...
            "W605",  # ...false positives on regex and LaTeX expressions
            "E272",  # ...>1 spaces to align keywords in long import listings
            "E402",  # ...justified lower module imports in {.., core}/__init__
            "E501",  # ...docstring examples include output lines >79 chars
<<<<<<< HEAD
=======
            # Black auto-formatting doesn't abide by this code (e.g. see
            # https://github.com/psf/black/issues/315)
            "E203",
>>>>>>> 9e2d99cd
        )

        # First add Python files which lie outside of the cfdm
        # directory:
        python_files = self.non_cfdm_dir_python_paths
<<<<<<< HEAD
        # Then find all Python source ('.py') files in the 'cfdm' directory,
        # including all unskipped sub-directories within e.g. test directory:
=======
        # Then find all Python source ('.py') files in the 'cfdm'
        # directory, including all unskipped sub-directories within
        # e.g. test directory:
>>>>>>> 9e2d99cd
        for root_dir, dirs, filelist in os.walk(".."):  # '..' == 'cfdm/'
            if os.path.basename(root_dir) in skip_dirs:
                continue
            python_files += [
                os.path.join(root_dir, fname)
                for fname in filelist
                if fname.endswith(".py")
            ]

        # Ignore non-existent files which lie outside of the cfdm
        # directory
        python_files = [
            python_file
            for python_file in python_files
            if os.path.isfile(python_file)
        ]

        pep8_issues = pep8_check.check_files(python_files).total_errors
        self.assertEqual(
            pep8_issues,
            0,
            "Detected {!s} PEP8 errors or warnings:".format(pep8_issues),
        )


# --- End: class


if __name__ == "__main__":
    print("Run date:", datetime.datetime.now())
    cfdm.environment()
    print("")
    unittest.main(verbosity=2)<|MERGE_RESOLUTION|>--- conflicted
+++ resolved
@@ -11,11 +11,7 @@
 
 
 class styleTest(unittest.TestCase):
-<<<<<<< HEAD
-    """Test PEP8 compliance on all '.py' files in the 'cfdm' directory."""
-=======
     """Test PEP8 compliance on all Python files in the codebase."""
->>>>>>> 9e2d99cd
 
     def setUp(self):
         """TODO DOCS."""
@@ -43,38 +39,25 @@
 
         # Directories to skip in the recursive walk of the directory:
         skip_dirs = ("__pycache__",)
-<<<<<<< HEAD
-        # These are pycodestyle errors and warnings to explicitly ignore. For
-        # descriptions for each code see:
-=======
         # These are pycodestyle errors and warnings to explicitly
         # ignore. For descriptions for each code see:
->>>>>>> 9e2d99cd
         # https://pep8.readthedocs.io/en/latest/intro.html#error-codes
         pep8_check.options.ignore += (  # ignored because...
             "W605",  # ...false positives on regex and LaTeX expressions
             "E272",  # ...>1 spaces to align keywords in long import listings
             "E402",  # ...justified lower module imports in {.., core}/__init__
             "E501",  # ...docstring examples include output lines >79 chars
-<<<<<<< HEAD
-=======
             # Black auto-formatting doesn't abide by this code (e.g. see
             # https://github.com/psf/black/issues/315)
             "E203",
->>>>>>> 9e2d99cd
         )
 
         # First add Python files which lie outside of the cfdm
         # directory:
         python_files = self.non_cfdm_dir_python_paths
-<<<<<<< HEAD
-        # Then find all Python source ('.py') files in the 'cfdm' directory,
-        # including all unskipped sub-directories within e.g. test directory:
-=======
         # Then find all Python source ('.py') files in the 'cfdm'
         # directory, including all unskipped sub-directories within
         # e.g. test directory:
->>>>>>> 9e2d99cd
         for root_dir, dirs, filelist in os.walk(".."):  # '..' == 'cfdm/'
             if os.path.basename(root_dir) in skip_dirs:
                 continue
