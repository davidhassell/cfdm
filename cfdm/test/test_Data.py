import atexit
import datetime
import faulthandler
import itertools
import os
import tempfile
import unittest
import warnings

import cftime
import dask.array as da
import numpy as np

faulthandler.enable()  # to debug seg faults and timeouts

import cfdm

# To facilitate the testing of logging outputs (see comment tag
# 'Logging note')
logger = cfdm.logging.getLogger(__name__)


n_tmpfiles = 2
tmpfiles = [
    tempfile.mkstemp("_test_Data.nc", dir=os.getcwd())[1]
    for i in range(n_tmpfiles)
]
file_A, file_B = tmpfiles


def _remove_tmpfiles():
    """Try to remove defined temporary files by deleting their paths."""
    for f in tmpfiles:
        try:
            os.remove(f)
        except OSError:
            pass


atexit.register(_remove_tmpfiles)


def axis_combinations(ndim):
    """Create axes permutations for `test_Data_flatten`"""
    return [
        axes
        for n in range(1, ndim + 1)
        for axes in itertools.permutations(range(ndim), n)
    ]


class DataTest(unittest.TestCase):
    """Unit test for the Data class."""

    f0 = cfdm.example_field(0)

    def setUp(self):
        """Preparations called immediately before each test method."""
        # Disable log messages to silence expected warnings
        # cfdm.log_level("DISABLE")
        # Note: to enable all messages for given methods, lines or calls (those
        # without a 'verbose' option to do the same) e.g. to debug them, wrap
        # them (for methods, start-to-end internally) as follows:
        # cfdm.log_level('DEBUG')
        # < ... test code ... >
        # cfdm.log_level('DISABLE')

        self.filename = os.path.join(
            os.path.dirname(os.path.abspath(__file__)), "test_file.nc"
        )

        expexted_warning_msgs = [
            "divide by zero encountered in " + np_method
            for np_method in (
                "arctanh",
                "log",
                "double_scalars",
            )
        ] + [
            "invalid value encountered in " + np_method
            for np_method in (
                "arcsin",
                "arccos",
                "arctanh",
                "arccosh",
                "log",
                "sqrt",
                "double_scalars",
                "true_divide",
            )
        ]
        for expected_warning in expexted_warning_msgs:
            warnings.filterwarnings(
                "ignore", category=RuntimeWarning, message=expected_warning
            )

    def test_Data__init__basic(self):
        """Test basic Data.__init__"""
        # Most __init__ parameters are covered by the various other
        # tests, so this is mainly to check trivial cases.
        cfdm.Data(0, "s")
        cfdm.Data(array=np.arange(5))
        cfdm.Data(source=self.filename)

        d = cfdm.Data()
        with self.assertRaises(ValueError):
            d.ndim

        with self.assertRaises(ValueError):
            d.get_filenames()

    def test_Data__init__no_args(self):
        """Test Data.__init__ with no arg."""
        # Most __init__ parameters are covered by the various other
        # tests, so this is mainly to check trivial cases.
        cfdm.Data()
        cfdm.Data(0, "s")
        cfdm.Data(array=np.arange(5))
        cfdm.Data(source=self.filename)

    def test_Data_any(self):
        """Test Data.any."""
        d = cfdm.Data([[0, 0, 0]])
        self.assertFalse(d.any())
        d[0, 0] = np.ma.masked
        self.assertFalse(d.any())
        d[0, 1] = 3
        self.assertTrue(d.any())
        d[...] = np.ma.masked
        self.assertFalse(d.any())

        d = cfdm.Data([[0, 2], [0, 4]])
        self.assertTrue(d.any())
        self.assertEqual(d.any(keepdims=False).shape, ())
        self.assertEqual(d.any(axis=()).shape, d.shape)
        self.assertTrue((d.any(axis=0).array == [False, True]).all())
        self.assertTrue((d.any(axis=1).array == [True, True]).all())
        self.assertEqual(d.any().Units, cfdm.Units())

        d[0] = cfdm.masked
        self.assertTrue((d.any(axis=0).array == [False, True]).all())
        self.assertTrue(
            (
                d.any(axis=1).array == np.ma.array([True, True], mask=[1, 0])
            ).all()
        )

        d[...] = cfdm.masked
        self.assertFalse(d.any())
        self.assertFalse(d.any(keepdims=False))

    def test_Data__repr__str(self):
        """Test all means of Data inspection."""
        for d in [
            cfdm.Data(9, units="km"),
            cfdm.Data([9], units="km"),
            cfdm.Data([[9]], units="km"),
            cfdm.Data([8, 9], units="km"),
            cfdm.Data([[8, 9]], units="km"),
            cfdm.Data([7, 8, 9], units="km"),
            cfdm.Data([[7, 8, 9]], units="km"),
            cfdm.Data([6, 7, 8, 9], units="km"),
            cfdm.Data([[6, 7, 8, 9]], units="km"),
            cfdm.Data([[6, 7], [8, 9]], units="km"),
            cfdm.Data([[6, 7, 8, 9], [6, 7, 8, 9]], units="km"),
        ]:
            _ = repr(d)
            _ = str(d)

        # Test when the data contains date-times with the first
        # element masked
        dt = np.ma.array([10, 20], mask=[True, False])
        d = cfdm.Data(dt, units="days since 2000-01-01")
        self.assertTrue(str(d) == "[--, 2000-01-21 00:00:00]")
        self.assertTrue(repr(d) == "<Data(2): [--, 2000-01-21 00:00:00]>")

        # Cached elements
        elements0 = (0, -1, 1)
        for array in ([1], [1, 2], [1, 2, 3]):
            elements = elements0[: len(array)]

            d = cfdm.Data(array)
            cache = d._get_cached_elements()
            for element in elements:
                self.assertNotIn(element, cache)

            self.assertEqual(str(d), str(array))
            cache = d._get_cached_elements()
            for element in elements:
                self.assertIn(element, cache)

            d[0] = 1
            cache = d._get_cached_elements()
            for element in elements:
                self.assertNotIn(element, cache)

            self.assertEqual(str(d), str(array))
            cache = d._get_cached_elements()
            for element in elements:
                self.assertIn(element, cache)

            self.assertEqual(str(d), str(array))
            cache = d._get_cached_elements()
            for element in elements:
                self.assertIn(element, cache)

        # Test when size > 3, i.e. second element is not there.
        d = cfdm.Data([1, 2, 3, 4])
        cache = d._get_cached_elements()
        for element in elements0:
            self.assertNotIn(element, cache)

        self.assertEqual(str(d), "[1, ..., 4]")
        cache = d._get_cached_elements()
        self.assertNotIn(1, cache)
        for element in elements0[:2]:
            self.assertIn(element, cache)

        d[0] = 1
        for element in elements0:
            self.assertNotIn(element, d._get_cached_elements())

    def test_Data__setitem__(self):
        """Test Data.__setitem__"""
        for hardmask in (False, True):
            a = np.ma.arange(90).reshape(9, 10)
            if hardmask:
                a.harden_mask()
            else:
                a.soften_mask()

            d = cfdm.Data(a.copy(), "metres", hardmask=hardmask, chunks=(3, 5))

            a[:, 1] = np.ma.masked
            d[:, 1] = cfdm.masked

            a[0, 2] = -6
            d[0, 2] = -6

            a[0:3, 1] = -1
            d[0:3, 1] = -1

            a[0:2, 3] = -1
            d[0:2, 3] = -1

            a[3, 4:6] = -2
            d[3, 4:6] = -2

            a[0:2, 1:4] = -3
            d[0:2, 1:4] = -3

            a[5:7, [3, 5, 6]] = -4
            d[5:7, [3, 5, 6]] = -4

            a[8, [8, 6, 5]] = -5
            d[8, [8, 6, 5]] = -5

            a[...] = -a
            d[...] = -d

            a[0] = a[2]
            d[0] = d[2]

            a[:, 0] = a[:, 2]
            d[:, 0] = d[:, 2]

            a[:, 1] = a[:, 3]
            d[:, 1] = a[:, 3:4]  # Note: a, not d

            d.__keepdims_indexing__ = False

            a[:, 2] = a[:, 4]
            d[:, 2] = d[:, 4]  # Note: d, not a

            self.assertTrue((d.array == a).all())
            self.assertTrue((d.array.mask == a.mask).all())

        # Multiple 1-d array indices
        a = np.arange(180).reshape(9, 2, 10)
        value = -1 - np.arange(16).reshape(4, 1, 4)

        d = cfdm.Data(a.copy())
        d[[2, 4, 6, 8], 0, [1, 2, 3, 4]] = value
        self.assertEqual(
            np.count_nonzero(np.ma.where(d.array < 0, 1, 0)), value.size
        )

        d = cfdm.Data(a.copy())
        d[[2, 4, 6, 8], :, [1, 2, 3, 4]] = value
        self.assertEqual(
            np.count_nonzero(np.ma.where(d.array < 0, 1, 0)),
            value.size * d.shape[1],
        )

        d = cfdm.Data(a.copy())
        d[[1, 2, 4, 5], 0, [5, 6, 7, -1]] = value
        self.assertEqual(
            np.count_nonzero(np.ma.where(d.array < 0, 1, 0)), value.size
        )

        d = cfdm.Data(a.copy())
        value = np.squeeze(value)
        d.__keepdims_indexing__ = False
        d[[2, 4, 6, 8], 0, [1, 2, 3, 4]] = value
        self.assertEqual(
            np.count_nonzero(np.ma.where(d.array < 0, 1, 0)), value.size
        )

        a = np.ma.arange(3000).reshape(50, 60)
        a.harden_mask()

        d = cfdm.Data(a.filled(), units="m")

        for n, (j, i) in enumerate(
            (
                (34, 23),
                (0, 0),
                (-1, -1),
                (slice(40, 50), slice(58, 60)),
                (Ellipsis, slice(None)),
                (slice(None), Ellipsis),
            )
        ):
            n = -n - 1
            for dvalue, avalue in (
                (n, n),
                (cfdm.masked, np.ma.masked),
                (n, n),
            ):
                d[j, i] = dvalue
                a[j, i] = avalue
                x = d.array
                self.assertTrue((x == a).all() in (True, np.ma.masked))
                m = np.ma.getmaskarray(x)
                self.assertTrue((m == np.ma.getmaskarray(a)).all())

        a = np.ma.arange(3000).reshape(50, 60)
        a.harden_mask()

        d = cfdm.Data(a.filled(), "m")

        (j, i) = (slice(0, 2), slice(0, 3))
        array = np.array([[1, 2, 6], [3, 4, 5]]) * -1

        for dvalue in (array, np.ma.masked_where(array < -2, array), array):
            d[j, i] = dvalue
            a[j, i] = dvalue
            x = d.array
            self.assertTrue((x == a).all() in (True, np.ma.masked))
            m = np.ma.getmaskarray(x)
            self.assertTrue((m == np.ma.getmaskarray(a)).all())

        # Scalar numeric array
        d = cfdm.Data(9, units="km")
        d[...] = cfdm.masked
        a = d.array
        self.assertEqual(a.shape, ())
        self.assertIs(a[()], np.ma.masked)

        # Multiple list indices, scalar value
        d = cfdm.Data(np.arange(40).reshape(5, 8), units="km")

        value = -1
        for indices in (
            ([0, 3, 4], [1, 6, 7]),
            ([0, 3, 4], [1, 7, 6]),
            ([0, 4, 3], [1, 6, 7]),
            ([0, 4, 3], [1, 7, 6]),
            ([4, 3, 0], [7, 6, 1]),
            ([4, 3, 0], [1, 6, 7]),
            ([0, 3, 4], [7, 6, 1]),
            ([0, 3, -1], [7, 6, 1]),
            ([0, 3, 4], [-1, 6, 1]),
            ([0, 3, -1], [-1, 6, 1]),
        ):
            d[indices] = value
            self.assertEqual((d.array == value).sum(), 9)
            value -= 1

        # Repeated list elements
        for indices in (
            ([0, 3, 3], [7, 6, 1]),
            ([3, 3, 0], [7, 6, 1]),
            ([0, 4, 3], [7, 6, 7]),
        ):
            d[indices] = value
            self.assertEqual((d.array == value).sum(), 6)
            value -= 1

        for indices in (
            ([3, 4, 3], [7, 6, 7]),
            ([3, 3, 4], [7, 7, 6]),
            ([4, 3, 3], [6, 7, 7]),
        ):
            d[indices] = value
            self.assertEqual((d.array == value).sum(), 4)
            value -= 1

        # Multiple list indices, array value
        a = np.arange(40).reshape(1, 5, 8)

        value = np.arange(9).reshape(3, 3) - 9

        for indices in (
            (slice(None), [0, 3, 4], [1, 6, 7]),
            (slice(None), [0, 3, 4], [1, 7, 6]),
            (slice(None), [0, 4, 3], [1, 6, 7]),
            (slice(None), [0, 4, 3], [1, 7, 6]),
            (slice(None), [4, 3, 0], [7, 6, 1]),
            (slice(None), [4, 3, 0], [1, 6, 7]),
            (slice(None), [0, 3, 4], [7, 6, 1]),
            (slice(None), [0, 3, -1], [7, 6, 1]),
            (slice(None), [0, 3, 4], [-1, 6, 1]),
            (slice(None), [0, 3, -1], [-1, 6, 1]),
        ):
            d = cfdm.Data(a.copy())
            d[indices] = value
            self.assertEqual((d.array < 0).sum(), 9)

        # Repeated list elements
        for indices in (
            (slice(None), [0, 3, 3], [7, 6, 1]),
            (slice(None), [0, 4, 3], [7, 6, 7]),
            (slice(None), [3, 3, 4], [1, 6, 7]),
            (slice(None), [0, 4, 3], [7, 7, 6]),
        ):
            d = cfdm.Data(a.copy())
            d[indices] = value
            self.assertEqual((d.array < 0).sum(), 6)

        for indices in (
            (slice(None), [3, 4, 3], [7, 6, 7]),
            (slice(None), [4, 3, 3], [6, 7, 7]),
            (slice(None), [3, 3, 4], [6, 7, 7]),
            (slice(None), [3, 3, 4], [7, 7, 6]),
            (slice(None), [4, 3, 3], [7, 7, 6]),
        ):
            d = cfdm.Data(a.copy())
            d[indices] = value
            self.assertEqual((d.array < 0).sum(), 4)

        # Multiple list indices, array value + broadcasting
        value = np.arange(3).reshape(1, 3) - 9

        for indices in ((slice(None), [0, 3, 4], [1, 6, 7]),):
            d = cfdm.Data(a.copy())
            d[indices] = value
            self.assertEqual((d.array < 0).sum(), 9)

        # Repeated list elements
        for indices in ((slice(None), [0, 3, 3], [7, 6, 1]),):
            d = cfdm.Data(a.copy())
            d[indices] = value
            self.assertEqual((d.array < 0).sum(), 6)

        for indices in ((slice(None), [4, 3, 3], [7, 7, 6]),):
            d = cfdm.Data(a.copy())
            d[indices] = value
            self.assertEqual((d.array < 0).sum(), 4)

    def test_Data_apply_masking(self):
        """Test Data.apply_masking."""
        a = np.ma.arange(12).reshape(3, 4)
        a[1, 1] = np.ma.masked

        d = cfdm.Data(a, units="m")

        self.assertTrue((a == d.array).all())
        self.assertTrue((a.mask == d.mask.array).all())

        b = a.copy()
        e = d.apply_masking()
        self.assertTrue((b == e.array).all())
        self.assertTrue((b.mask == e.mask.array).all())

        b = np.ma.where(a == 0, np.ma.masked, a)
        e = d.apply_masking(fill_values=[0])
        self.assertTrue((b == e.array).all())
        self.assertTrue((b.mask == e.mask.array).all())

        b = np.ma.where((a == 0) | (a == 11), np.ma.masked, a)
        e = d.apply_masking(fill_values=[0, 11])
        self.assertTrue((b == e.array).all())
        self.assertTrue((b.mask == e.mask.array).all())

        b = np.ma.where(a < 3, np.ma.masked, a)
        e = d.apply_masking(valid_min=3)
        self.assertTrue((b == e.array).all())
        self.assertTrue((b.mask == e.mask.array).all())

        b = np.ma.where(a > 6, np.ma.masked, a)
        e = d.apply_masking(valid_max=6)
        self.assertTrue((b == e.array).all())
        self.assertTrue((b.mask == e.mask.array).all())

        b = np.ma.where((a < 2) | (a > 8), np.ma.masked, a)
        e = d.apply_masking(valid_range=[2, 8])
        self.assertTrue((b == e.array).all())
        self.assertTrue((b.mask == e.mask.array).all())

        d.set_fill_value(7)

        b = np.ma.where(a == 7, np.ma.masked, a)
        e = d.apply_masking(fill_values=True)
        self.assertTrue((b == e.array).all())
        self.assertTrue((b.mask == e.mask.array).all())

        b = np.ma.where((a == 7) | (a < 2) | (a > 8), np.ma.masked, a)
        e = d.apply_masking(fill_values=True, valid_range=[2, 8])
        self.assertTrue((b == e.array).all())
        self.assertTrue((b.mask == e.mask.array).all())

    #    def test_Data_astype(self):
    #        a = np.array([1.5, 2, 2.5], dtype=float)
    #        d = cfdm.Data(a)
    #
    #        self.assertTrue(d.dtype == np.dtype(float))
    #        self.assertTrue(d.array.dtype == np.dtype(float))
    #        self.assertTrue((d.array == a).all())
    #
    #        d.astype('int32')
    #        self.assertTrue(d.dtype == np.dtype('int32'))
    #        self.assertTrue(d.array.dtype == np.dtype('int32'))
    #        self.assertTrue((d.array == [1, 2, 2]).all())
    #
    #        d = cfdm.Data(a)
    #        try:
    #            d.astype(np.dtype(int, casting='safe'))
    #            self.assertTrue(False)
    #        except TypeError:
    #            pass

    def test_Data_array(self):
        """Test Data.array."""
        # Scalar numeric array
        d = cfdm.Data(9, "km")
        a = d.array
        self.assertEqual(a.shape, ())
        self.assertEqual(a, np.array(9))
        d[...] = cfdm.masked
        a = d.array
        self.assertEqual(a.shape, ())
        self.assertIs(a[()], np.ma.masked)

        # Non-scalar numeric array
        b = np.arange(24).reshape(2, 1, 3, 4)
        d = cfdm.Data(b, "km", fill_value=-123)
        a = d.array
        a[0, 0, 0, 0] = -999
        a2 = d.array
        self.assertTrue((a2 == b).all())
        self.assertFalse((a2 == a).all())

        # Fill value
        d[0, 0, 0, 0] = cfdm.masked
        self.assertEqual(d.array.fill_value, d.get_fill_value())

        # Date-time array
        d = cfdm.Data([["2000-12-3 12:00"]], "days since 2000-12-01", dt=True)
        self.assertEqual(d.array, 2.5)

        a = np.arange(12, dtype="int32").reshape(3, 4)

        d = cfdm.Data(a, units="km")

        b = np.array(d)

        self.assertEqual(b.dtype, np.dtype("int32"))
        self.assertEqual(a.shape, b.shape)
        self.assertTrue((a == b).all())

        b = np.array(d, dtype="float32")

        self.assertEqual(b.dtype, np.dtype("float32"))
        self.assertEqual(a.shape, b.shape)
        self.assertTrue((a == b).all())

        # Scalar numeric array
        d = cfdm.Data(9, units="km")
        a = d.array
        self.assertEqual(a.shape, ())
        self.assertEqual(a, np.array(9))
        d[...] = cfdm.masked
        a = d.array
        self.assertEqual(a.shape, ())
        self.assertIs(a[()], np.ma.masked)

        # Non-scalar numeric array
        b = np.arange(10 * 15 * 19).reshape(10, 1, 15, 19)
        d = cfdm.Data(b, "km")
        a = d.array
        a[0, 0, 0, 0] = -999
        a2 = d.array
        self.assertEqual(a2[0, 0, 0, 0], 0)
        self.assertEqual(a2.shape, b.shape)
        self.assertTrue((a2 == b).all())
        self.assertFalse((a2 == a).all())

        # Date-time array
        d = cfdm.Data([["2000-12-3 12:00"]], "days since 2000-12-01", dt=True)
        self.assertEqual(d.array, 2.5)

    def test_Data_flatten(self):
        """Test Data.flatten."""
        ma = np.ma.arange(24).reshape(1, 2, 3, 4)
        ma[0, 1, 1, 2] = cfdm.masked
        ma[0, 0, 2, 1] = cfdm.masked

        d = cfdm.Data(ma.copy())
        self.assertTrue(d.equals(d.flatten([]), verbose=3))
        self.assertIsNone(d.flatten(inplace=True))

        d = cfdm.Data(ma.copy())

        b = ma.flatten()
        for axes in (None, list(range(d.ndim))):
            e = d.flatten(axes)
            self.assertEqual(e.ndim, 1)
            self.assertEqual(e.shape, b.shape)
            self.assertTrue(e.equals(cfdm.Data(b), verbose=3))

        for axes in axis_combinations(d.ndim):
            e = d.flatten(axes)

            if len(axes) <= 1:
                shape = d.shape
            else:
                shape = [n for i, n in enumerate(d.shape) if i not in axes]
                shape.insert(
                    sorted(axes)[0],
                    np.prod([n for i, n in enumerate(d.shape) if i in axes]),
                )

            self.assertEqual(e.shape, tuple(shape), axes)
            self.assertEqual(e.ndim, d.ndim - len(axes) + 1)
            self.assertEqual(e.size, d.size)

        for n in range(4):
            e = d.flatten(n)
            f = d.flatten([n])
            self.assertTrue(e.equals(f))

        with self.assertRaises(ValueError):
            d.flatten(99)

        d = cfdm.Data(9)
        self.assertTrue(d.equals(d.flatten()))
        self.assertTrue(d.equals(d.flatten([])))

        with self.assertRaises(ValueError):
            d.flatten(0)

    def test_Data_transpose(self):
        """Test Data.transpose."""
        a = np.arange(2 * 3 * 5).reshape(2, 1, 3, 5)
        d = cfdm.Data(a.copy())

        for indices in (list(range(a.ndim)), list(range(-a.ndim, 0))):
            for axes in itertools.permutations(indices):
                a = np.transpose(a, axes)
                d = d.transpose(axes)
                message = (
                    f"cfdm.Data.transpose({axes}) failed: d.shape={d.shape}, "
                    f"a.shape={a.shape}"
                )
                self.assertEqual(d.shape, a.shape, message)
                self.assertTrue((d.array == a).all(), message)

        with self.assertRaises(ValueError):
            d.transpose(axes=99)

        with self.assertRaises(ValueError):
            d.transpose(axes=[1, 2, 3, 4, 5])

        d = cfdm.Data(9)
        self.assertTrue(d.equals(d.transpose()))

        # HDF5 chunks
        d = cfdm.Data(np.arange(12).reshape(1, 4, 3))
        d.nc_set_hdf5_chunksizes((1, 4, 3))
        d.transpose(inplace=True)
        self.assertEqual(d.nc_hdf5_chunksizes(), (3, 4, 1))

    def test_Data_unique(self):
        """Test Data.unique."""
        d = cfdm.Data([[4, 2, 1], [1, 2, 3]], units="metre")
        u = d.unique()
        self.assertEqual(u.shape, (4,))
        self.assertTrue(
            (u.array == cfdm.Data([1, 2, 3, 4], "metre").array).all()
        )

        d[1, -1] = cfdm.masked
        u = d.unique()
        self.assertEqual(u.shape, (4,))
        self.assertTrue(
            (u.array == np.ma.array([1, 2, 4, -99], mask=[0, 0, 0, 1])).all()
        )

        # HDF5 chunks
        d = cfdm.Data(np.arange(12).reshape(1, 4, 3))
        d.nc_set_hdf5_chunksizes((1, 4, 3))
        e = d.unique()
        self.assertIsNone(e.nc_hdf5_chunksizes())

    def test_Data_equals(self):
        """Test Data.equals."""
        shape = 3, 4
        chunksize = 2, 6
        a = np.arange(12).reshape(*shape)

        d = cfdm.Data(a, "m", chunks=chunksize)
        self.assertTrue(d.equals(d))  # check equal to self
        self.assertTrue(d.equals(d.copy()))  # also do self-equality checks!

        # Different but equivalent datatype, which should *fail* the
        # equality test (i.e. equals return False) because we want
        # equals to check for strict equality, including equality of
        # data type.
        d2 = cfdm.Data(a.astype(np.float32), "m", chunks=chunksize)
        self.assertTrue(d2.equals(d2.copy()))
        with self.assertLogs(level=-1) as catch:
            self.assertFalse(d2.equals(d, verbose=2))
            self.assertTrue(
                any(
                    "Data: Different data types: float32 != int64" in log_msg
                    for log_msg in catch.output
                )
            )

        e = cfdm.Data(a, "s", chunks=chunksize)  # different units to d
        self.assertTrue(e.equals(e.copy()))
        with self.assertLogs(level=-1) as catch:
            self.assertFalse(e.equals(d, verbose=2))
            self.assertTrue(
                any(
                    "Data: Different Units (<Units: s>, <Units: m>)" in log_msg
                    for log_msg in catch.output
                )
            )

        f = cfdm.Data(np.arange(12), "m", chunks=(6,))  # different shape to d
        self.assertTrue(f.equals(f.copy()))
        with self.assertLogs(level=-1) as catch:
            self.assertFalse(f.equals(d, verbose=2))
            self.assertTrue(
                any(
                    "Data: Different shapes: (12,) != (3, 4)" in log_msg
                    for log_msg in catch.output
                )
            )

        g = cfdm.Data(
            np.ones(shape, dtype="int64"), "m", chunks=chunksize
        )  # different values
        self.assertTrue(g.equals(g.copy()))
        with self.assertLogs(level=-1) as catch:
            self.assertFalse(g.equals(d, verbose=2))
            self.assertTrue(
                any(
                    "Data: Different array values" in log_msg
                    for log_msg in catch.output
                )
            )

        # Test NaN values
        d3 = cfdm.Data(a.astype(np.float64), "m", chunks=chunksize)
        h = cfdm.Data(np.full(shape, np.nan), "m", chunks=chunksize)
        # TODODASK: implement and test equal_nan kwarg to configure NaN eq.
        self.assertFalse(h.equals(h.copy()))
        with self.assertLogs(level=-1) as catch:
            # Compare to d3 not d since np.nan has dtype float64 (IEEE 754)
            self.assertFalse(h.equals(d3, verbose=2))
            self.assertTrue(
                any(
                    "Data: Different array values" in log_msg
                    for log_msg in catch.output
                )
            )

        # Test inf values
        i = cfdm.Data(np.full(shape, np.inf), "m", chunks=chunksize)
        self.assertTrue(i.equals(i.copy()))
        with self.assertLogs(level=-1) as catch:
            # np.inf is also of dtype float64 (see comment on NaN tests above)
            self.assertFalse(i.equals(d3, verbose=2))
            self.assertTrue(
                any(
                    "Data: Different array values" in log_msg
                    for log_msg in catch.output
                )
            )
        with self.assertLogs(level=-1) as catch:
            self.assertFalse(h.equals(i, verbose=2))
            self.assertTrue(
                any(
                    "Data: Different array values" in log_msg
                    for log_msg in catch.output
                )
            )

        # Test masked arrays
        #
        # 1. Example case where the masks differ only (data is
        #    identical)
        mask_test_chunksize = (2, 1)
        j1 = cfdm.Data(
            np.ma.array([1.0, 2.0, 3.0], mask=[1, 0, 0]),
            "m",
            chunks=mask_test_chunksize,
        )
        self.assertTrue(j1.equals(j1.copy()))
        j2 = cfdm.Data(
            np.ma.array([1.0, 2.0, 3.0], mask=[0, 1, 0]),
            "m",
            chunks=mask_test_chunksize,
        )
        self.assertTrue(j2.equals(j2.copy()))
        with self.assertLogs(level=-1) as catch:
            self.assertFalse(j1.equals(j2, verbose=2))
            self.assertTrue(
                any(
                    "Data: Different array values" in log_msg
                    for log_msg in catch.output
                )
            )
        # 2. Example case where the data differs only (masks are
        #    identical)
        j3 = cfdm.Data(
            np.ma.array([1.0, 2.0, 100.0], mask=[1, 0, 0]),
            "m",
            chunks=mask_test_chunksize,
        )
        self.assertTrue(j3.equals(j3.copy()))
        with self.assertLogs(level=-1) as catch:
            self.assertFalse(j1.equals(j3, verbose=2))
            self.assertTrue(
                any(
                    "Data: Different array values" in log_msg
                    for log_msg in catch.output
                )
            )

        # 3. Trivial case of data that is fully masked
        j4 = cfdm.Data(
            np.ma.masked_all(shape, dtype="int"), "m", chunks=chunksize
        )
        self.assertTrue(j4.equals(j4.copy()))
        with self.assertLogs(level=-1) as catch:
            self.assertFalse(j4.equals(d, verbose=2))
            self.assertTrue(
                any(
                    "Data: Different array values" in log_msg
                    for log_msg in catch.output
                )
            )
        # 4. Case where all the unmasked data is 'allclose' to other
        #    data but the data is not 'allclose' to it where it is
        #    masked, i.e. the data on its own (namely without
        #    considering the mask) is not equal to the other data on
        #    its own (e.g. note the 0-th element in below examples).
        #    This differs to case (2): there data differs *only where
        #    unmasked*.  Note these *should* be considered equal
        #    inside cfdm.Data, and indeed np.ma.allclose and our own
        #    _da_ma_allclose methods also hold these to be 'allclose'.
        j5 = cfdm.Data(
            np.ma.array([1.0, 2.0, 3.0], mask=[1, 0, 0]),
            "m",
            chunks=mask_test_chunksize,
        )
        self.assertTrue(j5.equals(j5.copy()))
        j6 = cfdm.Data(
            np.ma.array([10.0, 2.0, 3.0], mask=[1, 0, 0]),
            "m",
            chunks=mask_test_chunksize,
        )
        self.assertTrue(j6.equals(j6.copy()))
        self.assertTrue(j5.equals(j6))

        # Test non-numeric dtype arrays
        sa1 = cfdm.Data(
            np.array(["one", "two", "three"], dtype="S5"), "m", chunks=(3,)
        )
        self.assertTrue(sa1.equals(sa1.copy()))
        sa2_data = np.array(["one", "two", "four"], dtype="S4")
        sa2 = cfdm.Data(sa2_data, "m", chunks=(3,))
        self.assertTrue(sa2.equals(sa2.copy()))
        # Unlike for numeric types, for string-like data as long as
        # the data is the same consider the arrays equal, even if the
        # dtype differs.
        sa3_data = sa2_data.astype("S5")
        sa3 = cfdm.Data(sa3_data, "m", chunks=mask_test_chunksize)
        self.assertTrue(sa2.equals(sa3, verbose=2))
        self.assertTrue(sa3.equals(sa3.copy()))
        with self.assertLogs(level=-1) as catch:
            self.assertFalse(sa1.equals(sa3, verbose=2))
            self.assertTrue(
                any(
                    "Data: Different array values" in log_msg
                    for log_msg in catch.output
                )
            )
        # ...including masked string arrays
        sa4 = cfdm.Data(
            np.ma.array(["one", "two", "three"], mask=[0, 0, 1], dtype="S5"),
            "m",
            chunks=mask_test_chunksize,
        )
        self.assertTrue(sa4.equals(sa4.copy()))
        sa5 = cfdm.Data(
            np.ma.array(["one", "two", "three"], mask=[0, 1, 0], dtype="S5"),
            "m",
            chunks=mask_test_chunksize,
        )
        self.assertTrue(sa5.equals(sa5.copy()))
        with self.assertLogs(level=-1) as catch:
            self.assertFalse(sa4.equals(sa5, verbose=2))
            self.assertTrue(
                any(
                    "Data: Different array values" in log_msg
                    for log_msg in catch.output
                )
            )

        # Test where inputs are scalars
        scalar_test_chunksize = (10,)
        s1 = cfdm.Data(1, chunks=scalar_test_chunksize)
        self.assertTrue(s1.equals(s1.copy()))
        s2 = cfdm.Data(10, chunks=scalar_test_chunksize)
        self.assertTrue(s2.equals(s2.copy()))
        s3 = cfdm.Data("a_string", chunks=scalar_test_chunksize)
        self.assertTrue(s3.equals(s3.copy()))
        # 1. both are scalars
        with self.assertLogs(level=-1) as catch:
            self.assertFalse(s1.equals(s2, verbose=2))
            self.assertTrue(
                any(
                    "Data: Different array values" in log_msg
                    for log_msg in catch.output
                )
            )
        with self.assertLogs(level=-1) as catch:
            self.assertFalse(s1.equals(s3, verbose=2))
            self.assertTrue(
                any(
                    "Data: Different data types: int64 != <U8" in log_msg
                    for log_msg in catch.output
                )
            )
        # 2. only one is a scalar
        with self.assertLogs(level=-1) as catch:
            self.assertFalse(s1.equals(d, verbose=2))
            self.assertTrue(
                any(
                    "Data: Different shapes: () != (3, 4)" in log_msg
                    for log_msg in catch.output
                )
            )

        # Test rtol and atol parameters
        tol_check_chunksize = 1, 1
        k1 = cfdm.Data(np.array([10.0, 20.0]), chunks=tol_check_chunksize)
        self.assertTrue(k1.equals(k1.copy()))
        k2 = cfdm.Data(np.array([10.01, 20.01]), chunks=tol_check_chunksize)
        self.assertTrue(k2.equals(k2.copy()))
        # Only one log check is sufficient here
        with self.assertLogs(level=-1) as catch:
            self.assertFalse(k1.equals(k2, atol=0.005, rtol=0, verbose=2))
            self.assertTrue(
                any(
                    "Data: Different array values (atol=0.005, rtol=0.0)"
                    in log_msg
                    for log_msg in catch.output
                )
            )
        self.assertTrue(k1.equals(k2, atol=0.02, rtol=0))
        self.assertFalse(k1.equals(k2, atol=0, rtol=0.0005))
        self.assertTrue(k1.equals(k2, atol=0, rtol=0.002))

        # Test ignore_fill_value parameter
        m1 = cfdm.Data(1, fill_value=1000, chunks=scalar_test_chunksize)
        self.assertTrue(m1.equals(m1.copy()))
        m2 = cfdm.Data(1, fill_value=2000, chunks=scalar_test_chunksize)
        self.assertTrue(m2.equals(m2.copy()))
        with self.assertLogs(level=-1) as catch:
            self.assertFalse(m1.equals(m2, verbose=2))
            self.assertTrue(
                any(
                    "Data: Different fill value: 1000 != 2000" in log_msg
                    for log_msg in catch.output
                )
            )
            self.assertTrue(m1.equals(m2, ignore_fill_value=True))

        # Test verbose parameter: 1/'INFO' level is behaviour change boundary
        for checks in [(1, False), (2, True)]:
            verbosity_level, expect_to_see_msg = checks
            with self.assertLogs(level=-1) as catch:
                # Logging note: want to assert in the former case (verbosity=1)
                # that nothing is logged, but need to use workaround to prevent
                # AssertionError on fact that nothing is logged here. When at
                # Python =>3.10 this can be replaced by 'assertNoLogs' method.
                logger.warning(
                    "Log warning to prevent test error on empty log."
                )

                self.assertFalse(d2.equals(d, verbose=verbosity_level))
                self.assertIs(
                    any(
                        "Data: Different data types: float32 != int64"
                        in log_msg
                        for log_msg in catch.output
                    ),
                    expect_to_see_msg,
                )

        # Test ignore_data_type parameter
        self.assertTrue(d2.equals(d, ignore_data_type=True))

        # Test all possible chunk combinations
        for j, i in itertools.product([1, 2], [1, 2, 3]):
            d = cfdm.Data(np.arange(6).reshape(2, 3), "m", chunks=(j, i))
            for j, i in itertools.product([1, 2], [1, 2, 3]):
                e = cfdm.Data(np.arange(6).reshape(2, 3), "m", chunks=(j, i))
                self.assertTrue(d.equals(e))

    def test_Data_max_min_sum_squeeze(self):
        """Test the max, min, sum and squeeze Data methods."""
        a = np.ma.arange(2 * 3 * 5).reshape(2, 1, 3, 5)
        a[0, 0, 0, 0] = np.ma.masked
        a[-1, -1, -1, -1] = np.ma.masked
        a[1, -1, 1, 3] = np.ma.masked
        d = cfdm.Data(a)

        b = a.max()
        x = d.max().squeeze()
        self.assertEqual(x.shape, b.shape)
        self.assertTrue((x.array == b).all())

        b = a.max(axis=0)
        x = d.max(axes=0).squeeze(0)
        self.assertEqual(x.shape, b.shape)
        self.assertTrue((x.array == b).all())

        b = a.max(axis=(0, 3))
        x = d.max(axes=[0, 3]).squeeze([0, 3])
        self.assertEqual(x.shape, b.shape)
        self.assertTrue((x.array == b).all())
        self.assertTrue(d.max([0, 3]).equals(d.max([0, 3])))

        b = a.min()
        x = d.min().squeeze()
        self.assertEqual(x.shape, b.shape)
        self.assertTrue((x.array == b).all())

        b = a.min(axis=(0, 3))
        x = d.min(axes=[0, 3]).squeeze([0, 3])
        self.assertEqual(x.shape, b.shape)
        self.assertTrue((x.array == b).all(), (x.shape, b.shape))
        self.assertTrue(d.min([0, 3]).equals(d.min([0, 3])))

        b = a.sum()
        x = d.sum().squeeze()
        self.assertEqual(x.shape, b.shape)
        self.assertTrue((x.array == b).all())

        b = a.sum(axis=(0, 3))
        x = d.sum(axes=[0, 3]).squeeze([0, 3])
        self.assertEqual(x.shape, b.shape)
        self.assertTrue((x.array == b).all(), (x.shape, b.shape))

        with self.assertRaises(ValueError):
            d.sum(axes=99)

        with self.assertRaises(ValueError):
            d.squeeze(axes=99)

        with self.assertRaises(ValueError):
            d.squeeze(axes=2)

        with self.assertRaises(ValueError):
            d.max(axes=99)

        with self.assertRaises(ValueError):
            d.min(axes=99)

        d = cfdm.Data(9)
        self.assertTrue(d.equals(d.squeeze()))

        with self.assertRaises(ValueError):
            d.sum(axes=0)

        with self.assertRaises(ValueError):
            d.squeeze(axes=0)

        with self.assertRaises(ValueError):
            d.min(axes=0)

        with self.assertRaises(ValueError):
            d.max(axes=0)

        # HDF5 chunks
        d = cfdm.Data(np.arange(12).reshape(1, 4, 3))
        d.nc_set_hdf5_chunksizes((1, 4, 3))
        e = d.squeeze()
        self.assertEqual(e.nc_hdf5_chunksizes(), (4, 3))
        e = d.max(axes=1)
        self.assertEqual(e.nc_hdf5_chunksizes(), (1, 1, 3))
        e = d.min(axes=1)
        self.assertEqual(e.nc_hdf5_chunksizes(), (1, 1, 3))
        e = d.sum(axes=1)
        self.assertEqual(e.nc_hdf5_chunksizes(), (1, 1, 3))
        e = d.max(axes=1, squeeze=True)
        self.assertEqual(e.nc_hdf5_chunksizes(), (1, 3))
        e = d.sum(axes=1, squeeze=True)
        self.assertEqual(e.nc_hdf5_chunksizes(), (1, 3))

    def test_Data_dtype_mask(self):
        """Test the dtype and mask Data methods."""
        a = np.ma.array(
            [[280.0, -99, -99, -99], [281.0, 279.0, 278.0, 279.0]],
            dtype=float,
            mask=[[0, 1, 1, 1], [0, 0, 0, 0]],
        )

        d = cfdm.Data([[280, -99, -99, -99], [281, 279, 278, 279]])
        self.assertEqual(d.dtype, np.dtype(int))

        d = cfdm.Data(
            [[280, -99, -99, -99], [281, 279, 278, 279]],
            dtype=float,
            mask=[[0, 1, 1, 1], [0, 0, 0, 0]],
        )

        self.assertEqual(d.dtype, a.dtype)
        self.assertTrue((d.array == a).all())
        self.assertEqual(d.mask.shape, a.mask.shape)
        self.assertTrue((d.mask.array == np.ma.getmaskarray(a)).all())

        a = np.array(
            [[280.0, -99, -99, -99], [281.0, 279.0, 278.0, 279.0]], dtype=float
        )
        mask = np.ma.masked_all(a.shape).mask

        d = cfdm.Data(
            [[280, -99, -99, -99], [281, 279, 278, 279]], dtype=float
        )

        self.assertEqual(d.dtype, a.dtype)
        self.assertTrue((d.array == a).all())
        self.assertEqual(d.mask.shape, mask.shape)
        self.assertTrue((d.mask.array == np.ma.getmaskarray(a)).all())

    def test_Data_get_index(self):
        """Test Data.get_index."""
        f = cfdm.read("DSG_timeSeries_indexed.nc")[0]
        f = f.data
        d = cfdm.Data(cfdm.RaggedIndexedArray(source=f.source()))
        self.assertIsInstance(d.get_index(), cfdm.Index)

        d = cfdm.Data(9, "m")
        self.assertIsNone(d.get_index(None))
        with self.assertRaises(ValueError):
            d.get_index()

    def test_Data_get_list(self):
        """Test Data.get_list."""
        f = cfdm.read("gathered.nc")[0]
        f = f.data
        d = cfdm.Data(cfdm.GatheredArray(source=f.source()))
        self.assertIsInstance(d.get_list(), cfdm.List)

        d = cfdm.Data(9, "m")
        self.assertIsNone(d.get_list(None))
        with self.assertRaises(ValueError):
            d.get_list()

    def test_Data_get_count(self):
        """Test Data.get_count."""
        f = cfdm.read("DSG_timeSeries_contiguous.nc")[0]
        f = f.data
        d = cfdm.Data(cfdm.RaggedContiguousArray(source=f.source()))
        self.assertIsInstance(d.get_count(), cfdm.Count)

        d = cfdm.Data(9, "m")
        self.assertIsNone(d.get_count(None))
        with self.assertRaises(ValueError):
            d.get_count()

    def test_Data_filled(self):
        """Test Data.filled."""
        d = cfdm.Data([[1, 2, 3]])
        self.assertTrue((d.filled().array == [[1, 2, 3]]).all())

        d[0, 0] = cfdm.masked
        self.assertTrue(
            (d.filled().array == [[-9223372036854775806, 2, 3]]).all()
        )

        d.set_fill_value(-99)
        self.assertTrue((d.filled().array == [[-99, 2, 3]]).all())

        self.assertTrue((d.filled(1e10).array == [[1e10, 2, 3]]).all())

        d = cfdm.Data(["a", "b", "c"], mask=[1, 0, 0])
        self.assertTrue((d.filled().array == ["", "b", "c"]).all())

    def test_Data_insert_dimension(self):
        """Test Data.insert_dimension."""
        d = cfdm.Data([list(range(12))])
        self.assertEqual(d.shape, (1, 12))
        e = d.squeeze()
        self.assertEqual(e.shape, (12,))
        self.assertIsNone(d.squeeze(inplace=True))
        self.assertEqual(d.shape, (12,))

        d = cfdm.Data([list(range(12))])
        d.transpose(inplace=True)
        self.assertEqual(d.shape, (12, 1))
        e = d.squeeze()
        self.assertEqual(e.shape, (12,))
        self.assertIsNone(d.squeeze(inplace=True))
        self.assertEqual(d.shape, (12,))

        d.insert_dimension(0, inplace=True)
        d.insert_dimension(-1, inplace=True)
        self.assertEqual(d.shape, (1, 12, 1))
        e = d.squeeze()
        self.assertEqual(e.shape, (12,))
        e = d.squeeze(-1)
        self.assertEqual(e.shape, (1, 12))
        self.assertIsNone(e.squeeze(0, inplace=True))
        self.assertEqual(e.shape, (12,))

        d = e
        d.insert_dimension(0, inplace=True)
        d.insert_dimension(-1, inplace=True)
        d.insert_dimension(-1, inplace=True)
        self.assertEqual(d.shape, (1, 12, 1, 1))
        e = d.squeeze([0, 2])
        self.assertEqual(e.shape, (12, 1))

        array = np.arange(12).reshape(1, 4, 3)
        d = cfdm.Data(array)
        e = d.squeeze()
        f = e.insert_dimension(0)
        a = f.array
        self.assertTrue(np.allclose(a, array))

        with self.assertRaises(ValueError):
            d.insert_dimension(1000)

        # HDF5 chunks
        d.nc_set_hdf5_chunksizes((1, 4, 3))
        d.insert_dimension(0, inplace=True)
        self.assertEqual(d.nc_hdf5_chunksizes(), (1, 1, 4, 3))
        d.insert_dimension(-1, inplace=True)
        self.assertEqual(d.nc_hdf5_chunksizes(), (1, 1, 4, 3, 1))

        array = np.arange(12).reshape(3, 4)
        d = cfdm.Data(array)
        for i in (0, 1, 2, -3, -2, -1):
            self.assertEqual(
                d.insert_dimension(i).shape, np.expand_dims(array, i).shape
            )

    def test_Data_get_compressed_dimension(self):
        """Test Data.get_compressed_dimension."""
        d = cfdm.Data([[281, 279, 278, 279]])
        self.assertIsNone(d.get_compressed_dimension(None))

    def test_Data__format__(self):
        """Test Data.__format__"""
        d = cfdm.Data(9, "metres")
        self.assertEqual(f"{d}", "9 metres")
        self.assertEqual(f"{d!s}", "9 metres")
        self.assertEqual(f"{d!r}", "<Data(): 9 metres>")
        self.assertEqual(f"{d:.3f}", "9.000")

        d = cfdm.Data([[9]], "metres")
        self.assertEqual(f"{d}", "[[9]] metres")
        self.assertEqual(f"{d!s}", "[[9]] metres")
        self.assertEqual(f"{d!r}", "<Data(1, 1): [[9]] metres>")
        self.assertEqual(f"{d:.3f}", "9.000")

        d = cfdm.Data([9, 10], "metres")
        self.assertEqual(f"{d}", "[9, 10] metres")
        self.assertEqual(f"{d!s}", "[9, 10] metres")
        self.assertEqual(f"{d!r}", "<Data(2): [9, 10] metres>")
        with self.assertRaises(ValueError):
            f"{d:.3f}"

    def test_Data_orginal_filenames(self):
        """Test Data.original_filenames."""
        d = cfdm.Data(9, "metres")
        self.assertEqual(d.get_original_filenames(), set())

        self.assertIsNone(d._original_filenames(define="file1.nc"))
        self.assertEqual(
            d.get_original_filenames(), set([cfdm.abspath("file1.nc")])
        )

        self.assertIsNone(d._original_filenames(update=["file1.nc"]))
        self.assertEqual(len(d.get_original_filenames()), 1)

        d._original_filenames(update="file2.nc")
        self.assertEqual(len(d.get_original_filenames()), 2)

        d._original_filenames(update=["file1.nc", "file2.nc"])
        self.assertEqual(len(d.get_original_filenames()), 2)

        d._original_filenames(define="file3.nc")
        self.assertEqual(len(d.get_original_filenames()), 1)

        self.assertEqual(len(d._original_filenames(clear=True)), 1)
        self.assertEqual(d.get_original_filenames(), set())

        d._original_filenames(update=["file1.nc", "file2.nc"])
        self.assertEqual(len(d.get_original_filenames()), 2)

        # Check source
        e = cfdm.Data(source=d)
        self.assertEqual(
            e.get_original_filenames(), d.get_original_filenames()
        )

        # Check illegal parameter combinations
        with self.assertRaises(ValueError):
            d._original_filenames(define="file1.nc", update="file2.nc")

        with self.assertRaises(ValueError):
            d._original_filenames(define="file3.nc", clear=True)

        with self.assertRaises(ValueError):
            d._original_filenames(update="file4.nc", clear=True)

    def test_Data_first_element(self):
        """Test Data.first_element."""
        d = cfdm.Data(np.arange(6).reshape(1, 6, 1))
        self.assertEqual(d.first_element(), 0)

    def test_Data_second_element(self):
        """Test Data.second_element."""
        d = cfdm.Data(np.arange(6).reshape(1, 6, 1))
        self.assertEqual(d.second_element(), 1)

    def test_Data_last_element(self):
        """Test Data.last_element."""
        d = cfdm.Data(np.arange(6).reshape(1, 6, 1))
        self.assertEqual(d.last_element(), 5)

    def test_Data_sparse_array(self):
        """Test Data based on sparse arrays."""
        from scipy.sparse import csr_array

        indptr = np.array([0, 2, 3, 6])
        indices = np.array([0, 2, 2, 0, 1, 2])
        data = np.array([1, 2, 3, 4, 5, 6])
        s = csr_array((data, indices, indptr), shape=(3, 3))

        d = cfdm.Data(s)
        self.assertFalse((d.sparse_array != s).toarray().any())
        self.assertTrue((d.array == s.toarray()).all())

        d = cfdm.Data(s, dtype=float)
        self.assertEqual(d.sparse_array.dtype, float)

        # Can't mask sparse array during __init__
        mask = [[0, 0, 1], [0, 0, 0], [0, 0, 0]]
        with self.assertRaises(ValueError):
            cfdm.Data(s, mask=mask)

    def test_Data_masked_values(self):
        """Test Data.masked_values."""
        array = np.array([[1, 1.1, 2, 1.1, 3]])
        d = cfdm.Data(array)
        e = d.masked_values(1.1)
        ea = e.array
        a = np.ma.masked_values(array, 1.1, rtol=cfdm.rtol(), atol=cfdm.atol())
        self.assertTrue(np.isclose(ea, a).all())
        self.assertTrue((ea.mask == a.mask).all())
        self.assertIsNone(d.masked_values(1.1, inplace=True))
        self.assertTrue(d.equals(e))

        array = np.array([[1, 1.1, 2, 1.1, 3]])
        d = cfdm.Data(array, mask_value=1.1)
        da = e.array
        self.assertTrue(np.isclose(da, a).all())
        self.assertTrue((da.mask == a.mask).all())

    def test_Data__int__(self):
        """Test Data.__int__"""
        for x in (-1.9, -1.5, -1.4, -1, 0, 1, 1.0, 1.4, 1.9):
            self.assertEqual(int(cfdm.Data(x)), int(x))
            self.assertEqual(int(cfdm.Data(x)), int(x))

        with self.assertRaises(Exception):
            _ = int(cfdm.Data([1, 2]))

    def test_Data_pad_missing(self):
        """Test Data.pad_missing."""
        d = cfdm.Data(np.arange(6).reshape(2, 3))

        g = d.pad_missing(1, to_size=5)
        self.assertEqual(g.shape, (2, 5))
        self.assertTrue(g[:, 3:].mask.array.all())

        self.assertIsNone(d.pad_missing(1, pad_width=(1, 2), inplace=True))
        self.assertEqual(d.shape, (2, 6))
        self.assertTrue(d[:, 0].mask.array.all())
        self.assertTrue(d[:, 4:].mask.array.all())

        e = d.pad_missing(0, pad_width=(0, 1))
        self.assertEqual(e.shape, (3, 6))
        self.assertTrue(e[2, :].mask.array.all())

        # Can't set both pad_width and to_size
        with self.assertRaises(ValueError):
            d.pad_missing(0, pad_width=(0, 1), to_size=99)

        # Axis out of bounds
        with self.assertRaises(ValueError):
            d.pad_missing(99, to_size=99)

    def test_Data_todict(self):
        """Test Data.todict."""
        d = cfdm.Data([1, 2, 3, 4], chunks=2)
        key = d.to_dask_array(_force_mask_hardness=False).name

        x = d.todict()
        self.assertIsInstance(x, dict)
        self.assertIn((key, 0), x)
        self.assertIn((key, 1), x)

        e = d[0]
        x = e.todict()
        self.assertIn((key, 0), x)
        self.assertNotIn((key, 1), x)

        x = e.todict(optimize_graph=False)
        self.assertIsInstance(x, dict)
        self.assertIn((key, 0), x)
        self.assertIn((key, 1), x)

    def test_Data_to_dask_array(self):
        """Test Data.to_dask_array."""
        d = cfdm.Data([1, 2, 3, 4], "m")
        dx = d.to_dask_array()
        self.assertIsInstance(dx, da.Array)
        self.assertTrue((d.array == dx.compute()).all())

    def test_Data_persist(self):
        """Test Data.persist."""
        d = cfdm.Data(9, "km")
        self.assertIsNone(d.persist(inplace=True))

        d = cfdm.Data([[1, 2, 3.0, 4]], "km", chunks=2)
        self.assertEqual(len(d.to_dask_array().dask.layers), 2)
        d.transpose(inplace=True)
        self.assertEqual(len(d.to_dask_array().dask.layers), 3)

        e = d.persist()
        self.assertIsInstance(e, cfdm.Data)
        self.assertEqual(len(e.to_dask_array().dask.layers), 2)
        self.assertEqual(d.npartitions, 2)
        self.assertEqual(e.npartitions, d.npartitions)
        self.assertTrue(e.equals(d))

    def test_Data_cull_graph(self):
        """Test Data.cull_graph."""
        d = cfdm.Data([1, 2, 3, 4, 5], chunks=3)
        d = d[:2]
        self.assertEqual(
            len(
                dict(
                    d.to_dask_array(
                        _force_mask_hardness=False, _force_to_memory=False
                    ).dask
                )
            ),
            3,
        )

        # Check that there are fewer keys after culling
        d.cull_graph()
        self.assertEqual(
            len(
                dict(
                    d.to_dask_array(
                        _force_mask_hardness=False, _force_to_memory=False
                    ).dask
                )
            ),
            2,
        )

    def test_Data_npartitions(self):
        """Test Data.npartitions."""
        d = cfdm.Data.empty((4, 5), chunks=(2, 4))
        self.assertEqual(d.npartitions, 4)

    def test_Data_numblocks(self):
        """Test Data.numblocks."""
        d = cfdm.Data.empty((4, 5), chunks=(2, 4))
        self.assertEqual(d.numblocks, (2, 2))

    def test_Data_clear_after_dask_update(self):
        """Test Data._clear_after_dask_update."""
        d = cfdm.Data([1, 2, 3], "m")
        dx = d.to_dask_array()

        d.first_element()
        d.second_element()
        d.last_element()

        self.assertTrue(d._get_cached_elements())

        _ALL = cfdm.Data._ALL
        _CACHE = cfdm.Data._CACHE

        d._set_dask(dx, clear=_ALL ^ _CACHE)
        self.assertTrue(d._get_cached_elements())

        d._set_dask(dx, clear=_ALL)
        self.assertFalse(d._get_cached_elements())

    def test_Data_months_years(self):
        """Test Data with 'months/years since' units specifications."""
        calendar = "360_day"
        d = cfdm.Data(
            [1.0, 2],
            units=cfdm.Units("months since 2000-1-1", calendar=calendar),
        )
        self.assertTrue((d.array == np.array([1.0, 2])).all())
        a = np.array(
            [
                cftime.Datetime360Day(2000, 2, 1, 10, 29, 3, 831223),
                cftime.Datetime360Day(2000, 3, 1, 20, 58, 7, 662446),
            ]
        )

        self.assertTrue((d.datetime_array == a).all())

        calendar = "standard"
        d = cfdm.Data(
            [1.0, 2],
            units=cfdm.Units("months since 2000-1-1", calendar=calendar),
        )
        self.assertTrue((d.array == np.array([1.0, 2])).all())
        a = np.array(
            [
                cftime.DatetimeGregorian(2000, 1, 31, 10, 29, 3, 831223),
                cftime.DatetimeGregorian(2000, 3, 1, 20, 58, 7, 662446),
            ]
        )
        self.assertTrue((d.datetime_array == a).all())

        calendar = "360_day"
        d = cfdm.Data(
            [1.0, 2],
            units=cfdm.Units("years since 2000-1-1", calendar=calendar),
        )
        self.assertTrue((d.array == np.array([1.0, 2])).all())
        a = np.array(
            [
                cftime.Datetime360Day(2001, 1, 6, 5, 48, 45, 974678),
                cftime.Datetime360Day(2002, 1, 11, 11, 37, 31, 949357),
            ]
        )
        self.assertTrue((d.datetime_array == a).all())

        calendar = "standard"
        d = cfdm.Data(
            [1.0, 2],
            units=cfdm.Units("years since 2000-1-1", calendar=calendar),
        )
        self.assertTrue((d.array == np.array([1.0, 2])).all())
        a = np.array(
            [
                cftime.DatetimeGregorian(2000, 12, 31, 5, 48, 45, 974678),
                cftime.DatetimeGregorian(2001, 12, 31, 11, 37, 31, 949357),
            ]
        )
        self.assertTrue((d.datetime_array == a).all())

    def test_Data_datetime_array(self):
        """Test Data.datetime_array."""
        d = cfdm.Data([11292.5, 11293], units="days since 1970-1-1")
        dt = d.datetime_array
        self.assertEqual(dt[0], datetime.datetime(2000, 12, 1, 12, 0))
        self.assertEqual(dt[1], datetime.datetime(2000, 12, 2, 0, 0))

        d[0] = cfdm.masked
        dt = d.datetime_array
        self.assertIs(dt[0], np.ma.masked)
        self.assertEqual(dt[1], datetime.datetime(2000, 12, 2, 0, 0))

        d = cfdm.Data(11292.5, units="days since 1970-1-1")
        dt = d.datetime_array
        self.assertEqual(dt[()], datetime.datetime(2000, 12, 1, 12, 0))

        d[()] = cfdm.masked
        dt = d.datetime_array
        self.assertIs(dt[()], np.ma.masked)

        # Scalar array
        for d, x in zip(
            [
                cfdm.Data(11292.5, "days since 1970-1-1"),
                cfdm.Data("2000-12-1 12:00", dt=True),
            ],
            [11292.5, 0],
        ):
            a = d.datetime_array
            self.assertEqual(a.shape, ())
            self.assertEqual(
                a, np.array(cftime.DatetimeGregorian(2000, 12, 1, 12, 0))
            )

            a = d.array
            self.assertEqual(a.shape, ())
            self.assertEqual(a, x)

        # Non-scalar array
        for d, x in zip(
            [
                cfdm.Data([[11292.5, 11293.5]], "days since 1970-1-1"),
                cfdm.Data([["2000-12-1 12:00", "2000-12-2 12:00"]], dt=True),
            ],
            ([[11292.5, 11293.5]], [[0, 1]]),
        ):
            a = d.datetime_array
            self.assertTrue(
                (
                    a
                    == np.array(
                        [
                            [
                                cftime.DatetimeGregorian(2000, 12, 1, 12, 0),
                                cftime.DatetimeGregorian(2000, 12, 2, 12, 0),
                            ]
                        ]
                    )
                ).all()
            )

            a = d.array
            self.assertTrue((a == x).all())

    def test_Data_compute(self):
        """Test Data.compute."""
        # Scalar numeric array
        d = cfdm.Data(9, "km")
        a = d.compute()
        self.assertIsInstance(a, np.ndarray)
        self.assertEqual(a.shape, ())
        self.assertEqual(a, np.array(9))
        d[...] = cfdm.masked
        a = d.compute()
        self.assertEqual(a.shape, ())
        self.assertIs(a[()], np.ma.masked)

        # Non-scalar numeric array
        b = np.arange(24).reshape(2, 1, 3, 4)
        d = cfdm.Data(b, "km", fill_value=-123)
        a = d.compute()
        self.assertTrue((a == b).all())

        # Fill value
        d[0, 0, 0, 0] = cfdm.masked
        self.assertEqual(d.compute().fill_value, d.get_fill_value())

        # Date-time array
        d = cfdm.Data([["2000-12-3 12:00"]], "days since 2000-12-01", dt=True)
        self.assertEqual(d.compute(), 2.5)

    def test_Data_chunks(self):
        """Test Data.chunks."""
        dx = da.empty((4, 5), chunks=(2, 4))
        d = cfdm.Data.empty((4, 5), chunks=(2, 4))
        self.assertEqual(d.chunks, dx.chunks)

    def test_Data_rechunk(self):
        """Test Data.rechunk."""
        dx = da.empty((4, 5), chunks=(2, 4)).rechunk(-1)
        d = cfdm.Data.empty((4, 5), chunks=(2, 4)).rechunk(-1)
        self.assertEqual(d.chunks, dx.chunks)

        d = cfdm.Data.empty((4, 5), chunks=(2, 4))
        e = d.copy()
        self.assertIsNone(e.rechunk(-1, inplace=True))
        self.assertEqual(e.chunks, ((4,), (5,)))
        self.assertTrue(e.equals(d))

        # Test rechunking after a __getitem__
        e = d[:2].rechunk((2, 5))
        self.assertTrue(e.equals(d[:2]))

        d = cfdm.Data.empty((4, 5), chunks=(4, 5))
        e = d[:2].rechunk((1, 3))
        self.assertTrue(e.equals(d[:2]))

    def test_Data_reshape(self):
        """Test Data.reshape."""
        a = np.arange(12).reshape(3, 4)
        d = cfdm.Data(a)
        self.assertIsNone(d.reshape(*d.shape, inplace=True))
        self.assertEqual(d.shape, a.shape)

        for original_shape, new_shape, chunks in (
            ((10,), (10,), (3, 3, 4)),
            ((10,), (10, 1, 1), 5),
            ((10,), (1, 10), 5),
            ((24,), (2, 3, 4), 12),
            ((1, 24), (2, 3, 4), 12),
            ((2, 3, 4), (24,), (1, 3, 4)),
            ((2, 3, 4), (24,), 4),
            ((2, 3, 4), (24, 1), 4),
            ((2, 3, 4), (1, 24), 4),
            ((4, 4, 1), (4, 4), 2),
            ((4, 4), (4, 4, 1), 2),
            ((1, 4, 4), (4, 4), 2),
            ((1, 4, 4), (4, 4, 1), 2),
            ((1, 4, 4), (1, 1, 4, 4), 2),
            ((4, 4), (1, 4, 4, 1), 2),
            ((4, 4), (1, 4, 4), 2),
            ((2, 3), (2, 3), (1, 2)),
            ((2, 3), (3, 2), 3),
            ((4, 2, 3), (4, 6), 4),
            ((3, 4, 5, 6), (3, 4, 5, 6), (2, 3, 4, 5)),
            ((), (1,), 1),
            ((1,), (), 1),
            ((24,), (3, 8), 24),
            ((24,), (4, 6), 6),
            ((24,), (4, 3, 2), 6),
            ((24,), (4, 6, 1), 6),
            ((24,), (4, 6), (6, 12, 6)),
            ((64, 4), (8, 8, 4), (16, 2)),
            ((4, 64), (4, 8, 4, 2), (2, 16)),
            ((4, 8, 4, 2), (2, 1, 2, 32, 2), (2, 4, 2, 2)),
            ((4, 1, 4), (4, 4), (2, 1, 2)),
            ((0, 10), (0, 5, 2), (5, 5)),
            ((5, 0, 2), (0, 10), (5, 2, 2)),
            ((0,), (2, 0, 2), (4,)),
            ((2, 0, 2), (0,), (4, 4, 4)),
            ((2, 3, 4), -1, -1),
        ):
            a = np.random.randint(10, size=original_shape)
            d = cfdm.Data(a, chunks=chunks)

            a = a.reshape(new_shape)
            d = d.reshape(new_shape)

            self.assertEqual(d.shape, a.shape)
            self.assertTrue((d.array == a).all())

        # Test setting of _axes
        d = cfdm.Data(8)
        self.assertEqual(len(d.reshape(1, 1)._axes), 2)

        d = cfdm.Data([8, 9])
        self.assertEqual(len(d.reshape(1, 2)._axes), 2)

    def test_Data_get_units(self):
        """Test Data.get_units."""
        for units in ("", "m", "days since 2000-01-01"):
            d = cfdm.Data(1, units)
            self.assertEqual(d.get_units(), units)

        d = cfdm.Data(1)
        with self.assertRaises(ValueError):
            d.get_units()

    def test_Data_set_calendar(self):
        """Test Data.set_calendar."""
        d = cfdm.Data(1, "days since 2000-01-01")
        d.set_calendar("standard")
        d.set_calendar("noleap")

        d = cfdm.Data(1, "m")
        d.set_calendar("noleap")
        self.assertEqual(d.Units, cfdm.Units("m"))

    def test_Data_set_units(self):
        """Test Data.set_units."""
        for units in (None, "", "m", "days since 2000-01-01"):
            d = cfdm.Data(1, units)
            self.assertEqual(d.Units, cfdm.Units(units))

        d = cfdm.Data(1, "m")
        d.set_units("km")
        self.assertEqual(d.Units, cfdm.Units("km"))

        d = cfdm.Data(1, "days since 2000-01-01", calendar="noleap")
        d.set_units("days since 1999-12-31")
        self.assertEqual(
            d.Units, cfdm.Units("days since 1999-12-31", calendar="noleap")
        )
        d.set_units("km")
        self.assertEqual(d.Units, cfdm.Units("km"))

    def test_Data_tolist(self):
        """Test Data.tolist."""
        for x in (1, [1, 2], [[1, 2], [3, 4]]):
            d = cfdm.Data(x)
            e = d.tolist()
            self.assertEqual(e, np.array(x).tolist())
            self.assertTrue(d.equals(cfdm.Data(e)))

    def test_Data_data(self):
        """Test Data.data."""
        for d in [
            cfdm.Data(1),
            cfdm.Data([1, 2], fill_value=0),
            cfdm.Data([1, 2], "m"),
            cfdm.Data([1, 2], mask=[1, 0], units="m"),
            cfdm.Data([[0, 1, 2], [3, 4, 5]], chunks=2),
        ]:
            self.assertIs(d.data, d)

    def test_Data_hardmask(self):
        """Test Data.hardmask."""
        d = cfdm.Data([1, 2, 3])
        d.hardmask = True
        self.assertTrue(d.hardmask)
        d[0] = cfdm.masked
        self.assertTrue((d.array.mask == [True, False, False]).all())
        d[...] = 999
        self.assertTrue((d.array.mask == [True, False, False]).all())
        d.hardmask = False
        self.assertFalse(d.hardmask)
        d[...] = -1
        self.assertTrue((d.array.mask == [False, False, False]).all())

    def test_Data_soften_mask(self):
        """Test Data.soften_mask."""
        d = cfdm.Data([1, 2, 3], hardmask=True)
        d.soften_mask()
        self.assertFalse(d.hardmask)
        d[0] = cfdm.masked
        self.assertEqual(d[0].array, np.ma.masked)
        d[0] = 99
        self.assertEqual(d[0].array, 99)

    def test_Data_get_data(self):
        """Test Data.get_data."""
        d = cfdm.Data(9)
        self.assertIs(d, d.get_data())

    def test_Data__init__datetime(self):
        """Test Data.__init__ for datetime objects."""
        dt = cftime.DatetimeGregorian(2000, 1, 1)
        for a in (dt, [dt], [[dt]]):
            d = cfdm.Data(a)
            self.assertEqual(d.array, 0)

        dt = [dt, cftime.DatetimeGregorian(2000, 2, 1)]
        d = cfdm.Data(dt)
        self.assertTrue((d.array == [0, 31]).all())

        dt = np.ma.array(dt, mask=[True, False])
        d = cfdm.Data(dt)
        self.assertTrue((d.array == [-999, 0]).all())

        units = cfdm.Units("days since 2000-01-01", calendar="noleap")
        for array, dt in zip(
            (
                [1, 2],
                ["2000-01-02", "2000-01-03"],
                [
                    cftime.DatetimeNoLeap(2000, 1, 2),
                    cftime.DatetimeNoLeap(2000, 1, 3),
                ],
            ),
            (False, True, False),
        ):
            d = cfdm.Data(array, units=units, dt=dt)
            self.assertTrue((d.array == [1, 2]).all())
            self.assertTrue(
                (
                    d.datetime_array
                    == [
                        cftime.DatetimeNoLeap(2000, 1, 2),
                        cftime.DatetimeNoLeap(2000, 1, 3),
                    ]
                ).all()
            )

    def test_Data_mask(self):
        """Test Data.mask."""
        # Test for a masked Data object (having some masked points)
        a = np.ma.arange(12).reshape(3, 4)
        a[1, 1] = np.ma.masked
        d = cfdm.Data(a, units="m", chunks=(2, 2))
        self.assertTrue((a == d.array).all())
        self.assertTrue((a.mask == d.mask.array).all())
        self.assertEqual(d.mask.shape, d.shape)
        self.assertEqual(d.mask.dtype, bool)
        self.assertEqual(d.mask.Units, cfdm.Units(None))
        self.assertTrue(d.mask.hardmask)
        self.assertIn(True, d.mask.array)

        # Test for a non-masked Data object
        a2 = np.arange(-100, 200.0, dtype=float).reshape(3, 4, 5, 5)
        d2 = cfdm.Data(a2, units="m", chunks=(1, 2, 3, 4))
        d2[...] = a2
        self.assertTrue((a2 == d2.array).all())
        self.assertEqual(d2.shape, d2.mask.shape)
        self.assertEqual(d2.mask.dtype, bool)
        self.assertEqual(d2.mask.Units, cfdm.Units(None))
        self.assertTrue(d2.mask.hardmask)
        self.assertNotIn(True, d2.mask.array)

        # Test for a masked Data object of string type, including chunking
        a3 = np.ma.array(["one", "two", "four"], dtype="S4")
        a3[1] = np.ma.masked
        d3 = cfdm.Data(a3, "m", chunks=(3,))
        self.assertTrue((a3 == d3.array).all())
        self.assertEqual(d3.shape, d3.mask.shape)
        self.assertEqual(d3.mask.dtype, bool)
        self.assertEqual(d3.mask.Units, cfdm.Units(None))
        self.assertTrue(d3.mask.hardmask)
        self.assertTrue(d3.mask.array[1], True)

    def test_Data__init__dtype_mask(self):
        """Test Data.__init__ with `dtype` and `mask` keywords."""
        for m in (1, 20, True):
            d = cfdm.Data([[1, 2, 3], [4, 5, 6]], mask=m)
            self.assertFalse(np.ma.count(d.array))
            self.assertEqual(d.shape, (2, 3))

        for m in (0, False):
            d = cfdm.Data([[1, 2, 3], [4, 5, 6]], mask=m)
            self.assertEqual(np.ma.count(d.array), d.size)
            self.assertEqual(d.shape, (2, 3))

        d = cfdm.Data([[1, 2, 3], [4, 5, 6]], mask=[[0], [1]])
        self.assertEqual(np.ma.count(d.array), 3)
        self.assertEqual(d.shape, (2, 3))

        d = cfdm.Data([[1, 2, 3], [4, 5, 6]], mask=[0, 1, 1])
        self.assertEqual(np.ma.count(d.array), 2)
        self.assertEqual(d.shape, (2, 3))

        d = cfdm.Data([[1, 2, 3], [4, 5, 6]], mask=[[0, 1, 0], [1, 0, 1]])
        self.assertEqual(np.ma.count(d.array), 3)
        self.assertEqual(d.shape, (2, 3))

        a = np.ma.array(
            [[280.0, -99, -99, -99], [281.0, 279.0, 278.0, 279.0]],
            dtype=float,
            mask=[[0, 1, 1, 1], [0, 0, 0, 0]],
        )

        d = cfdm.Data([[280, -99, -99, -99], [281, 279, 278, 279]])
        self.assertEqual(d.dtype, np.dtype(int))

        d = cfdm.Data(
            [[280, -99, -99, -99], [281, 279, 278, 279]],
            dtype=float,
            mask=[[0, 1, 1, 1], [0, 0, 0, 0]],
        )

        self.assertEqual(d.dtype, a.dtype)
        self.assertEqual(d.mask.shape, a.mask.shape)
        self.assertTrue((d.array == a).all())
        self.assertTrue((d.mask.array == np.ma.getmaskarray(a)).all())

        a = np.array(
            [[280.0, -99, -99, -99], [281.0, 279.0, 278.0, 279.0]], dtype=float
        )
        mask = np.ma.masked_all(a.shape).mask

        d = cfdm.Data(
            [[280, -99, -99, -99], [281, 279, 278, 279]], dtype=float
        )

        self.assertEqual(d.dtype, a.dtype)
        self.assertEqual(d.mask.shape, mask.shape)
        self.assertTrue((d.array == a).all())
        self.assertTrue((d.mask.array == np.ma.getmaskarray(a)).all())

        # Mask broadcasting
        a = np.ma.array(
            [[280.0, -99, -99, -99], [281.0, 279.0, 278.0, 279.0]],
            dtype=float,
            mask=[[0, 1, 1, 0], [0, 1, 1, 0]],
        )

        d = cfdm.Data(
            [[280, -99, -99, -99], [281, 279, 278, 279]],
            dtype=float,
            mask=[0, 1, 1, 0],
        )

        self.assertEqual(d.dtype, a.dtype)
        self.assertEqual(d.mask.shape, a.mask.shape)
        self.assertTrue((d.array == a).all())
        self.assertTrue((d.mask.array == np.ma.getmaskarray(a)).all())

    def test_Data__getitem__(self):
        """Test Data.__getitem__"""
        d = cfdm.Data(np.ma.arange(450).reshape(9, 10, 5), chunks=(4, 5, 1))

        for indices in (
            Ellipsis,
            (slice(None), slice(None)),
            (slice(None), Ellipsis),
            (Ellipsis, slice(None)),
            (Ellipsis, slice(None), Ellipsis),
        ):
            self.assertEqual(d[indices].shape, d.shape)

        for indices in (
            ([1, 3, 4], slice(None), [2, -1]),
            (slice(0, 6, 2), slice(None), [2, -1]),
            (slice(0, 6, 2), slice(None), slice(2, 5, 2)),
            (slice(0, 6, 2), list(range(10)), slice(2, 5, 2)),
        ):
            self.assertEqual(d[indices].shape, (3, 10, 2))

        for indices in (
            (slice(0, 6, 2), -2, [2, -1]),
            (slice(0, 6, 2), -2, slice(2, 5, 2)),
        ):
            self.assertEqual(d[indices].shape, (3, 1, 2))

        for indices in (
            ([1, 3, 4], -2, [2, -1]),
            ([4, 3, 1], -2, [2, -1]),
            ([1, 4, 3], -2, [2, -1]),
            ([4, 1, 4], -2, [2, -1]),
        ):
            e = d[indices]
            self.assertEqual(e.shape, (3, 1, 2))
            self.assertEqual(e._axes, d._axes)

        d.__keepdims_indexing__ = False
        self.assertFalse(d.__keepdims_indexing__)
        for indices in (
            ([1, 3, 4], -2, [2, -1]),
            (slice(0, 6, 2), -2, [2, -1]),
            (slice(0, 6, 2), -2, slice(2, 5, 2)),
            ([1, 4, 3], -2, [2, -1]),
            ([4, 3, 4], -2, [2, -1]),
            ([1, 4, 4], -2, [2, -1]),
        ):
            e = d[indices]
            self.assertFalse(e.__keepdims_indexing__)
            self.assertEqual(e.shape, (3, 2))
            self.assertEqual(e._axes, d._axes[0::2])

        self.assertFalse(d.__keepdims_indexing__)
        d.__keepdims_indexing__ = True
        self.assertTrue(d.__keepdims_indexing__)

        d = cfdm.Data(np.ma.arange(24).reshape(3, 8))
        e = d[0, 2:4]

        # Keepdims indexing
        d = cfdm.Data([[1, 2, 3], [4, 5, 6]])
        self.assertEqual(d[0].shape, (1, 3))
        self.assertEqual(d[:, 1].shape, (2, 1))
        self.assertEqual(d[0, 1].shape, (1, 1))
        d.__keepdims_indexing__ = False
        self.assertEqual(d[0].shape, (3,))
        self.assertEqual(d[:, 1].shape, (2,))
        self.assertEqual(d[0, 1].shape, ())
        d.__keepdims_indexing__ = True

        # Orthogonal indexing
        self.assertEqual(d[[0], [0, 2]].shape, (1, 2))
        self.assertEqual(d[[0, 1], [0, 2]].shape, (2, 2))
        self.assertEqual(d[[0, 1], [2]].shape, (2, 1))

        # Indices that have a 'to_dask_array' method
        d = cfdm.Data(np.arange(45).reshape(9, 5), chunks=(4, 5))
        indices = (cfdm.Data([1, 3]), cfdm.Data([0, 1, 2, 3, 4]) > 1)
        self.assertEqual(d[indices].shape, (2, 3))

        # ... and with a masked array
        a = d.array
        d = cfdm.Data(np.ma.where(a < 20, np.ma.masked, a))
        e = d[cfdm.Data([0, 7]), 0]
        f = cfdm.Data([-999, 35], mask=[True, False]).reshape(2, 1)
        self.assertTrue(e.equals(f))

        # Chained subspaces reading from disk
        f = cfdm.read(self.filename, netcdf_backend="h5netcdf")[0]
        d = f.data

        a = d[:1, [1, 3, 4], :][:, [True, False, True], ::-2].array
        b = d.array[:1, [1, 3, 4], :][:, [True, False, True], ::-2]
        self.assertTrue((a == b).all())

        d.__keepdims_indexing__ = False
        a = d[0, [1, 3, 4], :][[True, False, True], ::-2].array
        b = d.array[0, [1, 3, 4], :][[True, False, True], ::-2]
        self.assertTrue((a == b).all())

        # HDF5 chunks
        d = cfdm.Data(np.arange(12).reshape(1, 4, 3))
        d.nc_set_hdf5_chunksizes((1, 4, 3))
        e = d[0, :2, :]
        self.assertEqual(e.nc_hdf5_chunksizes(), (1, 2, 3))

    def test_Data_BINARY_AND_UNARY_OPERATORS(self):
        """Test arithmetic, logical and comparison operators on Data."""
        a = np.arange(3 * 4 * 5).reshape(3, 4, 5)
        b = a[...]
        b[2:] = a[2:] + 1

        d = cfdm.Data(a)
        e = cfdm.Data(b)

        self.assertTrue((d == e).equals(cfdm.Data(a == b)))
        self.assertTrue((d != e).equals(cfdm.Data(a != b)))
        self.assertTrue((d >= e).equals(cfdm.Data(a >= b)))
        self.assertTrue((d <= e).equals(cfdm.Data(a <= b)))
        self.assertTrue((d > e).equals(cfdm.Data(a > b)))
        self.assertTrue((d < e).equals(cfdm.Data(a < b)))

        self.assertTrue((d & e).equals(cfdm.Data(a & b)))
        self.assertTrue((d | e).equals(cfdm.Data(a | b)))
        self.assertTrue((d ^ e).equals(cfdm.Data(a ^ b)))
        self.assertTrue((d << e).equals(cfdm.Data(a << b)))
        self.assertTrue((d >> e).equals(cfdm.Data(a >> b)))

        self.assertTrue(d.__rand__(e).equals(cfdm.Data(a.__rand__(b))))
        self.assertTrue(d.__ror__(e).equals(cfdm.Data(a.__ror__(b))))
        self.assertTrue(d.__rxor__(e).equals(cfdm.Data(a.__rxor__(b))))
        self.assertTrue(d.__rshift__(e).equals(cfdm.Data(a.__rshift__(b))))
        self.assertTrue(d.__rlshift__(e).equals(cfdm.Data(a.__rlshift__(b))))
        self.assertTrue(d.__rrshift__(e).equals(cfdm.Data(a.__rrshift__(b))))

        a &= b
        d &= e
        self.assertTrue(d.equals(cfdm.Data(a)))
        a |= b
        d |= e
        self.assertTrue(d.equals(cfdm.Data(a)))
        a ^= b
        d ^= e
        self.assertTrue(d.equals(cfdm.Data(a)))
        a <<= b
        d <<= e
        self.assertTrue(d.equals(cfdm.Data(a)))
        a >>= b
        d >>= e
        self.assertTrue(d.equals(cfdm.Data(a)))
        a &= b
        d &= e
        self.assertTrue(d.equals(cfdm.Data(a)))
        a &= b
        d &= e
        self.assertTrue(d.equals(cfdm.Data(a)))

        self.assertTrue((~d).equals(cfdm.Data(~a)))
        self.assertTrue((-d).equals(cfdm.Data(-a)))
        self.assertTrue((+d).equals(cfdm.Data(+a)))
        self.assertTrue((abs(d)).equals(cfdm.Data(abs(a))))

    def test_Data__len__(self):
        """Test Data.__len__"""
        self.assertEqual(3, len(cfdm.Data([1, 2, 3])))
        self.assertEqual(2, len(cfdm.Data([[1, 2, 3], [4, 5, 6]])))
        self.assertEqual(1, len(cfdm.Data([[1, 2, 3]])))

        # len() of unsized object
        with self.assertRaises(TypeError):
            len(cfdm.Data(1))

    def test_Data__float__(self):
        """Test Data.__float__"""
        for x in (-1.9, -1.5, -1.4, -1, 0, 1, 1.0, 1.4, 1.9):
            self.assertEqual(float(cfdm.Data(x)), float(x))
            self.assertEqual(float(cfdm.Data(x)), float(x))

        with self.assertRaises(TypeError):
            float(cfdm.Data([1, 2]))

    def test_Data_del_units(self):
        """Test Data.del_units."""
        d = cfdm.Data(1)
        with self.assertRaises(ValueError):
            d.del_units()

        d = cfdm.Data(1, "m")
        self.assertEqual(d.del_units(), "m")
        with self.assertRaises(ValueError):
            d.del_units()

        d = cfdm.Data(1, "days since 2000-1-1")
        self.assertEqual(d.del_units(), "days since 2000-1-1")
        with self.assertRaises(ValueError):
            d.del_units()

        d = cfdm.Data(1, "days since 2000-1-1", calendar="noleap")
        self.assertEqual(d.del_units(), "days since 2000-1-1")
        self.assertEqual(d.Units, cfdm.Units(None, "noleap"))
        with self.assertRaises(ValueError):
            d.del_units()

    def test_Data_del_calendar(self):
        """Test Data.del_calendar."""
        for units in (None, "", "m", "days since 2000-1-1"):
            d = cfdm.Data(1, units)
            with self.assertRaises(ValueError):
                d.del_calendar()

        d = cfdm.Data(1, "days since 2000-1-1", calendar="noleap")
        self.assertEqual(d.del_calendar(), "noleap")
        with self.assertRaises(ValueError):
            d.del_calendar()

    def test_Data_has_units(self):
        """Test Data.has_units."""
        d = cfdm.Data(1, "")
        self.assertTrue(d.has_units())
        d = cfdm.Data(1, "m")
        self.assertTrue(d.has_units())

        d = cfdm.Data(1)
        self.assertFalse(d.has_units())
        d = cfdm.Data(1, calendar="noleap")
        self.assertFalse(d.has_units())

    def test_Data_has_calendar(self):
        """Test Data.has_calendar."""
        d = cfdm.Data(1, "days since 2000-1-1", calendar="noleap")
        self.assertTrue(d.has_calendar())

        for units in (None, "", "m", "days since 2000-1-1"):
            d = cfdm.Data(1, units)
            self.assertFalse(d.has_calendar())

    def test_Data__init__compression(self):
        """Test Data initialised from compressed data sources."""
        # Ragged
        for f in cfdm.read("DSG_timeSeries_contiguous.nc"):
            f = f.data
            d = cfdm.Data(cfdm.RaggedContiguousArray(source=f.source()))
            self.assertTrue((d.array == f.array).all())

        for f in cfdm.read("DSG_timeSeries_indexed.nc"):
            f = f.data
            d = cfdm.Data(cfdm.RaggedIndexedArray(source=f.source()))
            self.assertTrue((d.array == f.array).all())

        for f in cfdm.read("DSG_timeSeriesProfile_indexed_contiguous.nc"):
            f = f.data
            d = cfdm.Data(cfdm.RaggedIndexedContiguousArray(source=f.source()))
            self.assertTrue((d.array == f.array).all())

        # Ragged bounds
        f = cfdm.read("DSG_timeSeriesProfile_indexed_contiguous.nc")[0]
        f = f.construct("long_name=height above mean sea level").bounds.data
        d = cfdm.Data(cfdm.RaggedIndexedContiguousArray(source=f.source()))
        self.assertTrue((d.array == f.array).all())

        # Gathered
        for f in cfdm.read("gathered.nc"):
            f = f.data
            d = cfdm.Data(cfdm.GatheredArray(source=f.source()))
            self.assertTrue((d.array == f.array).all())

        # Subsampled
        f = cfdm.read("subsampled_2.nc")[-3]
        f = f.construct("longitude").data
        d = cfdm.Data(cfdm.SubsampledArray(source=f.source()))
        self.assertTrue((d.array == f.array).all())

    def test_Data_empty(self):
        """Test Data.empty."""
        for shape, dtype_in, dtype_out in zip(
            [(), (3,), (4, 5)], [None, int, bool], [float, int, bool]
        ):
            d = cfdm.Data.empty(shape, dtype=dtype_in, chunks=-1)
            self.assertEqual(d.shape, shape)
            self.assertEqual(d.dtype, dtype_out)

    def test_Data__iter__(self):
        """Test Data.__iter__"""
        for d in (
            cfdm.Data([1, 2, 3], "metres"),
            cfdm.Data([[1, 2], [3, 4]], "metres"),
        ):
            d.__keepdims_indexing__ = False
            for i, e in enumerate(d):
                self.assertTrue(e.equals(d[i]))

        for d in (
            cfdm.Data([1, 2, 3], "metres"),
            cfdm.Data([[1, 2], [3, 4]], "metres"),
        ):
            d.__keepdims_indexing__ = True
            for i, e in enumerate(d):
                out = d[i]
                self.assertTrue(e.equals(out.reshape(out.shape[1:])))

        # iteration over a 0-d Data
        with self.assertRaises(TypeError):
            list(cfdm.Data(99, "metres"))

    def test_Data__bool__(self):
        """Test Data.__bool__"""
        for x in (1, 1.5, True, "x"):
            self.assertTrue(bool(cfdm.Data(x)))
            self.assertTrue(bool(cfdm.Data([[x]])))

        for x in (0, 0.0, False, ""):
            self.assertFalse(bool(cfdm.Data(x)))
            self.assertFalse(bool(cfdm.Data([[x]])))

        with self.assertRaises(ValueError):
            bool(cfdm.Data([]))

        with self.assertRaises(ValueError):
            bool(cfdm.Data([1, 2]))

    def test_Data_fill_value(self):
        """Test the `fill_value` Data property."""
        d = cfdm.Data([1, 2], "m")
        self.assertIsNone(d.fill_value)
        d.fill_value = 999
        self.assertEqual(d.fill_value, 999)
        del d.fill_value
        self.assertIsNone(d.fill_value)

    def test_Data_uncompress(self):
        """Test Data.uncompress."""
        f = cfdm.read("DSG_timeSeries_contiguous.nc")[0]
        a = f.data.array
        d = cfdm.Data(cfdm.RaggedContiguousArray(source=f.data.source()))

        self.assertTrue(d.get_compression_type())
        self.assertTrue((d.array == a).all())

        self.assertIsNone(d.uncompress(inplace=True))
        self.assertFalse(d.get_compression_type())
        self.assertTrue((d.array == a).all())

    def test_Data__atol(self):
        """Test Data._atol."""
        d = cfdm.Data(1)
        self.assertEqual(d._atol, cfdm.atol())
        with cfdm.atol(0.001):
            self.assertEqual(d._atol, 0.001)

    def test_Data__rtol(self):
        """Test Data._rtol."""
        d = cfdm.Data(1)
        self.assertEqual(d._rtol, cfdm.rtol())
        with cfdm.rtol(0.001):
            self.assertEqual(d._rtol, 0.001)

    def test_Data_compressed_array(self):
        """Test Data.compressed_array."""
        f = cfdm.read("DSG_timeSeries_contiguous.nc")[0]
        f = f.data
        d = cfdm.Data(cfdm.RaggedContiguousArray(source=f.source()))
        self.assertTrue((d.compressed_array == f.compressed_array).all())

        d = cfdm.Data([1, 2, 3], "m")
        with self.assertRaises(ValueError):
            d.compressed_array

    def test_Data_get_compressed(self):
        """Test the Data methods which get compression properties."""
        # Compressed
        f = cfdm.read("DSG_timeSeries_contiguous.nc")[0]
        f = f.data
        d = cfdm.Data(cfdm.RaggedContiguousArray(source=f.source()))

        self.assertEqual(d.get_compressed_axes(), f.get_compressed_axes())
        self.assertEqual(d.get_compression_type(), f.get_compression_type())
        self.assertEqual(
            d.get_compressed_dimension(), f.get_compressed_dimension()
        )

        # Uncompressed
        d = cfdm.Data(9)

        self.assertEqual(d.get_compressed_axes(), [])
        self.assertEqual(d.get_compression_type(), "")

        with self.assertRaises(ValueError):
            d.get_compressed_dimension()

    def test_Data_Units(self):
        """Test Data.Units."""
        d = cfdm.Data(100, "m")
        self.assertEqual(d.Units, cfdm.Units("m"))

        d.Units = cfdm.Units("km")
        self.assertEqual(d.Units, cfdm.Units("km"))

        # Assign units when none were set
        d = cfdm.Data(100)
        d.Units = cfdm.Units("km")
        self.assertEqual(d.Units, cfdm.Units("km"))

        d = cfdm.Data(100, "")

        # Delete units
        del d.Units
        self.assertEqual(d.Units, cfdm.Units(None))

    def test_Data_get_filenames(self):
        """Test Data.get_filenames."""
        d = cfdm.Data.empty((5, 8), float, chunks=4)
        self.assertEqual(d.get_filenames(), set())

        f = self.f0
        cfdm.write(f, file_A)

        d = cfdm.read(file_A, dask_chunks=4)[0].data
        self.assertEqual(d.get_filenames(), set([file_A]))
        d.persist(inplace=True)
        self.assertEqual(d.data.get_filenames(), set())

        # Per chunk
        d = cfdm.read(file_A, dask_chunks="128 B")[0].data
        self.assertEqual(d.numblocks, (2, 2))
        f = d.get_filenames(per_chunk=True)
        self.assertEqual(f.shape, d.numblocks)
        self.assertTrue((f == [[file_A, file_A], [file_A, file_A]]).all())

    def test_Data_chunk_indices(self):
        """Test Data.chunk_indices."""
        d = cfdm.Data(
            np.arange(405).reshape(3, 9, 15), chunks=((1, 2), (9,), (4, 5, 6))
        )
        self.assertEqual(d.npartitions, 6)
        self.assertEqual(
            list(d.chunk_indices()),
            [
                (slice(0, 1, None), slice(0, 9, None), slice(0, 4, None)),
                (slice(0, 1, None), slice(0, 9, None), slice(4, 9, None)),
                (slice(0, 1, None), slice(0, 9, None), slice(9, 15, None)),
                (slice(1, 3, None), slice(0, 9, None), slice(0, 4, None)),
                (slice(1, 3, None), slice(0, 9, None), slice(4, 9, None)),
                (slice(1, 3, None), slice(0, 9, None), slice(9, 15, None)),
            ],
        )

    def test_Data_chunk_positions(self):
        """Test Data.chunk_positions."""
        d = cfdm.Data(
            np.arange(60).reshape(3, 4, 5), chunks=((1, 2), (4,), (1, 2, 2))
        )
        self.assertEqual(d.npartitions, 6)
        self.assertEqual(
            list(d.chunk_positions()),
            [(0, 0, 0), (0, 0, 1), (0, 0, 2), (1, 0, 0), (1, 0, 1), (1, 0, 2)],
        )

    def test_Data_hdf5_chunksizes(self):
        """Test Data.nc_hdf5_chunksizes."""
        d = cfdm.Data(np.arange(24).reshape(2, 3, 4))
        self.assertIsNone(d.nc_hdf5_chunksizes())
        self.assertIsNone(d.nc_set_hdf5_chunksizes([2, 2, 2]))
        self.assertEqual(d.nc_hdf5_chunksizes(), (2, 2, 2))
        self.assertEqual(d.nc_clear_hdf5_chunksizes(), (2, 2, 2))
        self.assertIsNone(d.nc_hdf5_chunksizes())

        self.assertIsNone(d.nc_set_hdf5_chunksizes("contiguous"))
        self.assertEqual(d.nc_hdf5_chunksizes(), "contiguous")
        self.assertEqual(d.nc_clear_hdf5_chunksizes(), "contiguous")
        self.assertIsNone(d.nc_hdf5_chunksizes())

        self.assertIsNone(d.nc_set_hdf5_chunksizes(None))
        self.assertIsNone(d.nc_hdf5_chunksizes())

        d.nc_clear_hdf5_chunksizes()
        d.nc_set_hdf5_chunksizes({1: 2})
        self.assertEqual(d.nc_hdf5_chunksizes(), (2, 2, 4))
        d.nc_set_hdf5_chunksizes({0: 1, 2: 3})
        self.assertEqual(d.nc_hdf5_chunksizes(), (1, 2, 3))

        for chunksizes in (1024, "1 KiB"):
            self.assertIsNone(d.nc_set_hdf5_chunksizes(chunksizes))
            self.assertEqual(d.nc_clear_hdf5_chunksizes(), 1024)

        # Bad chunk sizes
        for chunksizes in (
            [2],
            [-99, 3, 4],
            [2, 3, 3.14],
            [2, "bad", 4],
            "bad",
            {2: 3.14},
        ):
            with self.assertRaises(ValueError):
                d.nc_set_hdf5_chunksizes(chunksizes)

        # todict
        d.nc_set_hdf5_chunksizes([2, 3, 4])
        self.assertEqual(d.nc_hdf5_chunksizes(todict=True), {0: 2, 1: 3, 2: 4})

        for chunksizes in (None, "contiguous", 1024):
            d.nc_set_hdf5_chunksizes(chunksizes)
            with self.assertRaises(ValueError):
                d.nc_hdf5_chunksizes(todict=True)

        # full axis size
        d.nc_set_hdf5_chunksizes([-1, None, 999])
        self.assertEqual(d.nc_hdf5_chunksizes(), d.shape)

    def test_Data_masked_where(self):
        """Test Data.masked_where."""
        array = np.array([[1, 2, 3], [4, 5, 6]])
        d = cfdm.Data(array)
        mask = [[0, 1, 0], [1, 0, 0]]
        e = d.masked_where(mask)
        ea = e.array
        a = np.ma.masked_where(mask, array)
        self.assertTrue((ea == a).all())
        self.assertTrue((ea.mask == a.mask).all())
        self.assertIsNone(d.masked_where(mask, inplace=True))
        self.assertTrue(d.equals(e))

    def test_Data_all(self):
        """Test Data.all."""
        d = cfdm.Data([[1, 2], [3, 4]], "m")
        self.assertTrue(d.all())
        self.assertEqual(d.all(keepdims=False).shape, ())
        self.assertEqual(d.all(axis=()).shape, d.shape)
        self.assertTrue((d.all(axis=0).array == [True, True]).all())
        self.assertTrue((d.all(axis=1).array == [True, True]).all())
        self.assertEqual(d.all().Units, cfdm.Units())

        d[0] = cfdm.masked
        d[1, 0] = 0
        self.assertTrue((d.all(axis=0).array == [False, True]).all())
        self.assertTrue(
            (
                d.all(axis=1).array == np.ma.array([True, False], mask=[1, 0])
            ).all()
        )

        d[...] = cfdm.masked
        self.assertTrue(d.all())
        self.assertFalse(d.all(keepdims=False))

<<<<<<< HEAD
    def test_Data_concatenate(self):
        """Test Data.concatenate."""
        # Unitless operation with default axis (axis=0):
        d_np = np.arange(120).reshape(30, 4)
        e_np = np.arange(120, 280).reshape(40, 4)
        d = cfdm.Data(d_np)
        e = cfdm.Data(e_np)
        f_np = np.concatenate((d_np, e_np), axis=0)
        f = cfdm.Data.concatenate((d, e))
        self.assertEqual(f.shape, f_np.shape)
        self.assertTrue((f.array == f_np).all())

        d_np = np.array([[1, 2], [3, 4]])
        e_np = np.array([[5.0, 6.0]])
        d = cfdm.Data(d_np, "km")
        e = cfdm.Data(e_np, "km")
        f_np = np.concatenate((d_np, e_np), axis=0)
        f = cfdm.Data.concatenate([d, e])
        self.assertEqual(f.shape, f_np.shape)
        self.assertTrue((f.array == f_np).all())

        # Check axes equivalency:
        self.assertTrue(f.equals(cfdm.Data.concatenate((d, e), axis=-2)))

        # Non-default axis specification:
        e_np = np.array([[5.0], [6.0]])  # for compatible shapes with axis=1
        e = cfdm.Data(e_np, "km")
        f_np = np.concatenate((d_np, e_np), axis=1)
        f = cfdm.Data.concatenate((d, e), axis=1)
        self.assertEqual(f.shape, f_np.shape)
        self.assertTrue((f.array == f_np).all())

        # Operation with every data item in sequence being a scalar:
        d_np = np.array(1)
        e_np = np.array(50.0)
        d = cfdm.Data(d_np, "km")
        e = cfdm.Data(e_np, "km")

        # Note can't use the following (to compute answer):
        #     f_np = np.concatenate([d_np, e_np])
        # here since we have different behaviour to NumPy w.r.t scalars, where
        # NumPy would error for the above with:
        #     ValueError: zero-dimensional arrays cannot be concatenated
        f_answer = np.array([d_np, e_np])
        f = cfdm.Data.concatenate((d, e))
        self.assertEqual(f.shape, f_answer.shape)
        self.assertTrue((f.array == f_answer).all())

        # Operation with some scalar and some non-scalar data in the sequence:
        e_np = np.array([50.0, 75.0])
        e = cfdm.Data(e_np, "km")

        # As per above comment, can't use np.concatenate to compute
        f_answer = np.array([1.0, 50, 75])
        f = cfdm.Data.concatenate((d, e))
        self.assertEqual(f.shape, f_answer.shape)
        self.assertTrue((f.array == f_answer).all())

        # Check cached elements
        cached = f._get_cached_elements()
        self.assertEqual(cached[0], d.first_element())
        self.assertEqual(cached[-1], e.last_element())

        # Check concatenation with one invalid units
        d.Units = cfdm.Units("foo")
        with self.assertRaises(ValueError):
            f = cfdm.Data.concatenate([d, e], relaxed_units=True)

        with self.assertRaises(ValueError):
            f = cfdm.Data.concatenate([d, e], axis=1)

        # Check concatenation with both invalid units
        d.Units = cfdm.Units("foo")
        e.Units = cfdm.Units("foo")
        f = cfdm.Data.concatenate([d, e], relaxed_units=True)
        with self.assertRaises(ValueError):
            f = cfdm.Data.concatenate([d, e])

        e.Units = cfdm.Units("foobar")
        with self.assertRaises(ValueError):
            f = cfdm.Data.concatenate([d, e], relaxed_units=True)

        with self.assertRaises(ValueError):
            f = cfdm.Data.concatenate([d, e])

        e.Units = cfdm.Units("metre")
        with self.assertRaises(ValueError):
            f = cfdm.Data.concatenate([d, e], relaxed_units=True)

        with self.assertRaises(ValueError):
            f = cfdm.Data.concatenate([d, e], axis=1)

        # Test cached elements
        d = cfdm.Data([1, 2, 3])
        e = cfdm.Data([4, 5])
        repr(d)
        repr(e)
        f = cfdm.Data.concatenate([d, e], axis=0)
        self.assertEqual(
            f._get_cached_elements(),
            {0: d.first_element(), -1: e.last_element()},
        )

    def test_Data_aggregated_data(self):
        """Test Data aggregated_data methods."""
        d = cfdm.Data(9)
        aggregated_data = {
            "location": "location",
            "shape": "shape",
            "address": "cfa_address",
        }

        self.assertFalse(d.nc_has_aggregated_data())
        self.assertIsNone(d.nc_set_aggregated_data(aggregated_data))
        self.assertTrue(d.nc_has_aggregated_data())
        self.assertEqual(d.nc_get_aggregated_data(), aggregated_data)
        self.assertEqual(d.nc_del_aggregated_data(), aggregated_data)
        self.assertFalse(d.nc_has_aggregated_data())
        self.assertEqual(d.nc_get_aggregated_data(), {})
        self.assertEqual(d.nc_del_aggregated_data(), {})

    def test_Data_replace_directory(self):
        """Test Data.replace_directory."""
        f = self.f0

        # No files means no stored directories
        self.assertEqual(f.data.file_directories(), set())

        cfdm.write(f, file_A)
        d = cfdm.read(file_A, dask_chunks=4)[0].data
        self.assertGreater(d.npartitions, 1)

        e = d.copy()
        directory = cfdm.dirname(file_A)

        self.assertEqual(d.file_directories(), set([directory]))
        self.assertIsNone(d.replace_directory())
        d.replace_directory(directory, "/new/path")
        self.assertEqual(
            d.file_directories(),
            set(["/new/path"]),
        )
        self.assertEqual(
            d.get_filenames(), set((f"/new/path/{os.path.basename(file_A)}",))
        )

        # Check that we haven't changed 'e'
        self.assertEqual(e.file_directories(), set([directory]))

        d.replace_directory(new="/newer/path", common=True)
        self.assertEqual(
            d.file_directories(),
            set(["/newer/path"]),
        )
        self.assertEqual(
            d.get_filenames(),
            set((f"/newer/path/{os.path.basename(file_A)}",)),
        )

        with self.assertRaises(ValueError):
            d.replace_directory(old="something", common=True)

        d.replace_directory("/newer/path")
        self.assertEqual(
            d.file_directories(),
            set([""]),
        )
        self.assertEqual(
            d.get_filenames(), set((f"{os.path.basename(file_A)}",))
        )

    def test_Data_replace_filenames(self):
        """Test Data.replace_filenames."""
        f = self.f0
        cfdm.write(f[:2], file_A)
        cfdm.write(f[2:], file_B)
        a = cfdm.read(file_A)[0]
        b = cfdm.read(file_B)[0]
        d = cfdm.Data.concatenate([a.data, b.data], axis=0)

        self.assertEqual(d.get_filenames(), set([file_A, file_B]))
        self.assertEqual(d.numblocks, (2, 1))

        new_filenames = [["a"], ["b"]]
        self.assertIsNone(d.replace_filenames(new_filenames))
        self.assertEqual(d.numblocks, np.shape(new_filenames))

        self.assertEqual(d.get_filenames(normalise=False), set(["a", "b"]))
        self.assertTrue(
            (
                d.get_filenames(normalise=False, per_chunk=True)
                == new_filenames
            ).all()
        )

=======
>>>>>>> 83ac2a7c
    def test_Data_has_deterministic_name(self):
        """Test Data.has_deterministic_name."""
        d = cfdm.Data([1, 2], "m")
        e = cfdm.Data([4, 5], "km")
        self.assertTrue(d.has_deterministic_name())
        self.assertTrue(e.has_deterministic_name())
<<<<<<< HEAD
        #        self.assertTrue((d + e).has_deterministic_name())
        #        self.assertTrue((d + e.array).has_deterministic_name())
        #        self.assertFalse((d + e.to_dask_array()).has_deterministic_name())
=======
>>>>>>> 83ac2a7c

        d._update_deterministic(False)
        self.assertFalse(d.has_deterministic_name())

<<<<<<< HEAD
    #        self.assertFalse((d + e).has_deterministic_name())

=======
>>>>>>> 83ac2a7c
    def test_Data_get_deterministic_name(self):
        """Test Data.get_deterministic_name."""
        d = cfdm.Data([1, 2], "m")
        e = d.copy()
        e.Units = cfdm.Units("metre")
        self.assertEqual(
            e.get_deterministic_name(), d.get_deterministic_name()
        )

<<<<<<< HEAD
        #        e = d + 1 - 1
        #        self.assertNotEqual(
        #            e.get_deterministic_name(), d.get_deterministic_name()
        #        )

=======
>>>>>>> 83ac2a7c
        d._update_deterministic(False)
        with self.assertRaises(ValueError):
            d.get_deterministic_name()


if __name__ == "__main__":
    print("Run date:", datetime.datetime.now())
    cfdm.environment()
    print("")
    unittest.main(verbosity=2)<|MERGE_RESOLUTION|>--- conflicted
+++ resolved
@@ -2543,7 +2543,6 @@
         self.assertTrue(d.all())
         self.assertFalse(d.all(keepdims=False))
 
-<<<<<<< HEAD
     def test_Data_concatenate(self):
         """Test Data.concatenate."""
         # Unitless operation with default axis (axis=0):
@@ -2739,29 +2738,16 @@
             ).all()
         )
 
-=======
->>>>>>> 83ac2a7c
     def test_Data_has_deterministic_name(self):
         """Test Data.has_deterministic_name."""
         d = cfdm.Data([1, 2], "m")
         e = cfdm.Data([4, 5], "km")
         self.assertTrue(d.has_deterministic_name())
         self.assertTrue(e.has_deterministic_name())
-<<<<<<< HEAD
-        #        self.assertTrue((d + e).has_deterministic_name())
-        #        self.assertTrue((d + e.array).has_deterministic_name())
-        #        self.assertFalse((d + e.to_dask_array()).has_deterministic_name())
-=======
->>>>>>> 83ac2a7c
 
         d._update_deterministic(False)
         self.assertFalse(d.has_deterministic_name())
 
-<<<<<<< HEAD
-    #        self.assertFalse((d + e).has_deterministic_name())
-
-=======
->>>>>>> 83ac2a7c
     def test_Data_get_deterministic_name(self):
         """Test Data.get_deterministic_name."""
         d = cfdm.Data([1, 2], "m")
@@ -2771,14 +2757,6 @@
             e.get_deterministic_name(), d.get_deterministic_name()
         )
 
-<<<<<<< HEAD
-        #        e = d + 1 - 1
-        #        self.assertNotEqual(
-        #            e.get_deterministic_name(), d.get_deterministic_name()
-        #        )
-
-=======
->>>>>>> 83ac2a7c
         d._update_deterministic(False)
         with self.assertRaises(ValueError):
             d.get_deterministic_name()
