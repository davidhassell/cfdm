import copy
import datetime
import inspect
import itertools
import os
import unittest


import numpy

import cfdm


def axes_combinations(ndim):
    return [axes
            for n in range(1, ndim+1)
            for axes in itertools.permutations(range(ndim), n)]


class DataTest(unittest.TestCase):
    def setUp(self):
        # Disable log messages to silence expected warnings
        cfdm.log_level('DISABLE')
        # Note: to enable all messages for given methods, lines or calls (those
        # without a 'verbose' option to do the same) e.g. to debug them, wrap
        # them (for methods, start-to-end internally) as follows:
        # cfdm.log_level('DEBUG')
        # < ... test code ... >
        # cfdm.log_level('DISABLE')

        self.filename = os.path.join(
            os.path.dirname(os.path.abspath(__file__)), 'test_file.nc')

        self.test_only = []
        #    self.test_only = ['NOTHING!!!!!']
        #    self.test_only = ['test_Data__asdatetime__asreftime__isdatetime']
        #    self.test_only = ['test_Data__setitem__']
        #    self.test_only = ['test_Data_ceil', 'test_Data_floor',
        #                      'test_Data_trunc', 'test_Data_rint']
        #    self.test_only = ['test_Data_array', 'test_Data_datetime_array']
        #    self.test_only = ['test_dumpd_loadd']
        #    self.test_only = ['test_Data_BINARY_AND_UNARY_OPERATORS']

    def test_Data_any(self):
        if self.test_only and inspect.stack()[0][3] not in self.test_only:
            return

        d = cfdm.Data([[0, 0, 0]])
        self.assertFalse(d.any())
        d[0, 0] = numpy.ma.masked
        self.assertFalse(d.any())
        d[0, 1] = 3
        self.assertTrue(d.any())
        d[...] = numpy.ma.masked
        self.assertFalse(d.any())

    def test_Data__repr__str(self):
        if self.test_only and inspect.stack()[0][3] not in self.test_only:
            return

        for d in [
                cfdm.Data(9, units='km'),
                cfdm.Data([9], units='km'),
                cfdm.Data([[9]], units='km'),
                cfdm.Data([8, 9], units='km'),
                cfdm.Data([[8, 9]], units='km'),
                cfdm.Data([7, 8, 9], units='km'),
                cfdm.Data([[7, 8, 9]], units='km'),
                cfdm.Data([6, 7, 8, 9], units='km'),
                cfdm.Data([[6, 7, 8, 9]], units='km'),
                cfdm.Data([[6, 7], [8, 9]], units='km'),
                cfdm.Data([[6, 7, 8, 9], [6, 7, 8, 9]], units='km'),
        ]:
            _ = repr(d)
            _ = str(d)

#    def test_Data__getitem__(self):
#        if self.test_only and inspect.stack()[0][3] not in self.test_only:
#            return

    def test_Data__setitem__(self):
        if self.test_only and inspect.stack()[0][3] not in self.test_only:
            return

        a = numpy.ma.arange(3000).reshape(50, 60)

        d = cfdm.Data(a.filled(), units='m')

        for n, (j, i) in enumerate(
                ((34, 23), (0, 0), (-1, -1),
                 (slice(40, 50), slice(58, 60)),
                 (Ellipsis, slice(None)),
                 (slice(None), Ellipsis),)
        ):
            n = -n-1
            for dvalue, avalue in ((n, n),
                                   (cfdm.masked, numpy.ma.masked),
                                   (n, n)):
                message = "cfdm.Data[{}, {}]={}={} failed".format(
                    j, i, dvalue, avalue)
                d[j, i] = dvalue
                a[j, i] = avalue
                x = d.array
                self.assertTrue((x == a).all() in (True, numpy.ma.masked),
                                message)
                m = numpy.ma.getmaskarray(x)
                self.assertTrue(
                    (m == numpy.ma.getmaskarray(a)).all(),
                    'd.mask.array=' + repr(m) + '\nnumpy.ma.getmaskarray(a)=' +
                    repr(numpy.ma.getmaskarray(a))
                )
        # --- End: for

        a = numpy.ma.arange(3000).reshape(50, 60)

        d = cfdm.Data(a.filled(), 'm')

        (j, i) = (slice(0, 2), slice(0, 3))
        array = numpy.array([[1, 2, 6], [3, 4, 5]])*-1

        for dvalue in (array,
                       numpy.ma.masked_where(array < -2, array),
                       array):
            message = 'cfdm.Data[%s, %s]=%s failed' % (j, i, dvalue)
            d[j, i] = dvalue
            a[j, i] = dvalue
            x = d.array
            self.assertTrue((x == a).all() in (True, numpy.ma.masked), message)
            m = numpy.ma.getmaskarray(x)
            self.assertTrue((m == numpy.ma.getmaskarray(a)).all(), message)
        # --- End: for

        # Scalar numeric array
        d = cfdm.Data(9, units='km')
        d[...] = cfdm.masked
        a = d.array
        self.assertEqual(a.shape, ())
        self.assertIs(a[()], numpy.ma.masked)

    def test_Data_apply_masking(self):
        if self.test_only and inspect.stack()[0][3] not in self.test_only:
            return

        a = numpy.ma.arange(12).reshape(3, 4)
        a[1, 1] = numpy.ma.masked

        d = cfdm.Data(a, units='m')

        self.assertTrue((a == d.array).all())
        self.assertTrue((a.mask == d.mask.array).all())

        b = a.copy()
        e = d.apply_masking()
        self.assertTrue((b == e.array).all())
        self.assertTrue((b.mask == e.mask.array).all())

        b = numpy.ma.where(a == 0, numpy.ma.masked, a)
        e = d.apply_masking(fill_values=[0])
        self.assertTrue((b == e.array).all())
        self.assertTrue((b.mask == e.mask.array).all())

        b = numpy.ma.where((a == 0) | (a == 11), numpy.ma.masked, a)
        e = d.apply_masking(fill_values=[0, 11])
        self.assertTrue((b == e.array).all())
        self.assertTrue((b.mask == e.mask.array).all())

        b = numpy.ma.where(a < 3, numpy.ma.masked, a)
        e = d.apply_masking(valid_min=3)
        self.assertTrue((b == e.array).all())
        self.assertTrue((b.mask == e.mask.array).all())

        b = numpy.ma.where(a > 6, numpy.ma.masked, a)
        e = d.apply_masking(valid_max=6)
        self.assertTrue((b == e.array).all())
        self.assertTrue((b.mask == e.mask.array).all())

        b = numpy.ma.where((a < 2) | (a > 8), numpy.ma.masked, a)
        e = d.apply_masking(valid_range=[2, 8])
        self.assertTrue((b == e.array).all())
        self.assertTrue((b.mask == e.mask.array).all())

        d.set_fill_value(7)

        b = numpy.ma.where(a == 7, numpy.ma.masked, a)
        e = d.apply_masking(fill_values=True)
        self.assertTrue((b == e.array).all())
        self.assertTrue((b.mask == e.mask.array).all())

        b = numpy.ma.where((a == 7) | (a < 2) | (a > 8), numpy.ma.masked, a)
        e = d.apply_masking(fill_values=True, valid_range=[2, 8])
        self.assertTrue((b == e.array).all())
        self.assertTrue((b.mask == e.mask.array).all())

#    def test_Data_astype(self):
#        if self.test_only and inspect.stack()[0][3] not in self.test_only:
#            return
#
#        a = numpy.array([1.5, 2, 2.5], dtype=float)
#        d = cfdm.Data(a)
#
#        self.assertTrue(d.dtype == numpy.dtype(float))
#        self.assertTrue(d.array.dtype == numpy.dtype(float))
#        self.assertTrue((d.array == a).all())
#
#        d.astype('int32')
#        self.assertTrue(d.dtype == numpy.dtype('int32'))
#        self.assertTrue(d.array.dtype == numpy.dtype('int32'))
#        self.assertTrue((d.array == [1, 2, 2]).all())
#
#        d = cfdm.Data(a)
#        try:
#            d.astype(numpy.dtype(int, casting='safe'))
#            self.assertTrue(False)
#        except TypeError:
#            pass

    def test_Data_array(self):
        if self.test_only and inspect.stack()[0][3] not in self.test_only:
            return

        # ------------------------------------------------------------
        # Numpy array interface (__array__)
        # ------------------------------------------------------------
        a = numpy.arange(12, dtype='int32').reshape(3, 4)

        d = cfdm.Data(a, units='km')

        b = numpy.array(d)

        self.assertEqual(b.dtype, numpy.dtype('int32'))
        self.assertEqual(a.shape, b.shape)
        self.assertTrue((a == b).all())

        b = numpy.array(d, dtype='float32')

        self.assertEqual(b.dtype, numpy.dtype('float32'))
        self.assertEqual(a.shape, b.shape)
        self.assertTrue((a == b).all())

        # Scalar numeric array
        d = cfdm.Data(9, units='km')
        a = d.array
        self.assertEqual(a.shape, ())
        self.assertEqual(a, numpy.array(9))
        d[...] = cfdm.masked
        a = d.array
        self.assertEqual(a.shape, ())
        self.assertIs(a[()], numpy.ma.masked)

        # Non-scalar numeric array
        b = numpy.arange(10*15*19).reshape(10, 1, 15, 19)
        d = cfdm.Data(b, 'km')
        a = d.array
        a[0, 0, 0, 0] = -999
        a2 = d.array
        self.assertEqual(a2[0, 0, 0, 0], 0)
        self.assertEqual(a2.shape, b.shape)
        self.assertTrue((a2 == b).all())
        self.assertFalse((a2 == a).all())

    def test_Data_datetime_array(self):
        if self.test_only and inspect.stack()[0][3] not in self.test_only:
            return

        d = cfdm.Data([11292.5, 11293], units='days since 1970-1-1')
        dt = d.datetime_array
        self.assertEqual(dt[0], datetime.datetime(2000, 12, 1, 12, 0))
        self.assertEqual(dt[1], datetime.datetime(2000, 12, 2,  0, 0))

        d[0] = cfdm.masked
        dt = d.datetime_array
        self.assertIs(dt[0], numpy.ma.masked)
        self.assertEqual(dt[1], datetime.datetime(2000, 12, 2,  0, 0))

        d = cfdm.Data(11292.5, units='days since 1970-1-1')
        dt = d.datetime_array
        self.assertEqual(dt[()], datetime.datetime(2000, 12, 1, 12, 0))

        d[()] = cfdm.masked
        dt = d.datetime_array
        self.assertIs(dt[()], numpy.ma.masked)

    def test_Data_flatten(self):
        if self.test_only and inspect.stack()[0][3] not in self.test_only:
            return

        ma = numpy.ma.arange(24).reshape(1, 2, 3, 4)
        ma[0, 1, 1, 2] = cfdm.masked
        ma[0, 0, 2, 1] = cfdm.masked

        d = cfdm.Data(ma.copy())
        self.assertTrue(d.equals(d.flatten([]), verbose=3))
        self.assertIsNone(d.flatten(inplace=True))

        d = cfdm.Data(ma.copy())

        b = ma.flatten()
        for axes in (None, list(range(d.ndim))):
            e = d.flatten(axes)
            self.assertEqual(e.ndim, 1)
            self.assertEqual(e.shape, b.shape)
            self.assertTrue(e.equals(cfdm.Data(b), verbose=3))

        for axes in axes_combinations(d.ndim):
            e = d.flatten(axes)

            if len(axes) <= 1:
                shape = d.shape
            else:
                shape = [n for i, n in enumerate(d.shape) if i not in axes]
                shape.insert(
                    sorted(axes)[0],
                    numpy.prod([n
                                for i, n in enumerate(d.shape) if i in axes]))

            self.assertEqual(e.shape, tuple(shape), axes)
            self.assertEqual(e.ndim, d.ndim-len(axes)+1)
            self.assertEqual(e.size, d.size)

        for n in range(4):
            e = d.flatten(n)
            f = d.flatten([n])
            self.assertTrue(e.equals(f))

        with self.assertRaises(ValueError):
            d.flatten(99)

        d = cfdm.Data(9)
        self.assertTrue(d.equals(d.flatten()))
        self.assertTrue(d.equals(d.flatten([])))

        with self.assertRaises(ValueError):
            d.flatten(0)

    def test_Data_transpose(self):
        if self.test_only and inspect.stack()[0][3] not in self.test_only:
            return

        a = numpy.arange(2 * 3 * 5).reshape(2, 1, 3, 5)
        d = cfdm.Data(a.copy())

        for indices in (list(range(a.ndim)), list(range(-a.ndim, 0))):
            for axes in itertools.permutations(indices):
                a = numpy.transpose(a, axes)
                d = d.transpose(axes)
                message = ("cfdm.Data.transpose({}) failed: d.shape={}, "
                           "a.shape={}".format(axes, d.shape, a.shape))
                self.assertEqual(d.shape, a.shape, message)
                self.assertTrue((d.array == a).all(), message)
        # --- End: for

        with self.assertRaises(ValueError):
            d.transpose(axes=99)

        with self.assertRaises(ValueError):
            d.transpose(axes=[1, 2, 3, 4, 5])

        d = cfdm.Data(9)
        self.assertTrue(d.equals(d.transpose()))

    def test_Data_unique(self):
        if self.test_only and inspect.stack()[0][3] not in self.test_only:
            return

        d = cfdm.Data([[4, 2, 1], [1, 2, 3]], units='metre')
        u = d.unique()
        self.assertEqual(u.shape, (4,))
        self.assertTrue(
            (u.array == cfdm.Data([1, 2, 3, 4], 'metre').array).all())

        d[1, -1] = cfdm.masked
        u = d.unique()
        self.assertEqual(u.shape, (3,))
        self.assertTrue(
            (u.array == cfdm.Data([1, 2, 4], 'metre').array).all())

    def test_Data_equals(self):
        if self.test_only and inspect.stack()[0][3] not in self.test_only:
            return

        a = numpy.ma.arange(10*15*19).reshape(10, 1, 15, 19)
        a[0, 0, 2, 3] = numpy.ma.masked

        d = cfdm.Data(a, units='days since 2000-2-2', calendar='noleap')
        e = copy.deepcopy(d)

        self.assertTrue(d.equals(d, verbose=3))
        self.assertTrue(d.equals(e, verbose=3))
        self.assertTrue(e.equals(d, verbose=3))

    def test_Data_maximum_minimum_sum_squeeze(self):
        if self.test_only and inspect.stack()[0][3] not in self.test_only:
            return

        a = numpy.ma.arange(2 * 3 * 5).reshape(2, 1, 3, 5)
        a[0, 0, 0, 0] = numpy.ma.masked
        a[-1, -1, -1, -1] = numpy.ma.masked
        a[1, -1, 1, 3] = numpy.ma.masked
        d = cfdm.Data(a)

        b = a.max()
        x = d.maximum().squeeze()
        self.assertEqual(x.shape, b.shape)
        self.assertTrue((x.array == b).all())

        b = a.max(axis=0)
        x = d.maximum(axes=0).squeeze(0)
        self.assertEqual(x.shape, b.shape)
        self.assertTrue((x.array == b).all())

        b = a.max(axis=(0, 3))
        x = d.maximum(axes=[0, 3]).squeeze([0, 3])
        self.assertEqual(x.shape, b.shape)
        self.assertTrue((x.array == b).all())
        self.assertTrue(d.maximum([0, 3]).equals(d.max([0, 3])))

        b = a.min()
        x = d.minimum().squeeze()
        self.assertEqual(x.shape, b.shape)
        self.assertTrue((x.array == b).all())

        b = a.min(axis=(0, 3))
        x = d.minimum(axes=[0, 3]).squeeze([0, 3])
        self.assertEqual(x.shape, b.shape)
        self.assertTrue((x.array == b).all(), (x.shape, b.shape))
        self.assertTrue(d.minimum([0, 3]).equals(d.min([0, 3])))

        b = a.sum()
        x = d.sum().squeeze()
        self.assertEqual(x.shape, b.shape)
        self.assertTrue((x.array == b).all())

        b = a.sum(axis=(0, 3))
        x = d.sum(axes=[0, 3]).squeeze([0, 3])
        self.assertEqual(x.shape, b.shape)
        self.assertTrue((x.array == b).all(), (x.shape, b.shape))

        with self.assertRaises(ValueError):
            d.sum(axes=99)

        with self.assertRaises(ValueError):
            d.squeeze(axes=99)

        with self.assertRaises(ValueError):
            d.squeeze(axes=2)

        with self.assertRaises(ValueError):
            d.maximum(axes=99)

        with self.assertRaises(ValueError):
            d.minimum(axes=99)

        d = cfdm.Data(9)
        self.assertTrue(d.equals(d.squeeze()))

        with self.assertRaises(ValueError):
            d.sum(axes=0)

        with self.assertRaises(ValueError):
            d.squeeze(axes=0)

        with self.assertRaises(ValueError):
            d.minimum(axes=0)

        with self.assertRaises(ValueError):
            d.maximum(axes=0)

    def test_Data_dtype_mask(self):
        if self.test_only and inspect.stack()[0][3] not in self.test_only:
            return

        a = numpy.ma.array([[280.0,   -99,   -99,   -99],
                            [281.0, 279.0, 278.0, 279.0]],
                           dtype=float,
                           mask=[[0, 1, 1, 1],
                                 [0, 0, 0, 0]])

        d = cfdm.Data([[280, -99, -99, -99],
                       [281, 279, 278, 279]])
        self.assertEqual(d.dtype, numpy.dtype(int))

        d = cfdm.Data([[280, -99, -99, -99],
                       [281, 279, 278, 279]],
                      dtype=float,
                      mask=[[0, 1, 1, 1],
                            [0, 0, 0, 0]])

        self.assertEqual(d.dtype, a.dtype)
        self.assertTrue((d.array == a).all())
        self.assertEqual(d.mask.shape, a.mask.shape)
        self.assertTrue((d.mask.array == numpy.ma.getmaskarray(a)).all())

        a = numpy.array([[280.0,   -99,   -99,   -99],
                         [281.0, 279.0, 278.0, 279.0]],
                        dtype=float)
        mask = numpy.ma.masked_all(a.shape).mask

        d = cfdm.Data([[280, -99, -99, -99],
                       [281, 279, 278, 279]],
                      dtype=float)

        self.assertEqual(d.dtype, a.dtype)
        self.assertTrue((d.array == a).all())
        self.assertEqual(d.mask.shape, mask.shape)
        self.assertTrue((d.mask.array == numpy.ma.getmaskarray(a)).all())

<<<<<<< HEAD
#   def test_Data_get_index(self):
#       if self.test_only and inspect.stack()[0][3] not in self.test_only:
#           return
#
#       d = cfdm.Data([[281, 279, 278, 279]])
#       self.assertIsNone(d.get_index(default=None))
#
#   def test_Data_get_list(self):
#       if self.test_only and inspect.stack()[0][3] not in self.test_only:
#           return
#
#       d = cfdm.Data([[281, 279, 278, 279]])
#       self.assertIsNone(d.get_list(default=None))
#
#   def test_Data_get_count(self):
#       if self.test_only and inspect.stack()[0][3] not in self.test_only:
#           return
#
#       d = cfdm.Data([[281, 279, 278, 279]])
#       self.assertIsNone(d.get_count(default=None))
=======
    def test_Data_get_index(self):
        if self.test_only and inspect.stack()[0][3] not in self.test_only:
            return

        d = cfdm.Data([[281, 279, 278, 279]])
        self.assertIsNone(d.get_index(default=None))

    def test_Data_get_list(self):
        if self.test_only and inspect.stack()[0][3] not in self.test_only:
            return

        d = cfdm.Data([[281, 279, 278, 279]])
        self.assertIsNone(d.get_list(default=None))

    def test_Data_get_count(self):
        if self.test_only and inspect.stack()[0][3] not in self.test_only:
            return

        d = cfdm.Data([[281, 279, 278, 279]])
        self.assertIsNone(d.get_count(default=None))

    def test_Data_filled(self):
        if self.test_only and inspect.stack()[0][3] not in self.test_only:
            return

        d = cfdm.Data([[1, 2, 3]])
        self.assertTrue((d.filled().array == [[1, 2, 3]]).all())

        d[0, 0] = cfdm.masked
        self.assertTrue(
            (d.filled().array == [[-9223372036854775806, 2, 3, ]]).all())

        d.set_fill_value(-99)
        self.assertTrue((d.filled().array == [[-99, 2, 3, ]]).all())

        self.assertTrue((d.filled(1e10).array == [[1e10, 2, 3, ]]).all())

        d = cfdm.Data(['a', 'b', 'c'], mask=[1, 0, 0])
        self.assertTrue((d.filled().array == ['', 'b', 'c']).all())

    def test_Data_insert_dimension(self):
        if self.test_only and inspect.stack()[0][3] not in self.test_only:
            return

        d = cfdm.Data([list(range(12))])
        self.assertEqual(d.shape, (1, 12))
        e = d.squeeze()
        self.assertEqual(e.shape, (12,))
        self.assertIsNone(d.squeeze(inplace=True))
        self.assertEqual(d.shape, (12,))

        d = cfdm.Data([list(range(12))])
        d.transpose(inplace=True)
        self.assertEqual(d.shape, (12, 1))
        e = d.squeeze()
        self.assertEqual(e.shape, (12,))
        self.assertIsNone(d.squeeze(inplace=True))
        self.assertEqual(d.shape, (12,))

        d.insert_dimension(0, inplace=True)
        d.insert_dimension(-1, inplace=True)
        self.assertEqual(d.shape, (1, 12, 1))
        e = d.squeeze()
        self.assertEqual(e.shape, (12,))
        e = d.squeeze(-1)
        self.assertEqual(e.shape, (1, 12,))
        self.assertIsNone(e.squeeze(0, inplace=True))
        self.assertEqual(e.shape, (12,))

        d = e
        d.insert_dimension(0, inplace=True)
        d.insert_dimension(-1, inplace=True)
        d.insert_dimension(-1, inplace=True)
        self.assertEqual(d.shape, (1, 12, 1, 1))
        e = d.squeeze([0, 2])
        self.assertEqual(e.shape, (12, 1))

        array = numpy.arange(12).reshape(1, 4, 3)
        d = cfdm.Data(array)
        e = d.squeeze()
        f = e.insert_dimension(0)
        a = f.array
        self.assertTrue(numpy.allclose(a, array))

        with self.assertRaises(ValueError):
            d.insert_dimension(1000)

    def test_Data_get_compressed_dimension(self):
        if self.test_only and inspect.stack()[0][3] not in self.test_only:
            return

        d = cfdm.Data([[281, 279, 278, 279]])
        self.assertIsNone(d.get_compressed_dimension(None))
>>>>>>> ab1f99fd

# --- End: class


if __name__ == "__main__":
    print('Run date:', datetime.datetime.now())
    cfdm.environment()
    print('')
    unittest.main(verbosity=2)<|MERGE_RESOLUTION|>--- conflicted
+++ resolved
@@ -504,28 +504,6 @@
         self.assertEqual(d.mask.shape, mask.shape)
         self.assertTrue((d.mask.array == numpy.ma.getmaskarray(a)).all())
 
-<<<<<<< HEAD
-#   def test_Data_get_index(self):
-#       if self.test_only and inspect.stack()[0][3] not in self.test_only:
-#           return
-#
-#       d = cfdm.Data([[281, 279, 278, 279]])
-#       self.assertIsNone(d.get_index(default=None))
-#
-#   def test_Data_get_list(self):
-#       if self.test_only and inspect.stack()[0][3] not in self.test_only:
-#           return
-#
-#       d = cfdm.Data([[281, 279, 278, 279]])
-#       self.assertIsNone(d.get_list(default=None))
-#
-#   def test_Data_get_count(self):
-#       if self.test_only and inspect.stack()[0][3] not in self.test_only:
-#           return
-#
-#       d = cfdm.Data([[281, 279, 278, 279]])
-#       self.assertIsNone(d.get_count(default=None))
-=======
     def test_Data_get_index(self):
         if self.test_only and inspect.stack()[0][3] not in self.test_only:
             return
@@ -619,7 +597,6 @@
 
         d = cfdm.Data([[281, 279, 278, 279]])
         self.assertIsNone(d.get_compressed_dimension(None))
->>>>>>> ab1f99fd
 
 # --- End: class
 
