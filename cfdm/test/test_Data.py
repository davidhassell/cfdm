import copy
import datetime
import inspect
import itertools
import os
import unittest

import numpy

import faulthandler

faulthandler.enable()  # to debug seg faults and timeouts

import cfdm


def axes_combinations(ndim):
<<<<<<< HEAD
=======
    """TODO DOCS."""
>>>>>>> 9e2d99cd
    return [
        axes
        for n in range(1, ndim + 1)
        for axes in itertools.permutations(range(ndim), n)
    ]


class DataTest(unittest.TestCase):
    """TODO DOCS."""

    def setUp(self):
        """TODO DOCS."""
        # Disable log messages to silence expected warnings
        cfdm.log_level("DISABLE")
        # Note: to enable all messages for given methods, lines or calls (those
        # without a 'verbose' option to do the same) e.g. to debug them, wrap
        # them (for methods, start-to-end internally) as follows:
        # cfdm.log_level('DEBUG')
        # < ... test code ... >
        # cfdm.log_level('DISABLE')

        self.filename = os.path.join(
            os.path.dirname(os.path.abspath(__file__)), "test_file.nc"
        )

        self.test_only = []
        #    self.test_only = ['NOTHING!!!!!']
        #    self.test_only = ['test_Data__asdatetime__asreftime__isdatetime']
        #    self.test_only = ['test_Data__setitem__']
        #    self.test_only = ['test_Data_ceil', 'test_Data_floor',
        #                      'test_Data_trunc', 'test_Data_rint']
        #    self.test_only = ['test_Data_array', 'test_Data_datetime_array']
        #    self.test_only = ['test_dumpd_loadd']
        #    self.test_only = ['test_Data_BINARY_AND_UNARY_OPERATORS']

    def test_Data_any(self):
        """TODO DOCS."""
        if self.test_only and inspect.stack()[0][3] not in self.test_only:
            return

        d = cfdm.Data([[0, 0, 0]])
        self.assertFalse(d.any())
        d[0, 0] = numpy.ma.masked
        self.assertFalse(d.any())
        d[0, 1] = 3
        self.assertTrue(d.any())
        d[...] = numpy.ma.masked
        self.assertFalse(d.any())

    def test_Data__repr__str(self):
        """TODO DOCS."""
        if self.test_only and inspect.stack()[0][3] not in self.test_only:
            return

        for d in [
            cfdm.Data(9, units="km"),
            cfdm.Data([9], units="km"),
            cfdm.Data([[9]], units="km"),
            cfdm.Data([8, 9], units="km"),
            cfdm.Data([[8, 9]], units="km"),
            cfdm.Data([7, 8, 9], units="km"),
            cfdm.Data([[7, 8, 9]], units="km"),
            cfdm.Data([6, 7, 8, 9], units="km"),
            cfdm.Data([[6, 7, 8, 9]], units="km"),
            cfdm.Data([[6, 7], [8, 9]], units="km"),
            cfdm.Data([[6, 7, 8, 9], [6, 7, 8, 9]], units="km"),
        ]:
            _ = repr(d)
            _ = str(d)

    #    def test_Data__getitem__(self):
    #        if self.test_only and inspect.stack()[0][3] not in self.test_only:
    #            return

    def test_Data__setitem__(self):
        """TODO DOCS."""
        if self.test_only and inspect.stack()[0][3] not in self.test_only:
            return

        a = numpy.ma.arange(3000).reshape(50, 60)

        d = cfdm.Data(a.filled(), units="m")

        for n, (j, i) in enumerate(
            (
                (34, 23),
                (0, 0),
                (-1, -1),
                (slice(40, 50), slice(58, 60)),
                (Ellipsis, slice(None)),
                (slice(None), Ellipsis),
            )
        ):
            n = -n - 1
            for dvalue, avalue in (
                (n, n),
                (cfdm.masked, numpy.ma.masked),
                (n, n),
            ):
                message = "cfdm.Data[{}, {}]={}={} failed".format(
                    j, i, dvalue, avalue
                )
                d[j, i] = dvalue
                a[j, i] = avalue
                x = d.array
                self.assertTrue(
                    (x == a).all() in (True, numpy.ma.masked), message
                )
                m = numpy.ma.getmaskarray(x)
                self.assertTrue(
                    (m == numpy.ma.getmaskarray(a)).all(),
                    "d.mask.array="
                    + repr(m)
                    + "\nnumpy.ma.getmaskarray(a)="
                    + repr(numpy.ma.getmaskarray(a)),
                )
        # --- End: for

        a = numpy.ma.arange(3000).reshape(50, 60)

        d = cfdm.Data(a.filled(), "m")

        (j, i) = (slice(0, 2), slice(0, 3))
        array = numpy.array([[1, 2, 6], [3, 4, 5]]) * -1

        for dvalue in (array, numpy.ma.masked_where(array < -2, array), array):
            message = "cfdm.Data[%s, %s]=%s failed" % (j, i, dvalue)
            d[j, i] = dvalue
            a[j, i] = dvalue
            x = d.array
            self.assertTrue((x == a).all() in (True, numpy.ma.masked), message)
            m = numpy.ma.getmaskarray(x)
            self.assertTrue((m == numpy.ma.getmaskarray(a)).all(), message)
        # --- End: for

        # Scalar numeric array
        d = cfdm.Data(9, units="km")
        d[...] = cfdm.masked
        a = d.array
        self.assertEqual(a.shape, ())
        self.assertIs(a[()], numpy.ma.masked)

    def test_Data_apply_masking(self):
        """TODO DOCS."""
        if self.test_only and inspect.stack()[0][3] not in self.test_only:
            return

        a = numpy.ma.arange(12).reshape(3, 4)
        a[1, 1] = numpy.ma.masked

        d = cfdm.Data(a, units="m")

        self.assertTrue((a == d.array).all())
        self.assertTrue((a.mask == d.mask.array).all())

        b = a.copy()
        e = d.apply_masking()
        self.assertTrue((b == e.array).all())
        self.assertTrue((b.mask == e.mask.array).all())

        b = numpy.ma.where(a == 0, numpy.ma.masked, a)
        e = d.apply_masking(fill_values=[0])
        self.assertTrue((b == e.array).all())
        self.assertTrue((b.mask == e.mask.array).all())

        b = numpy.ma.where((a == 0) | (a == 11), numpy.ma.masked, a)
        e = d.apply_masking(fill_values=[0, 11])
        self.assertTrue((b == e.array).all())
        self.assertTrue((b.mask == e.mask.array).all())

        b = numpy.ma.where(a < 3, numpy.ma.masked, a)
        e = d.apply_masking(valid_min=3)
        self.assertTrue((b == e.array).all())
        self.assertTrue((b.mask == e.mask.array).all())

        b = numpy.ma.where(a > 6, numpy.ma.masked, a)
        e = d.apply_masking(valid_max=6)
        self.assertTrue((b == e.array).all())
        self.assertTrue((b.mask == e.mask.array).all())

        b = numpy.ma.where((a < 2) | (a > 8), numpy.ma.masked, a)
        e = d.apply_masking(valid_range=[2, 8])
        self.assertTrue((b == e.array).all())
        self.assertTrue((b.mask == e.mask.array).all())

        d.set_fill_value(7)

        b = numpy.ma.where(a == 7, numpy.ma.masked, a)
        e = d.apply_masking(fill_values=True)
        self.assertTrue((b == e.array).all())
        self.assertTrue((b.mask == e.mask.array).all())

        b = numpy.ma.where((a == 7) | (a < 2) | (a > 8), numpy.ma.masked, a)
        e = d.apply_masking(fill_values=True, valid_range=[2, 8])
        self.assertTrue((b == e.array).all())
        self.assertTrue((b.mask == e.mask.array).all())

    #    def test_Data_astype(self):
    #        if self.test_only and inspect.stack()[0][3] not in self.test_only:
    #            return
    #
    #        a = numpy.array([1.5, 2, 2.5], dtype=float)
    #        d = cfdm.Data(a)
    #
    #        self.assertTrue(d.dtype == numpy.dtype(float))
    #        self.assertTrue(d.array.dtype == numpy.dtype(float))
    #        self.assertTrue((d.array == a).all())
    #
    #        d.astype('int32')
    #        self.assertTrue(d.dtype == numpy.dtype('int32'))
    #        self.assertTrue(d.array.dtype == numpy.dtype('int32'))
    #        self.assertTrue((d.array == [1, 2, 2]).all())
    #
    #        d = cfdm.Data(a)
    #        try:
    #            d.astype(numpy.dtype(int, casting='safe'))
    #            self.assertTrue(False)
    #        except TypeError:
    #            pass

    def test_Data_array(self):
        """TODO DOCS."""
        if self.test_only and inspect.stack()[0][3] not in self.test_only:
            return

        # ------------------------------------------------------------
        # Numpy array interface (__array__)
        # ------------------------------------------------------------
        a = numpy.arange(12, dtype="int32").reshape(3, 4)

        d = cfdm.Data(a, units="km")

        b = numpy.array(d)

        self.assertEqual(b.dtype, numpy.dtype("int32"))
        self.assertEqual(a.shape, b.shape)
        self.assertTrue((a == b).all())

        b = numpy.array(d, dtype="float32")

        self.assertEqual(b.dtype, numpy.dtype("float32"))
        self.assertEqual(a.shape, b.shape)
        self.assertTrue((a == b).all())

        # Scalar numeric array
        d = cfdm.Data(9, units="km")
        a = d.array
        self.assertEqual(a.shape, ())
        self.assertEqual(a, numpy.array(9))
        d[...] = cfdm.masked
        a = d.array
        self.assertEqual(a.shape, ())
        self.assertIs(a[()], numpy.ma.masked)

        # Non-scalar numeric array
        b = numpy.arange(10 * 15 * 19).reshape(10, 1, 15, 19)
        d = cfdm.Data(b, "km")
        a = d.array
        a[0, 0, 0, 0] = -999
        a2 = d.array
        self.assertEqual(a2[0, 0, 0, 0], 0)
        self.assertEqual(a2.shape, b.shape)
        self.assertTrue((a2 == b).all())
        self.assertFalse((a2 == a).all())

    def test_Data_datetime_array(self):
        """TODO DOCS."""
        if self.test_only and inspect.stack()[0][3] not in self.test_only:
            return

        d = cfdm.Data([11292.5, 11293], units="days since 1970-1-1")
        dt = d.datetime_array
        self.assertEqual(dt[0], datetime.datetime(2000, 12, 1, 12, 0))
        self.assertEqual(dt[1], datetime.datetime(2000, 12, 2, 0, 0))

        d[0] = cfdm.masked
        dt = d.datetime_array
        self.assertIs(dt[0], numpy.ma.masked)
        self.assertEqual(dt[1], datetime.datetime(2000, 12, 2, 0, 0))

        d = cfdm.Data(11292.5, units="days since 1970-1-1")
        dt = d.datetime_array
        self.assertEqual(dt[()], datetime.datetime(2000, 12, 1, 12, 0))

        d[()] = cfdm.masked
        dt = d.datetime_array
        self.assertIs(dt[()], numpy.ma.masked)

    def test_Data_flatten(self):
        """TODO DOCS."""
        if self.test_only and inspect.stack()[0][3] not in self.test_only:
            return

        ma = numpy.ma.arange(24).reshape(1, 2, 3, 4)
        ma[0, 1, 1, 2] = cfdm.masked
        ma[0, 0, 2, 1] = cfdm.masked

        d = cfdm.Data(ma.copy())
        self.assertTrue(d.equals(d.flatten([]), verbose=3))
        self.assertIsNone(d.flatten(inplace=True))

        d = cfdm.Data(ma.copy())

        b = ma.flatten()
        for axes in (None, list(range(d.ndim))):
            e = d.flatten(axes)
            self.assertEqual(e.ndim, 1)
            self.assertEqual(e.shape, b.shape)
            self.assertTrue(e.equals(cfdm.Data(b), verbose=3))

        for axes in axes_combinations(d.ndim):
            e = d.flatten(axes)

            if len(axes) <= 1:
                shape = d.shape
            else:
                shape = [n for i, n in enumerate(d.shape) if i not in axes]
                shape.insert(
                    sorted(axes)[0],
                    numpy.prod(
                        [n for i, n in enumerate(d.shape) if i in axes]
                    ),
                )

            self.assertEqual(e.shape, tuple(shape), axes)
            self.assertEqual(e.ndim, d.ndim - len(axes) + 1)
            self.assertEqual(e.size, d.size)

        for n in range(4):
            e = d.flatten(n)
            f = d.flatten([n])
            self.assertTrue(e.equals(f))

        with self.assertRaises(ValueError):
            d.flatten(99)

        d = cfdm.Data(9)
        self.assertTrue(d.equals(d.flatten()))
        self.assertTrue(d.equals(d.flatten([])))

        with self.assertRaises(ValueError):
            d.flatten(0)

    def test_Data_transpose(self):
        """TODO DOCS."""
        if self.test_only and inspect.stack()[0][3] not in self.test_only:
            return

        a = numpy.arange(2 * 3 * 5).reshape(2, 1, 3, 5)
        d = cfdm.Data(a.copy())

        for indices in (list(range(a.ndim)), list(range(-a.ndim, 0))):
            for axes in itertools.permutations(indices):
                a = numpy.transpose(a, axes)
                d = d.transpose(axes)
                message = (
                    "cfdm.Data.transpose({}) failed: d.shape={}, "
                    "a.shape={}".format(axes, d.shape, a.shape)
                )
                self.assertEqual(d.shape, a.shape, message)
                self.assertTrue((d.array == a).all(), message)
        # --- End: for

        with self.assertRaises(ValueError):
            d.transpose(axes=99)

        with self.assertRaises(ValueError):
            d.transpose(axes=[1, 2, 3, 4, 5])

        d = cfdm.Data(9)
        self.assertTrue(d.equals(d.transpose()))

    def test_Data_unique(self):
        """TODO DOCS."""
        if self.test_only and inspect.stack()[0][3] not in self.test_only:
            return

        d = cfdm.Data([[4, 2, 1], [1, 2, 3]], units="metre")
        u = d.unique()
        self.assertEqual(u.shape, (4,))
        self.assertTrue(
            (u.array == cfdm.Data([1, 2, 3, 4], "metre").array).all()
        )

        d[1, -1] = cfdm.masked
        u = d.unique()
        self.assertEqual(u.shape, (3,))
        self.assertTrue((u.array == cfdm.Data([1, 2, 4], "metre").array).all())

    def test_Data_equals(self):
        """TODO DOCS."""
        if self.test_only and inspect.stack()[0][3] not in self.test_only:
            return

        a = numpy.ma.arange(10 * 15 * 19).reshape(10, 1, 15, 19)
        a[0, 0, 2, 3] = numpy.ma.masked

        d = cfdm.Data(a, units="days since 2000-2-2", calendar="noleap")
        e = copy.deepcopy(d)

        self.assertTrue(d.equals(d, verbose=3))
        self.assertTrue(d.equals(e, verbose=3))
        self.assertTrue(e.equals(d, verbose=3))

    def test_Data_maximum_minimum_sum_squeeze(self):
        """TODO DOCS."""
        if self.test_only and inspect.stack()[0][3] not in self.test_only:
            return

        a = numpy.ma.arange(2 * 3 * 5).reshape(2, 1, 3, 5)
        a[0, 0, 0, 0] = numpy.ma.masked
        a[-1, -1, -1, -1] = numpy.ma.masked
        a[1, -1, 1, 3] = numpy.ma.masked
        d = cfdm.Data(a)

        b = a.max()
        x = d.maximum().squeeze()
        self.assertEqual(x.shape, b.shape)
        self.assertTrue((x.array == b).all())

        b = a.max(axis=0)
        x = d.maximum(axes=0).squeeze(0)
        self.assertEqual(x.shape, b.shape)
        self.assertTrue((x.array == b).all())

        b = a.max(axis=(0, 3))
        x = d.maximum(axes=[0, 3]).squeeze([0, 3])
        self.assertEqual(x.shape, b.shape)
        self.assertTrue((x.array == b).all())
        self.assertTrue(d.maximum([0, 3]).equals(d.max([0, 3])))

        b = a.min()
        x = d.minimum().squeeze()
        self.assertEqual(x.shape, b.shape)
        self.assertTrue((x.array == b).all())

        b = a.min(axis=(0, 3))
        x = d.minimum(axes=[0, 3]).squeeze([0, 3])
        self.assertEqual(x.shape, b.shape)
        self.assertTrue((x.array == b).all(), (x.shape, b.shape))
        self.assertTrue(d.minimum([0, 3]).equals(d.min([0, 3])))

        b = a.sum()
        x = d.sum().squeeze()
        self.assertEqual(x.shape, b.shape)
        self.assertTrue((x.array == b).all())

        b = a.sum(axis=(0, 3))
        x = d.sum(axes=[0, 3]).squeeze([0, 3])
        self.assertEqual(x.shape, b.shape)
        self.assertTrue((x.array == b).all(), (x.shape, b.shape))

        with self.assertRaises(ValueError):
            d.sum(axes=99)

        with self.assertRaises(ValueError):
            d.squeeze(axes=99)

        with self.assertRaises(ValueError):
            d.squeeze(axes=2)

        with self.assertRaises(ValueError):
            d.maximum(axes=99)

        with self.assertRaises(ValueError):
            d.minimum(axes=99)

        d = cfdm.Data(9)
        self.assertTrue(d.equals(d.squeeze()))

        with self.assertRaises(ValueError):
            d.sum(axes=0)

        with self.assertRaises(ValueError):
            d.squeeze(axes=0)

        with self.assertRaises(ValueError):
            d.minimum(axes=0)

        with self.assertRaises(ValueError):
            d.maximum(axes=0)

    def test_Data_dtype_mask(self):
        """TODO DOCS."""
        if self.test_only and inspect.stack()[0][3] not in self.test_only:
            return

        a = numpy.ma.array(
            [[280.0, -99, -99, -99], [281.0, 279.0, 278.0, 279.0]],
            dtype=float,
            mask=[[0, 1, 1, 1], [0, 0, 0, 0]],
        )

        d = cfdm.Data([[280, -99, -99, -99], [281, 279, 278, 279]])
        self.assertEqual(d.dtype, numpy.dtype(int))

        d = cfdm.Data(
            [[280, -99, -99, -99], [281, 279, 278, 279]],
            dtype=float,
            mask=[[0, 1, 1, 1], [0, 0, 0, 0]],
        )

        self.assertEqual(d.dtype, a.dtype)
        self.assertTrue((d.array == a).all())
        self.assertEqual(d.mask.shape, a.mask.shape)
        self.assertTrue((d.mask.array == numpy.ma.getmaskarray(a)).all())

        a = numpy.array(
            [[280.0, -99, -99, -99], [281.0, 279.0, 278.0, 279.0]], dtype=float
        )
        mask = numpy.ma.masked_all(a.shape).mask

        d = cfdm.Data(
            [[280, -99, -99, -99], [281, 279, 278, 279]], dtype=float
        )

        self.assertEqual(d.dtype, a.dtype)
        self.assertTrue((d.array == a).all())
        self.assertEqual(d.mask.shape, mask.shape)
        self.assertTrue((d.mask.array == numpy.ma.getmaskarray(a)).all())

    def test_Data_get_index(self):
        """TODO DOCS."""
        if self.test_only and inspect.stack()[0][3] not in self.test_only:
            return

        d = cfdm.Data([[281, 279, 278, 279]])
        self.assertIsNone(d.get_index(default=None))

    def test_Data_get_list(self):
        """TODO DOCS."""
        if self.test_only and inspect.stack()[0][3] not in self.test_only:
            return

        d = cfdm.Data([[281, 279, 278, 279]])
        self.assertIsNone(d.get_list(default=None))

    def test_Data_get_count(self):
        """TODO DOCS."""
        if self.test_only and inspect.stack()[0][3] not in self.test_only:
            return

        d = cfdm.Data([[281, 279, 278, 279]])
        self.assertIsNone(d.get_count(default=None))

    def test_Data_filled(self):
        """TODO DOCS."""
        if self.test_only and inspect.stack()[0][3] not in self.test_only:
            return

        d = cfdm.Data([[1, 2, 3]])
        self.assertTrue((d.filled().array == [[1, 2, 3]]).all())

        d[0, 0] = cfdm.masked
        self.assertTrue(
            (
                d.filled().array
                == [
                    [
                        -9223372036854775806,
                        2,
                        3,
                    ]
                ]
            ).all()
        )

        d.set_fill_value(-99)
        self.assertTrue(
            (
                d.filled().array
                == [
                    [
                        -99,
                        2,
                        3,
                    ]
                ]
            ).all()
        )

        self.assertTrue(
            (
                d.filled(1e10).array
                == [
                    [
                        1e10,
                        2,
                        3,
                    ]
                ]
            ).all()
        )

        d = cfdm.Data(["a", "b", "c"], mask=[1, 0, 0])
        self.assertTrue((d.filled().array == ["", "b", "c"]).all())

    def test_Data_insert_dimension(self):
        """TODO DOCS."""
        if self.test_only and inspect.stack()[0][3] not in self.test_only:
            return

        d = cfdm.Data([list(range(12))])
        self.assertEqual(d.shape, (1, 12))
        e = d.squeeze()
        self.assertEqual(e.shape, (12,))
        self.assertIsNone(d.squeeze(inplace=True))
        self.assertEqual(d.shape, (12,))

        d = cfdm.Data([list(range(12))])
        d.transpose(inplace=True)
        self.assertEqual(d.shape, (12, 1))
        e = d.squeeze()
        self.assertEqual(e.shape, (12,))
        self.assertIsNone(d.squeeze(inplace=True))
        self.assertEqual(d.shape, (12,))

        d.insert_dimension(0, inplace=True)
        d.insert_dimension(-1, inplace=True)
        self.assertEqual(d.shape, (1, 12, 1))
        e = d.squeeze()
        self.assertEqual(e.shape, (12,))
        e = d.squeeze(-1)
        self.assertEqual(
            e.shape,
            (
                1,
                12,
            ),
        )
        self.assertIsNone(e.squeeze(0, inplace=True))
        self.assertEqual(e.shape, (12,))

        d = e
        d.insert_dimension(0, inplace=True)
        d.insert_dimension(-1, inplace=True)
        d.insert_dimension(-1, inplace=True)
        self.assertEqual(d.shape, (1, 12, 1, 1))
        e = d.squeeze([0, 2])
        self.assertEqual(e.shape, (12, 1))

        array = numpy.arange(12).reshape(1, 4, 3)
        d = cfdm.Data(array)
        e = d.squeeze()
        f = e.insert_dimension(0)
        a = f.array
        self.assertTrue(numpy.allclose(a, array))

        with self.assertRaises(ValueError):
            d.insert_dimension(1000)

    def test_Data_get_compressed_dimension(self):
        """TODO DOCS."""
        if self.test_only and inspect.stack()[0][3] not in self.test_only:
            return

        d = cfdm.Data([[281, 279, 278, 279]])
        self.assertIsNone(d.get_compressed_dimension(None))


# --- End: class


if __name__ == "__main__":
    print("Run date:", datetime.datetime.now())
    cfdm.environment()
    print("")
    unittest.main(verbosity=2)<|MERGE_RESOLUTION|>--- conflicted
+++ resolved
@@ -15,10 +15,7 @@
 
 
 def axes_combinations(ndim):
-<<<<<<< HEAD
-=======
     """TODO DOCS."""
->>>>>>> 9e2d99cd
     return [
         axes
         for n in range(1, ndim + 1)
@@ -679,9 +676,6 @@
         self.assertIsNone(d.get_compressed_dimension(None))
 
 
-# --- End: class
-
-
 if __name__ == "__main__":
     print("Run date:", datetime.datetime.now())
     cfdm.environment()
