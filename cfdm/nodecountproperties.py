from . import mixin
from . import core


class NodeCountProperties(
    mixin.NetCDFVariable, mixin.Properties, core.abstract.Properties
):
    """Properties for a netCDF node count variable.

    **NetCDF interface**

    The netCDF node count variable name may be accessed with the
    `nc_set_variable`, `nc_get_variable`, `nc_del_variable` and
    `nc_has_variable` methods.

    The netCDF variable group structure may be accessed with the
    `nc_set_variable`, `nc_get_variable`, `nc_variable_groups`,
    `nc_clear_variable_groups` and `nc_set_variable_groups` methods.

    .. versionadded:: (cfdm) 1.8.0

    """

    def __init__(self, properties=None, source=None, copy=True):
<<<<<<< HEAD
        """**Initialization**
=======
        """Initialises the `{{class}}` instance.
>>>>>>> 9e2d99cd

        :Parameters:

            {{init properties: `dict`, optional}}

                *Parameter example:*
                  ``properties={'long_name': 'number of nodes for each
                  geometry'}``

            source: optional
                Initialize the properties from those of *source*.

            {{init copy: `bool`, optional}}

        """
        super().__init__(properties=properties, source=source, copy=copy)

        self._initialise_netcdf(source)

    def dump(
        self,
        display=True,
        _key=None,
        _title=None,
        _create_title=True,
        _prefix="",
        _level=0,
        _omit_properties=None,
    ):
        """A full description of the node count variable.

        Returns a description of all properties.

        .. versionadded:: (cfdm) 1.8.0

        :Parameters:

            display: `bool`, optional
                If False then return the description as a string. By
                default the description is printed.

        :Returns:

            {{returns dump}}

        """
        if _create_title and _title is None:
            _title = "Node Count: " + self.identity(default="")

        return super().dump(
            display=display,
            _key=_key,
            _omit_properties=_omit_properties,
            _prefix=_prefix,
            _level=_level,
            _title=_title,
            _create_title=_create_title,
        )


# --- End: class<|MERGE_RESOLUTION|>--- conflicted
+++ resolved
@@ -22,11 +22,7 @@
     """
 
     def __init__(self, properties=None, source=None, copy=True):
-<<<<<<< HEAD
-        """**Initialization**
-=======
-        """Initialises the `{{class}}` instance.
->>>>>>> 9e2d99cd
+        """Initialisation.
 
         :Parameters:
 
@@ -37,7 +33,7 @@
                   geometry'}``
 
             source: optional
-                Initialize the properties from those of *source*.
+                Initialise the properties from those of *source*.
 
             {{init copy: `bool`, optional}}
 
@@ -84,7 +80,4 @@
             _level=_level,
             _title=_title,
             _create_title=_create_title,
-        )
-
-
-# --- End: class+        )