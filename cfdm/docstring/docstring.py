--- conflicted
+++ resolved
@@ -26,169 +26,18 @@
 .. versionaddedd:: (cfdm) 1.8.7.0
 
 """
-<<<<<<< HEAD
-=======
 from ..core import CF
 
 
->>>>>>> 9e2d99cd
 _docstring_substitution_definitions = {
     # ----------------------------------------------------------------
     # General susbstitutions (not indent-dependent)
     # ----------------------------------------------------------------
-<<<<<<< HEAD
-    "{{equals tolerance}}": """Two real numbers ``x`` and ``y`` are considered equal if
-    ``|x-y|<=atol+rtol|y|``, where ``atol`` (the tolerance on absolute
-    differences) and ``rtol`` (the tolerance on relative differences) are
-    positive, typically very small numbers. See the *atol* and *rtol*
-    parameters.""",
-    "{{equals compression}}": """Any compression is ignored by default, with only the arrays in
-    their uncompressed forms being compared. See the
-    *ignore_compression* parameter.""",
-    "{{equals netCDF}}": """NetCDF elements, such as netCDF variable and dimension names, do
-    not constitute part of the CF data model and so are not checked.""",
-    # properties: `dict`, optional
-    "{{init properties: `dict`, optional}}": """properties: `dict`, optional
-            Set descriptive properties. The dictionary keys are
-            property names, with corresponding values. Ignored if the
-            *source* parameter is set.
-
-            Properties may also be set after initialisation with the
-            `set_properties` and `set_property` methods.""",
-=======
     # {{VN}}
     "{{VN}}": CF(),
->>>>>>> 9e2d99cd
     # ----------------------------------------------------------------
     # Class description susbstitutions (1 level of indentation)
     # ----------------------------------------------------------------
-<<<<<<< HEAD
-    # atol
-    "{{atol: number, optional}}": """atol: number, optional
-            The tolerance on absolute differences between real
-            numbers. The default value is set by the
-            `{{package}}.atol` function.""",
-    # data_name
-    "{{data_name: `str`, optional}}": """data_name: `str`, optional
-            The name of the construct's `Data` instance created by the
-            returned commands.
-
-            *Parameter example:*
-              ``name='data1'``""",
-    # header
-    "{{header: `bool`, optional}}": """header: `bool`, optional
-            If False then do not output a comment describing the
-            components.""",
-    # ignore_compression
-    "{{ignore_compression: `bool`, optional}}": """ignore_compression: `bool`, optional
-            If False then the compression type and, if applicable, the
-            underlying compressed arrays must be the same, as well as
-            the arrays in their uncompressed forms. By default only
-            the the arrays in their uncompressed forms are
-            compared.""",
-    # ignore_data_type
-    "{{ignore_data_type: `bool`, optional}}": """ignore_data_type: `bool`, optional
-            If True then ignore the data types in all numerical
-            comparisons. By default different numerical data types
-            imply inequality, regardless of whether the elements are
-            within the tolerance for equality.""",
-    # ignore_fill_value
-    "{{ignore_fill_value: `bool`, optional}}": """ignore_fill_value: `bool`, optional
-             If True then the ``_FillValue`` and ``missing_value``
-            properties are omitted from the comparison.""",
-    # ignore_properties
-    "{{ignore_properties: sequence of `str`, optional}}": """ignore_properties: sequence of `str`, optional
-            The names of properties to omit from the comparison.""",
-    # inplace
-    "{{inplace: `bool`, optional}}": """inplace: `bool`, optional
-            If True then do the operation in-place and return `None`.""",
-    # ignore_type
-    "{{ignore_type: `bool`, optional}}": """ignore_type: `bool`, optional
-            Any type of object may be tested but, in general, equality
-            is only possible with another `{{class}}` instance, or a
-            subclass of one. If *ignore_type* is True then
-            ``{{package}}.{{class}}(source=other)`` is tested, rather
-            than the ``other`` defined by the *other* parameter.""",
-    # indent
-    "{{indent: `int`, optional}}": """indent: `int`, optional
-           Indent each line by this many spaces. By default no
-            indentation is applied. Ignored if *string* is False.""",
-    # name
-    "{{name: `str`, optional}}": """name: `str`, optional
-            The name of the `{{class}}` instance created by the
-            returned commands.
-
-            *Parameter example:*
-              ``name='var1'``""",
-    # namespace
-    "{{namespace: `str`, optional}}": """namespace: `str`, optional
-            The name space containing classes of the {{package}}
-            package. This is prefixed to the class name in commands
-            that instantiate instances of {{package}} objects. By default,
-            or if `None`, the name space is assumed to be consistent
-            with {{package}} being imported as ``import {{package}}``.
-
-            *Parameter example:*
-              If {{package}} was imported as ``import {{package}} as xyz``
-              then set ``namespace='xyz'``
-
-            *Parameter example:*
-              If {{package}} was imported as ``from {{package}} import *``
-              then set ``namespace=''``""",
-    # representative_data
-    "{{representative_data: `bool`, optional}}": """representative_data: `bool`, optional
-            Return one-line representations of `Data` instances, which
-            are not executable code but prevent the data being
-            converted in its entirety to a string representation.""",
-    # rtol
-    "{{rtol: number, optional}}": """rtol: number, optional
-            The tolerance on relative differences between real
-            numbers. The default value is set by the
-            `{{package}}.rtol` function.""",
-    # string
-    "{{string: `bool`, optional}}": """string: `bool`, optional
-            If False then return each command as an element of a
-            `list`. By default the commands are concatenated into
-            a string, with a new line inserted between each command.""",
-    # verbose
-    "{{verbose: `int` or `str` or `None`, optional}}": """verbose: `int` or `str` or `None`, optional
-            If an integer from ``-1`` to ``3``, or an equivalent
-            string equal ignoring case to one of:
-
-            * ``'DISABLE'`` (``0``)
-            * ``'WARNING'`` (``1``)
-            * ``'INFO'`` (``2``)
-            * ``'DETAIL'`` (``3``)
-            * ``'DEBUG'`` (``-1``)
-
-            set for the duration of the method call only as the
-            minimum cut-off for the verboseness level of displayed
-            output (log) messages, regardless of the
-            globally-configured `{{package}}.log_level`. Note that
-            increasing numerical value corresponds to increasing
-            verbosity, with the exception of ``-1`` as a special case
-            of maximal and extreme verbosity.
-
-            Otherwise, if `None` (the default value), output messages
-            will be shown according to the value of the
-            `{{package}}.log_level` setting.
-
-            Overall, the higher a non-negative integer or equivalent
-            string that is set (up to a maximum of ``3``/``'DETAIL'``)
-            for increasing verbosity, the more description that is
-            printed to convey information about the operation.""",
-    # ----------------------------------------------------------------
-    # Returns descriptions
-    # ----------------------------------------------------------------
-    "{{returns creation_commands}}": """`str` or `list`
-            The commands in a string, with a new line inserted between
-            each command. If *string* is False then the separate
-            commands are returned as each element of a `list`.""",
-    "{{returns dump}}": """`str` or `None`
-            The description. If *display* is True then the description
-            is printed and `None` is returned. Otherwise the
-            description is returned as a string.""",
-=======
     # {{netCDF variable}}
     "{{netCDF variable}}": """The netCDF variable name of the construct may be accessed with the
     `nc_set_variable`, `nc_get_variable`, `nc_del_variable` and
@@ -389,5 +238,4 @@
                 description is printed and `None` is
                 returned. Otherwise the description is returned as a
                 string.""",
->>>>>>> 9e2d99cd
 }