"""Define docstring substitutions.

Text to be replaced is specified as a key in the returned dictionary,
with the replacement text defined by the corresponding value.

Special docstring substitutions, as defined by a class's
`_docstring_special_substitutions` method, may be used in the
replacement text, and will be substituted as usual.

Replacement text may not contain other non-special substitutions.

Keys must be `str` or `re.Pattern` objects:

* If a key is a `str` then the corresponding value must be a string.

* If a key is a `re.Pattern` object then the corresponding value must
  be a string or a callable, as accepted by the `re.Pattern.sub`
  method.

.. versionaddedd:: (cfdm) 1.8.7.0

"""


_docstring_substitution_definitions = {
    # ----------------------------------------------------------------
    # General substitutions (not indent-dependent)
    # ----------------------------------------------------------------
    #
    # ----------------------------------------------------------------
    # Class description substitutions (1 level of indentation)
    # ----------------------------------------------------------------
    # netCDF variable
    "{{netCDF variable}}": """The netCDF variable name may be accessed with the
    `nc_set_variable`, `nc_get_variable`, `nc_del_variable` and
<<<<<<< HEAD
    `nc_has_variable` methods.""",
    # {{netCDF global attributes}}
=======
    `nc_has_variable` methods.

    The netCDF variable group structure may be accessed with the
    `nc_set_variable`, `nc_get_variable`, `nc_variable_groups`,
    `nc_clear_variable_groups` and `nc_set_variable_groups`
    methods.""",
    # netCDF global attributes
>>>>>>> 49ca103a
    "{{netCDF global attributes}}": """The selection of properties to be written as netCDF global
    attributes may be accessed with the `nc_global_attributes`,
    `nc_clear_global_attributes` and `nc_set_global_attribute`
    methods.""",
<<<<<<< HEAD
    # {{netCDF variable group}}
    "{{netCDF variable group}}": """The netCDF variable group structure may be accessed with the
    `nc_set_variable`, `nc_get_variable`, `nc_variable_groups`,
    `nc_clear_variable_groups` and `nc_set_variable_groups` methods.""",
    # {{netCDF group attributes}}
    "{{netCDF group attributes}}": """The netCDF group attributes may be accessed with the
    `nc_group_attributes`, `nc_clear_group_attributes`,
    `nc_set_group_attribute` and `nc_set_group_attributes` methods.""",
    # {{netCDF geometry group}}
=======
    # netCDF group attributes
    "{{netCDF group attributes}}": """The netCDF group attributes may be accessed with the
    `nc_group_attributes`, `nc_clear_group_attributes`,
    `nc_set_group_attribute` and `nc_set_group_attributes` methods.""",
    # netCDF geometry group
>>>>>>> 49ca103a
    "{{netCDF geometry group}}": """The netCDF geometry variable name and group structure may be
    accessed with the `nc_set_geometry_variable`,
    `nc_get_geometry_variable`, `nc_geometry_variable_groups`,
    `nc_clear_variable_groups` and `nc_set_geometry_variable_groups`
    methods.""",
    # ----------------------------------------------------------------
    # Method description substitutions (2 levels of indentation)
    # ----------------------------------------------------------------
    # equals tolerance
    "{{equals tolerance}}": """Two real numbers ``x`` and ``y`` are considered equal if
        ``|x-y|<=atol+rtol|y|``, where ``atol`` (the tolerance on
        absolute differences) and ``rtol`` (the tolerance on relative
        differences) are positive, typically very small numbers. See
        the *atol* and *rtol* parameters.""",
    # equals compression
    "{{equals compression}}": """Any compression is ignored by default, with only the arrays in
        their uncompressed forms being compared. See the
        *ignore_compression* parameter.""",
    # equals netCDF
    "{{equals netCDF}}": """NetCDF elements, such as netCDF variable and dimension names,
        do not constitute part of the CF data model and so are not
        checked.""",
    # netcdf global
    "{{netcdf global}}": """When multiple field or domain constructs are being written to
        the same file, it is only possible to create a netCDF global
        attribute from a property that has identical values for each
        construct. If any field or domain construct's property has a
        different value then the property will not be written as a
        netCDF global attribute, even if it has been selected as such,
        but will appear instead as attributes on the netCDF data
        variables corresponding to each construct.

        The standard description-of-file-contents properties are
        always written as netCDF global attributes, if possible, so
        selecting them is optional.""",
<<<<<<< HEAD
    # {{netcdf group}}
    "{{netcdf group}}": """The group hierarchy is defined by the netCDF name. Groups are
        delimited by ``/`` (slash) characters in the netCDF name. The
        groups are returned, in hierarchical order, as a sequence of
        strings. If the name is not set, or contains no ``/``
        characters then an empty sequence is returned, signifying the
        root group.""",
=======
    # unique construct
    "{{unique construct}}": """If zero or two or more constructs are selected then an
        exception is raised, or the *default* parameter is returned.""",
>>>>>>> 49ca103a
    # ----------------------------------------------------------------
    # Method description substitutions (3 levels of indentataion)
    # ----------------------------------------------------------------
    # init properties: `dict`, optional
    "{{init properties: `dict`, optional}}": """properties: `dict`, optional
                Set descriptive properties. The dictionary keys are
                property names, with corresponding values. Ignored if
                the *source* parameter is set.

                Properties may also be set after initialisation with
                the `set_properties` and `set_property` methods.""",
    # atol: number, optional
    "{{atol: number, optional}}": """atol: number, optional
                The tolerance on absolute differences between real
                numbers. The default value is set by the
                `{{package}}.atol` function.""",
    # data_name: `str`, optional
    "{{data_name: `str`, optional}}": """data_name: `str`, optional
                The name of the construct's `Data` instance created by
                the returned commands.

                *Parameter example:*
                  ``name='data1'``""",
    # header: `bool`, optional
    "{{header: `bool`, optional}}": """header: `bool`, optional
                If False then do not output a comment describing the
                components.""",
    # ignore_compression: `bool`, optional
    "{{ignore_compression: `bool`, optional}}": """ignore_compression: `bool`, optional
                If False then the compression type and, if applicable,
                the underlying compressed arrays must be the same, as
                well as the arrays in their uncompressed forms. By
                default only the the arrays in their uncompressed
                forms are compared.""",
    # ignore_data_type: `bool`, optional
    "{{ignore_data_type: `bool`, optional}}": """ignore_data_type: `bool`, optional
                If True then ignore the data types in all numerical
                comparisons. By default different numerical data types
                imply inequality, regardless of whether the elements
                are within the tolerance for equality.""",
    # ignore_fill_value
    "{{ignore_fill_value: `bool`, optional}}": """ignore_fill_value: `bool`, optional
                If True then all ``_FillValue`` and ``missing_value``
                properties are omitted from the comparison.""",
    # ignore_properties
    "{{ignore_properties: sequence of `str`, optional}}": """ignore_properties: sequence of `str`, optional
                The names of properties to omit from the
                comparison.""",
    # inplace
    "{{inplace: `bool`, optional}}": """inplace: `bool`, optional
                If True then do the operation in-place and return
                `None`.""",
    # ignore_type
    "{{ignore_type: `bool`, optional}}": """ignore_type: `bool`, optional
                Any type of object may be tested but, in general,
                equality is only possible with another `{{class}}`
                instance, or a subclass of one. If *ignore_type* is
                True then ``{{package}}.{{class}}(source=other)`` is
                tested, rather than the ``other`` defined by the
                *other* parameter.""",
    # indent
    "{{indent: `int`, optional}}": """indent: `int`, optional
                Indent each line by this many spaces. By default no
                indentation is applied. Ignored if *string* is
                False.""",
    # name
    "{{name: `str`, optional}}": """name: `str`, optional
                The name of the `{{class}}` instance created by the
                returned commands.

                *Parameter example:*
                  ``name='var1'``""",
    # namespace
    "{{namespace: `str`, optional}}": """namespace: `str`, optional
                The name space containing classes of the {{package}}
                package. This is prefixed to the class name in
                commands that instantiate instances of {{package}}
                objects. By default, or if `None`, the name space is
                assumed to be consistent with {{package}} being
                imported as ``import {{package}}``.

                *Parameter example:*
                  If {{package}} was imported as ``import {{package}}
                  as xyz`` then set ``namespace='xyz'``

                *Parameter example:*
                  If {{package}} was imported as ``from {{package}}
                  import *`` then set ``namespace=''``""",
    # representative_data
    "{{representative_data: `bool`, optional}}": """representative_data: `bool`, optional
                Return one-line representations of `Data` instances,
                which are not executable code but prevent the data
                being converted in its entirety to a string
                representation.""",
    # rtol
    "{{rtol: number, optional}}": """rtol: number, optional
                The tolerance on relative differences between real
                numbers. The default value is set by the
                `{{package}}.rtol` function.""",
    # string
    "{{string: `bool`, optional}}": """string: `bool`, optional
                If False then return each command as an element of a
                `list`. By default the commands are concatenated into
                a string, with a new line inserted between each
                command.""",
    # verbose
    "{{verbose: `int` or `str` or `None`, optional}}": """verbose: `int` or `str` or `None`, optional
                If an integer from ``-1`` to ``3``, or an equivalent
                string equal ignoring case to one of:

                * ``'DISABLE'`` (``0``)
                * ``'WARNING'`` (``1``)
                * ``'INFO'`` (``2``)
                * ``'DETAIL'`` (``3``)
                * ``'DEBUG'`` (``-1``)

                set for the duration of the method call only as the
                minimum cut-off for the verboseness level of displayed
                output (log) messages, regardless of the
                globally-configured `{{package}}.log_level`. Note that
                increasing numerical value corresponds to increasing
                verbosity, with the exception of ``-1`` as a special
                case of maximal and extreme verbosity.

                Otherwise, if `None` (the default value), output
                messages will be shown according to the value of the
                `{{package}}.log_level` setting.

                Overall, the higher a non-negative integer or
                equivalent string that is set (up to a maximum of
                ``3``/``'DETAIL'``) for increasing verbosity, the more
                description that is printed to convey information
                about the operation.""",
<<<<<<< HEAD
    # {{domain axis selection identity}}
=======
    # construct selection identity
    "{{construct selection identity}}": """A construct has a number of string-valued identities
                defined by its `!identities` method, and is selected
                if any of them match the *identity*
                parameter. *identity* may be a string that equals one
                of a construct's identities; or a `re.Pattern` object
                that matches one of a construct's identities via
                `re.search`.

                Note that in the output of a `dump` method or `print`
                call, a metadata construct is always described by one
                of its identities, and so this description may always
                be used as an *identity* value.""",
    # domain axis selection identity
>>>>>>> 49ca103a
    "{{domain axis selection identity}}": """A domain axis construct has a number of string-valued
                identities (defined by its `!identities` method) and
                is selected if any of them match the *identity*
                parameter.  *identity* may be a string that equals one
                of a construct's identities; or a `re.Pattern` object
                that matches one of a construct's identities via
                `re.search`.""",
    # returns creation_commands
    "{{returns creation_commands}}": """`str` or `list`
                The commands in a string, with a new line inserted
                between each command. If *string* is False then the
                separate commands are returned as each element of a
                `list`.""",
    # returns dump
    "{{returns dump}}": """`str` or `None`
                The description. If *display* is True then the
                description is printed and `None` is
                returned. Otherwise the description is returned as a
                string.""",
<<<<<<< HEAD
    # ----------------------------------------------------------------
    # Method description substitutions (3.5 levels of indentation)
    # ----------------------------------------------------------------
    # {{construct selection identity}}
    "{{construct selection identity}}": """A construct has a number of string-valued identities
                  defined by its `!identities` method, and is selected
                  if any of them match the *identity*
                  parameter. *identity* may be a string that equals
                  one of a construct's identities; or a `re.Pattern`
                  object that matches one of a construct's identities
                  via `re.search`.

                  Note that in the output of a `dump` method or
                  `print` call, a metadata construct is always
                  described by one of its identities, and so this
                  description may always be used as an *identity*
                  value.""",
=======
    # generator: `bool`, optional
    "{{generator: `bool`, optional}}": """generator: `bool`, optional
                If True then return a generator for the identities,
                rather than a list. This can give improved performance
                if iteration through the generator can be stopped
                before all identities have been computed.

                .. versionadded:: (cfdm) 1.8.9.0""",
    # filter_kwargs: optional
    "{{filter_kwargs: optional}}": """filter_kwargs: optional
                Keyword arguments as accepted by `Constructs.filter`
                that define additional construct selection
                criteria.""",
    # Returns constructs
    "{{Returns constructs}}": """
                The selected constructs in a new `Constructs` object,
                unless modified by any *filter_kwargs* parameters.""",
    # ----------------------------------------------------------------
    # Method description susbstitutions (4 levels of indentataion)
    # ----------------------------------------------------------------
    # string value match
    "{{value match}}": """A value may be any object that can match via the
                ``==`` operator, or a `re.Pattern` object that matches
                via its `~re.Pattern.search` method.""",
    # displayed identity
    "{{displayed identity}}": """Note that in the output of a `dump` method or `print`
                call, a construct is always described by an identity
                that will select it.""",
>>>>>>> 49ca103a
}<|MERGE_RESOLUTION|>--- conflicted
+++ resolved
@@ -33,10 +33,6 @@
     # netCDF variable
     "{{netCDF variable}}": """The netCDF variable name may be accessed with the
     `nc_set_variable`, `nc_get_variable`, `nc_del_variable` and
-<<<<<<< HEAD
-    `nc_has_variable` methods.""",
-    # {{netCDF global attributes}}
-=======
     `nc_has_variable` methods.
 
     The netCDF variable group structure may be accessed with the
@@ -44,28 +40,15 @@
     `nc_clear_variable_groups` and `nc_set_variable_groups`
     methods.""",
     # netCDF global attributes
->>>>>>> 49ca103a
     "{{netCDF global attributes}}": """The selection of properties to be written as netCDF global
     attributes may be accessed with the `nc_global_attributes`,
     `nc_clear_global_attributes` and `nc_set_global_attribute`
     methods.""",
-<<<<<<< HEAD
-    # {{netCDF variable group}}
-    "{{netCDF variable group}}": """The netCDF variable group structure may be accessed with the
-    `nc_set_variable`, `nc_get_variable`, `nc_variable_groups`,
-    `nc_clear_variable_groups` and `nc_set_variable_groups` methods.""",
-    # {{netCDF group attributes}}
-    "{{netCDF group attributes}}": """The netCDF group attributes may be accessed with the
-    `nc_group_attributes`, `nc_clear_group_attributes`,
-    `nc_set_group_attribute` and `nc_set_group_attributes` methods.""",
-    # {{netCDF geometry group}}
-=======
     # netCDF group attributes
     "{{netCDF group attributes}}": """The netCDF group attributes may be accessed with the
     `nc_group_attributes`, `nc_clear_group_attributes`,
     `nc_set_group_attribute` and `nc_set_group_attributes` methods.""",
     # netCDF geometry group
->>>>>>> 49ca103a
     "{{netCDF geometry group}}": """The netCDF geometry variable name and group structure may be
     accessed with the `nc_set_geometry_variable`,
     `nc_get_geometry_variable`, `nc_geometry_variable_groups`,
@@ -101,19 +84,9 @@
         The standard description-of-file-contents properties are
         always written as netCDF global attributes, if possible, so
         selecting them is optional.""",
-<<<<<<< HEAD
-    # {{netcdf group}}
-    "{{netcdf group}}": """The group hierarchy is defined by the netCDF name. Groups are
-        delimited by ``/`` (slash) characters in the netCDF name. The
-        groups are returned, in hierarchical order, as a sequence of
-        strings. If the name is not set, or contains no ``/``
-        characters then an empty sequence is returned, signifying the
-        root group.""",
-=======
     # unique construct
     "{{unique construct}}": """If zero or two or more constructs are selected then an
         exception is raised, or the *default* parameter is returned.""",
->>>>>>> 49ca103a
     # ----------------------------------------------------------------
     # Method description substitutions (3 levels of indentataion)
     # ----------------------------------------------------------------
@@ -247,9 +220,6 @@
                 ``3``/``'DETAIL'``) for increasing verbosity, the more
                 description that is printed to convey information
                 about the operation.""",
-<<<<<<< HEAD
-    # {{domain axis selection identity}}
-=======
     # construct selection identity
     "{{construct selection identity}}": """A construct has a number of string-valued identities
                 defined by its `!identities` method, and is selected
@@ -264,7 +234,6 @@
                 of its identities, and so this description may always
                 be used as an *identity* value.""",
     # domain axis selection identity
->>>>>>> 49ca103a
     "{{domain axis selection identity}}": """A domain axis construct has a number of string-valued
                 identities (defined by its `!identities` method) and
                 is selected if any of them match the *identity*
@@ -284,25 +253,6 @@
                 description is printed and `None` is
                 returned. Otherwise the description is returned as a
                 string.""",
-<<<<<<< HEAD
-    # ----------------------------------------------------------------
-    # Method description substitutions (3.5 levels of indentation)
-    # ----------------------------------------------------------------
-    # {{construct selection identity}}
-    "{{construct selection identity}}": """A construct has a number of string-valued identities
-                  defined by its `!identities` method, and is selected
-                  if any of them match the *identity*
-                  parameter. *identity* may be a string that equals
-                  one of a construct's identities; or a `re.Pattern`
-                  object that matches one of a construct's identities
-                  via `re.search`.
-
-                  Note that in the output of a `dump` method or
-                  `print` call, a metadata construct is always
-                  described by one of its identities, and so this
-                  description may always be used as an *identity*
-                  value.""",
-=======
     # generator: `bool`, optional
     "{{generator: `bool`, optional}}": """generator: `bool`, optional
                 If True then return a generator for the identities,
@@ -331,5 +281,4 @@
     "{{displayed identity}}": """Note that in the output of a `dump` method or `print`
                 call, a construct is always described by an identity
                 that will select it.""",
->>>>>>> 49ca103a
 }