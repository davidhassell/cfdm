--- conflicted
+++ resolved
@@ -550,33 +550,19 @@
             written to a new netCDF file with `{{package}}.write`
             (unless the strategy is modified prior to writing).
 
-<<<<<<< HEAD
-            If False, or if the dataset being read does not support
-            chunking (such as a netCDF-3 dataset), then no dataset
-            chunking strategy is stored (i.e. an
-            `nc_dataset_chunksizes` method will return `None` for all
-            returned `Data` objects). In this case, when the data is
-            written to a new netCDF file, the dataset chunking
-            strategy will be determined by `{{package}}.write`.
-=======
             If False then no dataset chunking strategy is stored
             (i.e. the `nc_dataset_chunksizes` method will return
             `None` for all returned `Data` objects). In this case,
             when the data is written to a new dataset, the dataset
             chunking strategy will be determined by
             `{{package}}.write`.
->>>>>>> 1deb8c02
 
             See the `{{package}}.write` *dataset_chunks* parameter for
             details on how the dataset chunking strategy is determined
             at the time of writing.""",
     # read store_dataset_shards
     "{{read store_dataset_shards: `bool`, optional}}": """store_dataset_shards: `bool`, optional
-<<<<<<< HEAD
-            If True (the default) then store the dataset sharding
-=======
             If True (the default) then store the Zarr dataset sharding
->>>>>>> 1deb8c02
             strategy for each returned data array. The dataset
             sharding strategy is then accessible via an object's
             `nc_dataset_shards` method. When the dataset sharding
@@ -585,19 +571,11 @@
             (unless the strategy is modified prior to writing).
 
             If False, or if the dataset being read does not support
-<<<<<<< HEAD
-            sharding (such as a netCDF-4 dataset), then no dataset
-            sharding strategy is stored (i.e. an `nc_dataset_shards`
-            method will return `None` for all returned `Data`
-            objects). In this case, when the data is written to a new
-            Zarr dataset, the dataset shardinging strategy will be
-=======
             sharding (such as a netCDF dataset), then no dataset
             sharding strategy is stored (i.e. the `nc_dataset_shards`
             method will return `None` for all returned `Data`
             objects). In this case, when the data is written to a new
             Zarr dataset, the dataset sharding strategy will be
->>>>>>> 1deb8c02
             determined by `{{package}}.write`.""",
     # read cfa
     "{{read cfa: `dict`, optional}}": """cfa: `dict`, optional
@@ -748,48 +726,6 @@
             parent directory of itself.""",
     # read group_dimension_search
     "{{read group_dimension_search: `str`, optional}}": """group_dimension_search: `str`, optional
-<<<<<<< HEAD
-            How to interpret a sub-group dimension name that has no
-            path, i.e. that contains no group-separator characters,
-            such as ``dim`` (as opposed to ``group/dim``,
-            ``/group/dim``, etc.). Such a dimension name could be a
-            variable array dimension name, or be referenced by
-            variable attribute.
-
-            This is only required for reading a Zarr dataset, for
-            which there is no means of indicating whether the same
-            dimension names that appear in different groups correspond
-            to each other, or not.
-
-            For a non-Zarr dataset that adheres to the netCDF data
-            model, *group_dimension_search* is ignored because any
-            correspondence between dimensions is already explicitly
-            recorded.
-
-            The *group_dimension_search* parameter must be one of:
-
-            * ``'furthest_ancestor'``
-
-              This is the default. Assume that the Zarr sub-group
-              dimension is the same as the one with the same name and
-              size in an ancestor group, if one exists. If multiple
-              such dimensions exist, then the correspondence is with
-              the dimension in the ancestor group that is furthest
-              away from the sub-group.
-
-            * ``'closet_ancestor'``
-
-              Assume that the Zarr sub-group dimension is the same as
-              the dimension with the same name and size in an ancestor
-              group, if one exists. If multiple such dimensions exist,
-              then the correspondence is with the dimension in the
-              ancestor group that is closest to the sub-group.
-
-            * ``'local'``
-
-              Assume that the Zarr sub-group dimension is different to
-              any with the same name and size in ancestor groups.""",
-=======
 
             How to interpret a dimension name that contains no
             group-separator characters, such as ``dim`` (as opposed to
@@ -844,7 +780,6 @@
                       named in a manner that is inconsistent with CF
                       rules defined by the CF conventions (section 2.7
                       Groups).""",
->>>>>>> 1deb8c02
     # persist
     "{{persist description}}": """Persisting turns an underlying lazy dask array into an
         equivalent chunked dask array, but now with the results fully
@@ -1460,21 +1395,12 @@
         to store multiple chunks in a single storage object or
         file. This can be useful because traditional file systems and
         object storage systems may have performance issues storing and
-<<<<<<< HEAD
-        accessing many files. Additionally, small files can be
-        inefficient to store if they are smaller than the block size
-        of the file system.
-
-        The sharding strategy is ignored when writing to a non-Zarr
-        datset.""",
-=======
         accessing large number of files. Additionally, small files can
         be inefficient to store if they are smaller than the block
         size of the file system.
 
         The sharding strategy is ignored when writing to a non-Zarr
         dataset.""",
->>>>>>> 1deb8c02
     # ----------------------------------------------------------------
     # Method description substitutions (4 levels of indentation)
     # ----------------------------------------------------------------
@@ -1511,11 +1437,7 @@
 
                   The integer number of chunks to be stored in a
                   single shard, favouring an equal number of chunks
-<<<<<<< HEAD
-                  along each shard dimenson.
-=======
                   along each shard dimension.
->>>>>>> 1deb8c02
 
                 * sequence of `int`
 
