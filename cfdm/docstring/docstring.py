--- conflicted
+++ resolved
@@ -31,19 +31,19 @@
 
 _docstring_substitution_definitions = {
     # ----------------------------------------------------------------
-    # General susbstitutions (not indent-dependent)
+    # General substitutions (not indent-dependent)
     # ----------------------------------------------------------------
     # {{VN}}
     "{{VN}}": CF(),
     # ----------------------------------------------------------------
-    # Class description susbstitutions (1 level of indentation)
+    # Class description substitutions (1 level of indentation)
     # ----------------------------------------------------------------
     # {{netCDF variable}}
     "{{netCDF variable}}": """The netCDF variable name of the construct may be accessed with the
     `nc_set_variable`, `nc_get_variable`, `nc_del_variable` and
     `nc_has_variable` methods.""",
     # ----------------------------------------------------------------
-    # Method description susbstitutions (2 levels of indentation)
+    # Method description substitutions (2 levels of indentation)
     # ----------------------------------------------------------------
     # {{equals tolerance}}
     "{{equals tolerance}}": """Two real numbers ``x`` and ``y`` are considered equal if
@@ -72,15 +72,9 @@
         The standard description-of-file-contents properties are
         always written as netCDF global attributes, if possible, so
         selecting them is optional.""",
-<<<<<<< HEAD
-    # ----------------------------------------------------------------
-    # Method description susbstitutions (3 levels of indentataion)
-    # ----------------------------------------------------------------
-=======
-    # ----------------------------------------------------------------
-    # Method description susbstitutions (3 levels of indentataion)
-    # ----------------------------------------------------------------
->>>>>>> d37f380d
+    # ----------------------------------------------------------------
+    # Method description substitutions (3 levels of indentataion)
+    # ----------------------------------------------------------------
     # {{init properties: `dict`, optional}}
     "{{init properties: `dict`, optional}}": """properties: `dict`, optional
                 Set descriptive properties. The dictionary keys are
@@ -211,22 +205,6 @@
                 ``3``/``'DETAIL'``) for increasing verbosity, the more
                 description that is printed to convey information
                 about the operation.""",
-<<<<<<< HEAD
-=======
-    # {{construct selection identity}}
-    "{{construct selection identity}}": """A construct has a number of string-valued identities
-                defined by its `!identities` method, and is selected
-                if any of them match the *identity*
-                parameter. *identity* may be a string that equals one
-                of a construct's identities; or a `re.Pattern` object
-                that matches one of a construct's identities via
-                `re.search`.
-
-                Note that in the output of a `dump` method or `print`
-                call, a metadata construct is always described by one
-                of its identities, and so this description may always
-                be used as an *identity* value.""",
->>>>>>> d37f380d
     # {{domain axis selection identity}}
     "{{domain axis selection identity}}": """A domain axis construct has a number of string-valued
                 identities (defined by its `!identities` method) and
@@ -247,9 +225,8 @@
                 description is printed and `None` is
                 returned. Otherwise the description is returned as a
                 string.""",
-<<<<<<< HEAD
-    # ----------------------------------------------------------------
-    # Method description susbstitutions (3.5 levels of indentation)
+    # ----------------------------------------------------------------
+    # Method description substitutions (3.5 levels of indentation)
     # ----------------------------------------------------------------
     # {{construct selection identity}}
     "{{construct selection identity}}": """A construct has a number of string-valued identities
@@ -265,6 +242,4 @@
                   described by one of its identities, and so this
                   description may always be used as an *identity*
                   value.""",
-=======
->>>>>>> d37f380d
 }