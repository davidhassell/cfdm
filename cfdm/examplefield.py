from .cfdmimplementation import implementation
from .functions import CF

_implementation = implementation()

# The number of example fields
_n_example_fields = 12


def example_field(n, _implementation=_implementation):
    """Return an example field construct.

    .. versionadded:: (cfdm) 1.8.0

    .. seealso:: `cfdm.example_fields`, `cfdm.example_domain`

    :Parameters:

        n: `int`
            Select the example field construct to return, one of:

            ======  ==================================================
            *n*     Field construct description
            ======  ==================================================
            ``0``   Cell method and dimension coordinate metadata
                    constructs.

            ``1``   Cell method, dimension coordinate, auxiliary
                    coordinate, cell measure, coordinate reference,
                    domain ancillary and field ancillary metadata
                    constructs.

            ``2``   A monthly time series at each latitude-longitude
                    location.

            ``3``   Discrete sampling geometry (DSG) "timeSeries"
                    features.

            ``4``   Discrete sampling geometry (DSG)
                    "timeSeriesProfile" features.

            ``5``   A 12 hourly time series at each latitude-longitude
                    location.

            ``6``   Polygon geometry coordinate cells with interior
                    ring variables.

            ``7``   Rotated pole dimension coordinate constructs and
                    2-d latitude and longitude auxiliary coordinate
                    constructs.

            ``8``   A UGRID mesh topology of face cells.

            ``9``   A UGRID mesh topology of edge cells.

            ``10``  A UGRID mesh topology of point cells.

            ``11``  Discrete sampling geometry (DSG) "trajectory"
                    features.
            ======  ==================================================

            See the examples for details.

        _implementation: (subclass of) `CFDMImplementation`, optional
            Define the CF data model implementation that provides the
            returned field constructs.

    :Returns:

        `Field`
            The example field construct.

    **Examples**

    >>> f = cfdm.example_field(0)
    >>> print(f)
    Field: specific_humidity (ncvar%q)
    ----------------------------------
    Data            : specific_humidity(latitude(5), longitude(8)) 1
    Cell methods    : area: mean
    Dimension coords: latitude(5) = [-75.0, ..., 75.0] degrees_north
                    : longitude(8) = [22.5, ..., 337.5] degrees_east
                    : time(1) = [2019-01-01 00:00:00]
    >>> print(f.data.array)
    [[0.007 0.034 0.003 0.014 0.018 0.037 0.024 0.029]
     [0.023 0.036 0.045 0.062 0.046 0.073 0.006 0.066]
     [0.11  0.131 0.124 0.146 0.087 0.103 0.057 0.011]
     [0.029 0.059 0.039 0.07  0.058 0.072 0.009 0.017]
     [0.006 0.036 0.019 0.035 0.018 0.037 0.034 0.013]]

    >>> f = cfdm.example_field(1)
    >>> print(f)
    Field: air_temperature (ncvar%ta)
    ---------------------------------
    Data            : air_temperature(atmosphere_hybrid_height_coordinate(1), grid_latitude(10), grid_longitude(9)) K
    Cell methods    : grid_latitude(10): grid_longitude(9): mean where land (interval: 0.1 degrees) time(1): maximum
    Field ancils    : air_temperature standard_error(grid_latitude(10), grid_longitude(9)) = [[0.76, ..., 0.32]] K
    Dimension coords: atmosphere_hybrid_height_coordinate(1) = [1.5]
                    : grid_latitude(10) = [2.2, ..., -1.76] degrees
                    : grid_longitude(9) = [-4.7, ..., -1.18] degrees
                    : time(1) = [2019-01-01 00:00:00]
    Auxiliary coords: latitude(grid_latitude(10), grid_longitude(9)) = [[53.941, ..., 50.225]] degrees_N
                    : longitude(grid_longitude(9), grid_latitude(10)) = [[2.004, ..., 8.156]] degrees_E
                    : long_name=Grid latitude name(grid_latitude(10)) = [--, ..., kappa]
    Cell measures   : measure:area(grid_longitude(9), grid_latitude(10)) = [[2391.9657, ..., 2392.6009]] km2
    Coord references: grid_mapping_name:rotated_latitude_longitude
                    : standard_name:atmosphere_hybrid_height_coordinate
    Domain ancils   : ncvar%a(atmosphere_hybrid_height_coordinate(1)) = [10.0] m
                    : ncvar%b(atmosphere_hybrid_height_coordinate(1)) = [20.0]
                    : surface_altitude(grid_latitude(10), grid_longitude(9)) = [[0.0, ..., 270.0]] m

    >>> f = cfdm.example_field(2)
    >>> print(f)
    Field: air_potential_temperature (ncvar%air_potential_temperature)
    ------------------------------------------------------------------
    Data            : air_potential_temperature(time(36), latitude(5), longitude(8)) K
    Cell methods    : area: mean
    Dimension coords: time(36) = [1959-12-16 12:00:00, ..., 1962-11-16 00:00:00]
                    : latitude(5) = [-75.0, ..., 75.0] degrees_north
                    : longitude(8) = [22.5, ..., 337.5] degrees_east
                    : air_pressure(1) = [850.0] hPa

    >>> f = cfdm.example_field(3)
    >>> print(f)
    Field: precipitation_flux (ncvar%p)
    -----------------------------------
    Data            : precipitation_flux(cf_role=timeseries_id(4), ncdim%timeseries(9)) kg m-2 day-1
    Auxiliary coords: time(cf_role=timeseries_id(4), ncdim%timeseries(9)) = [[1969-12-29 00:00:00, ..., 1970-01-07 00:00:00]]
                    : latitude(cf_role=timeseries_id(4)) = [-9.0, ..., 78.0] degrees_north
                    : longitude(cf_role=timeseries_id(4)) = [-23.0, ..., 178.0] degrees_east
                    : height(cf_role=timeseries_id(4)) = [0.5, ..., 345.0] m
                    : cf_role=timeseries_id(cf_role=timeseries_id(4)) = [station1, ..., station4]
                    : long_name=station information(cf_role=timeseries_id(4)) = [-10, ..., -7]

    >>> f = cfdm.example_field(4)
    >>> print(f)
    Field: air_temperature (ncvar%ta)
    ---------------------------------
    Data            : air_temperature(cf_role=timeseries_id(3), ncdim%timeseries(26), ncdim%profile_1(4)) K
    Auxiliary coords: time(cf_role=timeseries_id(3), ncdim%timeseries(26)) = [[1970-01-04 00:00:00, ..., --]]
                    : latitude(cf_role=timeseries_id(3)) = [-9.0, 2.0, 34.0] degrees_north
                    : longitude(cf_role=timeseries_id(3)) = [-23.0, 0.0, 67.0] degrees_east
                    : height(cf_role=timeseries_id(3)) = [0.5, 12.6, 23.7] m
                    : altitude(cf_role=timeseries_id(3), ncdim%timeseries(26), ncdim%profile_1(4)) = [[[2.07, ..., --]]] km
                    : cf_role=timeseries_id(cf_role=timeseries_id(3)) = [station1, station2, station3]
                    : long_name=station information(cf_role=timeseries_id(3)) = [-10, -9, -8]
                    : cf_role=profile_id(cf_role=timeseries_id(3), ncdim%timeseries(26)) = [[102, ..., --]]

    >>> f = cfdm.example_field(5)
    >>> print(f)
    Field: air_potential_temperature (ncvar%air_potential_temperature)
    ------------------------------------------------------------------
    Data            : air_potential_temperature(time(118), latitude(5), longitude(8)) K
    Cell methods    : area: mean
    Dimension coords: time(118) = [1959-01-01 06:00:00, ..., 1959-02-28 18:00:00]
                    : latitude(5) = [-75.0, ..., 75.0] degrees_north
                    : longitude(8) = [22.5, ..., 337.5] degrees_east
                    : air_pressure(1) = [850.0] hPa

    >>> f = cfdm.example_field(6)
    >>> print(f)
    Field: precipitation_amount (ncvar%pr)
    --------------------------------------
    Data            : precipitation_amount(cf_role=timeseries_id(2), time(4))
    Dimension coords: time(4) = [2000-01-16 12:00:00, ..., 2000-04-15 00:00:00]
    Auxiliary coords: latitude(cf_role=timeseries_id(2)) = [25.0, 7.0] degrees_north
                    : longitude(cf_role=timeseries_id(2)) = [10.0, 40.0] degrees_east
                    : cf_role=timeseries_id(cf_role=timeseries_id(2)) = [x1, y2]
                    : ncvar%z(cf_role=timeseries_id(2), 3, 4) = [[[1.0, ..., --]]] m
    Coord references: grid_mapping_name:latitude_longitude

    >>> f = cfdm.example_field(7)
    >>> print(f)
    Field: eastward_wind (ncvar%ua)
    -------------------------------
    Data            : eastward_wind(time(3), air_pressure(1), grid_latitude(4), grid_longitude(5)) m s-1
    Cell methods    : time(3): mean
    Dimension coords: time(3) = [1979-05-01 12:00:00, 1979-05-02 12:00:00, 1979-05-03 12:00:00] gregorian
                    : air_pressure(1) = [850.0] hPa
                    : grid_latitude(4) = [0.44, ..., -0.88] degrees
                    : grid_longitude(5) = [-1.18, ..., 0.58] degrees
    Auxiliary coords: latitude(grid_latitude(4), grid_longitude(5)) = [[52.4243, ..., 51.1163]] degrees_north
                    : longitude(grid_latitude(4), grid_longitude(5)) = [[8.0648, ..., 10.9238]] degrees_east
    Coord references: grid_mapping_name:rotated_latitude_longitude

    >>> f = cfdm.example_field(8)
    >>> print(f)
    Field: air_temperature (ncvar%ta)
    ---------------------------------
    Data            : air_temperature(time(2), ncdim%nMesh2_face(3)) K
    Cell methods    : time(2): point (interval: 3600 s)
    Dimension coords: time(2) = [2016-01-02 01:00:00, 2016-01-02 11:00:00] gregorian
    Auxiliary coords: longitude(ncdim%nMesh2_face(3)) = [-44.0, -44.0, -42.0] degrees_east
                    : latitude(ncdim%nMesh2_face(3)) = [34.0, 34.0, 34.0] degrees_north
    Domain Topology : cell:face(ncdim%nMesh2_face(3), 4) = [[2, ..., --]]
    Cell connects   : connectivity:edge(ncdim%nMesh2_face(3), 5) = [[0, ..., --]]

    >>> f = cfdm.example_field(9)
    >>> print(f)
    Field: northward_wind (ncvar%v)
    -------------------------------
    Data            : northward_wind(time(2), ncdim%nMesh2_face(3)) ms-1
    Cell methods    : time(2): point (interval: 3600 s)
    Dimension coords: time(2) = [2016-01-02 01:00:00, 2016-01-02 11:00:00] gregorian
    Auxiliary coords: longitude(ncdim%nMesh2_face(3)) = [-44.0, -44.0, -42.0] degrees_east
                    : latitude(ncdim%nMesh2_face(3)) = [34.0, 34.0, 34.0] degrees_north
    Domain Topology : cell:face(ncdim%nMesh2_face(3), 4) = [[2, ..., --]]
    Cell connects   : connectivity:edge(ncdim%nMesh2_face(3), 5) = [[0, ..., --]]

    >>> print(cfdm.example_field(10))
    Field: air_pressure (ncvar%pa)
    ------------------------------
    Data            : air_pressure(time(2), ncdim%nMesh2_node(7)) hPa
    Cell methods    : time(2): point (interval: 3600 s)
    Dimension coords: time(2) = [2016-01-02 01:00:00, 2016-01-02 11:00:00] gregorian
    Auxiliary coords: longitude(ncdim%nMesh2_node(7)) = [-45.0, ..., -40.0] degrees_east
                    : latitude(ncdim%nMesh2_node(7)) = [35.0, ..., 34.0] degrees_north
    Topologies      : cell:point(ncdim%nMesh2_node(7), 5) = [[0, ..., --]]

    >>> print(cfdm.example_field(11))
    Field: mole_fraction_of_ozone_in_air (ncvar%O3)
    -----------------------------------------------
    Data            : mole_fraction_of_ozone_in_air(cf_role=trajectory_id(1), ncdim%trajectory(4)) ppb
    Auxiliary coords: time(cf_role=trajectory_id(1), ncdim%trajectory(4)) = [[2024-02-26 09:01:00, ..., 2024-02-26 09:04:00]] standard
                    : altitude(cf_role=trajectory_id(1), ncdim%trajectory(4)) = [[2577.0, ..., 2563.0]] m
                    : air_pressure(cf_role=trajectory_id(1), ncdim%trajectory(4)) = [[751.0, ..., 780.0]] hPa
                    : latitude(cf_role=trajectory_id(1), ncdim%trajectory(4)) = [[52.0, ..., 52.2]] degree_north
                    : longitude(cf_role=trajectory_id(1), ncdim%trajectory(4)) = [[0.0, ..., 0.31]] degree_east
                    : cf_role=trajectory_id(cf_role=trajectory_id(1)) = [flight1]

    """
    # For safety given the private second argument which we might not
    # document, otherwise a user gets an obscure error if they tried, say:
    # >>> cfdm.example_field(2, 3)
    # AttributeError: 'int' object has no attribute 'get_class'
    if isinstance(_implementation, int):
        raise ValueError(
            "Only one example construct can be returned at a time. "
            "Provide a single integer argument only. "
            "Use the 'example_fields' function to return multiple fields."
        )

    AuxiliaryCoordinate = _implementation.get_class("AuxiliaryCoordinate")
    CellConnectivity = _implementation.get_class("CellConnectivity")
    CellMeasure = _implementation.get_class("CellMeasure")
    CellMethod = _implementation.get_class("CellMethod")
    CoordinateReference = _implementation.get_class("CoordinateReference")
    DimensionCoordinate = _implementation.get_class("DimensionCoordinate")
    DomainAncillary = _implementation.get_class("DomainAncillary")
    DomainAxis = _implementation.get_class("DomainAxis")
    DomainTopology = _implementation.get_class("DomainTopology")
    FieldAncillary = _implementation.get_class("FieldAncillary")
    Field = _implementation.get_class("Field")

    Bounds = _implementation.get_class("Bounds")
    InteriorRing = _implementation.get_class("InteriorRing")

    Data = _implementation.get_class("Data")

<<<<<<< HEAD
    #    mesh_id = "f51e5aa5e2b0439f9fae4f04e51556f7"

=======
>>>>>>> e0ee2462
    if n == 0:
        f = Field()

        f.set_properties(
            {
                "Conventions": f"CF-{CF()}",
                "project": "research",
                "standard_name": "specific_humidity",
                "units": "1",
            }
        )
        f.nc_set_variable("q")

        c = DomainAxis(size=5)
        c.nc_set_dimension("lat")
        f.set_construct(c, key="domainaxis0")
        c = DomainAxis(size=8)
        c.nc_set_dimension("lon")
        f.set_construct(c, key="domainaxis1")
        c = DomainAxis(size=1)
        f.set_construct(c, key="domainaxis2")

        data = Data(
            [
                [0.007, 0.034, 0.003, 0.014, 0.018, 0.037, 0.024, 0.029],
                [0.023, 0.036, 0.045, 0.062, 0.046, 0.073, 0.006, 0.066],
                [0.11, 0.131, 0.124, 0.146, 0.087, 0.103, 0.057, 0.011],
                [0.029, 0.059, 0.039, 0.07, 0.058, 0.072, 0.009, 0.017],
                [0.006, 0.036, 0.019, 0.035, 0.018, 0.037, 0.034, 0.013],
            ],
            units="1",
            dtype="f8",
        )
        f.set_data(data, axes=("domainaxis0", "domainaxis1"))

        # dimension_coordinate
        c = DimensionCoordinate()
        c.set_properties(
            {"units": "degrees_north", "standard_name": "latitude"}
        )
        c.nc_set_variable("lat")
        data = Data(
            [-75.0, -45.0, 0.0, 45.0, 75.0], units="degrees_north", dtype="f8"
        )
        c.set_data(data)
        b = Bounds()
        b.nc_set_variable("lat_bnds")
        data = Data(
            [
                [-90.0, -60.0],
                [-60.0, -30.0],
                [-30.0, 30.0],
                [30.0, 60.0],
                [60.0, 90.0],
            ],
            units="degrees_north",
            dtype="f8",
        )
        b.set_data(data)
        c.set_bounds(b)
        f.set_construct(
            c, axes=("domainaxis0",), key="dimensioncoordinate0", copy=False
        )

        # dimension_coordinate
        c = DimensionCoordinate()
        c.set_properties(
            {"units": "degrees_east", "standard_name": "longitude"}
        )
        c.nc_set_variable("lon")
        data = Data(
            [22.5, 67.5, 112.5, 157.5, 202.5, 247.5, 292.5, 337.5],
            units="degrees_east",
            dtype="f8",
        )
        c.set_data(data)
        b = Bounds()
        b.nc_set_variable("lon_bnds")
        data = Data(
            [
                [0.0, 45.0],
                [45.0, 90.0],
                [90.0, 135.0],
                [135.0, 180.0],
                [180.0, 225.0],
                [225.0, 270.0],
                [270.0, 315.0],
                [315.0, 360.0],
            ],
            units="degrees_east",
            dtype="f8",
        )
        b.set_data(data)
        c.set_bounds(b)
        f.set_construct(
            c, axes=("domainaxis1",), key="dimensioncoordinate1", copy=False
        )

        # dimension_coordinate
        c = DimensionCoordinate()
        c.set_properties(
            {"units": "days since 2018-12-01", "standard_name": "time"}
        )
        c.nc_set_variable("time")
        data = Data([31.0], units="days since 2018-12-01", dtype="f8")
        c.set_data(data)
        f.set_construct(
            c, axes=("domainaxis2",), key="dimensioncoordinate2", copy=False
        )

        # cell_method
        c = CellMethod()
        c.set_method("mean")
        c.set_axes("area")
        f.set_construct(c)

    elif n == 1:
        f = Field()

        f.set_properties(
            {
                "Conventions": f"CF-{CF()}",
                "project": "research",
                "standard_name": "air_temperature",
                "units": "K",
            }
        )
        f.nc_set_variable("ta")

        c = DomainAxis(size=1)
        c.nc_set_dimension("atmosphere_hybrid_height_coordinate")
        f.set_construct(c, key="domainaxis0")
        c = DomainAxis(size=10)
        c.nc_set_dimension("y")
        f.set_construct(c, key="domainaxis1")
        c = DomainAxis(size=9)
        c.nc_set_dimension("x")
        f.set_construct(c, key="domainaxis2")
        c = DomainAxis(size=1)
        f.set_construct(c, key="domainaxis3")

        data = Data(
            [
                [
                    [
                        262.8,
                        270.5,
                        279.8,
                        269.5,
                        260.9,
                        265.0,
                        263.5,
                        278.9,
                        269.2,
                    ],
                    [
                        272.7,
                        268.4,
                        279.5,
                        278.9,
                        263.8,
                        263.3,
                        274.2,
                        265.7,
                        279.5,
                    ],
                    [
                        269.7,
                        279.1,
                        273.4,
                        274.2,
                        279.6,
                        270.2,
                        280.0,
                        272.5,
                        263.7,
                    ],
                    [
                        261.7,
                        260.6,
                        270.8,
                        260.3,
                        265.6,
                        279.4,
                        276.9,
                        267.6,
                        260.6,
                    ],
                    [
                        264.2,
                        275.9,
                        262.5,
                        264.9,
                        264.7,
                        270.2,
                        270.4,
                        268.6,
                        275.3,
                    ],
                    [
                        263.9,
                        263.8,
                        272.1,
                        263.7,
                        272.2,
                        264.2,
                        260.0,
                        263.5,
                        270.2,
                    ],
                    [
                        273.8,
                        273.1,
                        268.5,
                        272.3,
                        264.3,
                        278.7,
                        270.6,
                        273.0,
                        270.6,
                    ],
                    [
                        267.9,
                        273.5,
                        279.8,
                        260.3,
                        261.2,
                        275.3,
                        271.2,
                        260.8,
                        268.9,
                    ],
                    [
                        270.9,
                        278.7,
                        273.2,
                        261.7,
                        271.6,
                        265.8,
                        273.0,
                        278.5,
                        266.4,
                    ],
                    [
                        276.4,
                        264.2,
                        276.3,
                        266.1,
                        276.1,
                        268.1,
                        277.0,
                        273.4,
                        269.7,
                    ],
                ]
            ],
            units="K",
            dtype="f8",
        )
        f.set_data(data, axes=("domainaxis0", "domainaxis1", "domainaxis2"))

        # domain_ancillary
        c = DomainAncillary()
        c.set_properties(
            {
                "units": "m",
                "computed_standard_name": "altitude",
                "standard_name": "atmosphere_hybrid_height_coordinate",
            }
        )
        c.nc_set_variable("a")
        data = Data([20.0], units="m", dtype="f8")
        c.set_data(data)
        b = Bounds()
        b.nc_set_variable("a_bounds")
        data = Data([[0, 36.6666717529297]], units="m", dtype="f8")
        b.set_data(data)
        c.set_bounds(b)
        f.set_construct(
            c, axes=("domainaxis0",), key="domainancillary0", copy=False
        )

        # domain_ancillary
        c = DomainAncillary()
        c.nc_set_variable("b")
        data = Data([0.997741281986237], dtype="f8")
        c.set_data(data)
        b = Bounds()
        b.nc_set_variable("b_bounds")
        data = Data([[1, 0.995860934257507]], dtype="f8")
        b.set_data(data)
        c.set_bounds(b)
        f.set_construct(
            c, axes=("domainaxis0",), key="domainancillary1", copy=False
        )

        # domain_ancillary
        c = DomainAncillary()
        c.set_properties({"units": "m", "standard_name": "surface_altitude"})
        c.nc_set_variable("surface_altitude")
        data = Data(
            [
                [0.0, 0.0, 0.0, 0.0, 0.0, 0.0, 0.0, 0.0, 0.0],
                [0.0, 0.0, 0.0, 0.0, 0.0, 0.0, 0.0, 0.0, 0.0],
                [0.0, 0.0, 0.0, 0.0, 0.0, 0.0, 0.0, 0.0, 0.0],
                [0.0, 0.0, 0.0, 0.0, 0.0, 0.0, 5.0, 12.0, 10.0],
                [0.0, 0.0, 0.0, 0.0, 0.0, 0.0, 17.0, 52.0, 40.0],
                [0.0, 0.0, 0.0, 7.0, 12.0, 8.0, 37.0, 73.0, 107.0],
                [0.0, 0.0, 28.0, 30.0, 30.0, 30.0, 83.0, 102.0, 164.0],
                [34.0, 38.0, 34.0, 32.0, 30.0, 31.0, 105.0, 281.0, 370.0],
                [91.0, 89.0, 95.0, 94.0, 132.0, 194.0, 154.0, 318.0, 357.0],
                [93.0, 114.0, 116.0, 178.0, 323.0, 365.0, 307.0, 289.0, 270.0],
            ],
            units="m",
            dtype="f4",
        )
        c.set_data(data)
        f.set_construct(
            c,
            axes=("domainaxis1", "domainaxis2"),
            key="domainancillary2",
            copy=False,
        )

        # cell_measure
        c = CellMeasure()
        c.set_properties({"units": "km2"})
        c.nc_set_variable("cell_measure")
        data = Data(
            [
                [
                    2391.9657,
                    2391.9657,
                    2391.9657,
                    2391.9657,
                    2391.9657,
                    2391.9657,
                    2391.9657,
                    2391.9657,
                    2391.9657,
                    2392.6009,
                ],
                [
                    2392.6009,
                    2392.6009,
                    2392.6009,
                    2392.6009,
                    2392.6009,
                    2392.6009,
                    2392.6009,
                    2392.6009,
                    2393.0949,
                    2393.0949,
                ],
                [
                    2393.0949,
                    2393.0949,
                    2393.0949,
                    2393.0949,
                    2393.0949,
                    2393.0949,
                    2393.0949,
                    2393.4478,
                    2393.4478,
                    2393.4478,
                ],
                [
                    2393.4478,
                    2393.4478,
                    2393.4478,
                    2393.4478,
                    2393.4478,
                    2393.4478,
                    2393.6595,
                    2393.6595,
                    2393.6595,
                    2393.6595,
                ],
                [
                    2393.6595,
                    2393.6595,
                    2393.6595,
                    2393.6595,
                    2393.6595,
                    2393.7301,
                    2393.7301,
                    2393.7301,
                    2393.7301,
                    2393.7301,
                ],
                [
                    2393.7301,
                    2393.7301,
                    2393.7301,
                    2393.7301,
                    2393.6595,
                    2393.6595,
                    2393.6595,
                    2393.6595,
                    2393.6595,
                    2393.6595,
                ],
                [
                    2393.6595,
                    2393.6595,
                    2393.6595,
                    2393.4478,
                    2393.4478,
                    2393.4478,
                    2393.4478,
                    2393.4478,
                    2393.4478,
                    2393.4478,
                ],
                [
                    2393.4478,
                    2393.4478,
                    2393.0949,
                    2393.0949,
                    2393.0949,
                    2393.0949,
                    2393.0949,
                    2393.0949,
                    2393.0949,
                    2393.0949,
                ],
                [
                    2393.0949,
                    2392.6009,
                    2392.6009,
                    2392.6009,
                    2392.6009,
                    2392.6009,
                    2392.6009,
                    2392.6009,
                    2392.6009,
                    2392.6009,
                ],
            ],
            units="km2",
            dtype="f8",
        )
        c.set_data(data)
        c.set_measure("area")
        f.set_construct(
            c,
            axes=("domainaxis2", "domainaxis1"),
            key="cellmeasure0",
            copy=False,
        )

        # auxiliary_coordinate
        c = AuxiliaryCoordinate()
        c.set_properties({"units": "degrees_N", "standard_name": "latitude"})
        c.nc_set_variable("latitude_1")
        data = Data(
            [
                [
                    53.941,
                    53.987,
                    54.029,
                    54.066,
                    54.099,
                    54.127,
                    54.15,
                    54.169,
                    54.184,
                ],
                [
                    53.504,
                    53.55,
                    53.591,
                    53.627,
                    53.66,
                    53.687,
                    53.711,
                    53.729,
                    53.744,
                ],
                [
                    53.067,
                    53.112,
                    53.152,
                    53.189,
                    53.221,
                    53.248,
                    53.271,
                    53.29,
                    53.304,
                ],
                [
                    52.629,
                    52.674,
                    52.714,
                    52.75,
                    52.782,
                    52.809,
                    52.832,
                    52.85,
                    52.864,
                ],
                [
                    52.192,
                    52.236,
                    52.276,
                    52.311,
                    52.343,
                    52.37,
                    52.392,
                    52.41,
                    52.424,
                ],
                [
                    51.754,
                    51.798,
                    51.837,
                    51.873,
                    51.904,
                    51.93,
                    51.953,
                    51.971,
                    51.984,
                ],
                [
                    51.316,
                    51.36,
                    51.399,
                    51.434,
                    51.465,
                    51.491,
                    51.513,
                    51.531,
                    51.545,
                ],
                [
                    50.879,
                    50.922,
                    50.96,
                    50.995,
                    51.025,
                    51.052,
                    51.074,
                    51.091,
                    51.105,
                ],
                [
                    50.441,
                    50.484,
                    50.522,
                    50.556,
                    50.586,
                    50.612,
                    50.634,
                    50.652,
                    50.665,
                ],
                [
                    50.003,
                    50.045,
                    50.083,
                    50.117,
                    50.147,
                    50.173,
                    50.194,
                    50.212,
                    50.225,
                ],
            ],
            units="degrees_N",
            dtype="f8",
        )
        c.set_data(data)
        f.set_construct(
            c,
            axes=("domainaxis1", "domainaxis2"),
            key="auxiliarycoordinate0",
            copy=False,
        )

        # auxiliary_coordinate
        c = AuxiliaryCoordinate()
        c.set_properties({"units": "degrees_E", "standard_name": "longitude"})
        c.nc_set_variable("longitude_1")
        data = Data(
            [
                [
                    2.004,
                    2.747,
                    3.492,
                    4.238,
                    4.986,
                    5.734,
                    6.484,
                    7.234,
                    7.985,
                    2.085,
                ],
                [
                    2.821,
                    3.558,
                    4.297,
                    5.037,
                    5.778,
                    6.52,
                    7.262,
                    8.005,
                    2.165,
                    2.893,
                ],
                [
                    3.623,
                    4.355,
                    5.087,
                    5.821,
                    6.555,
                    7.29,
                    8.026,
                    2.243,
                    2.964,
                    3.687,
                ],
                [
                    4.411,
                    5.136,
                    5.862,
                    6.589,
                    7.317,
                    8.045,
                    2.319,
                    3.033,
                    3.749,
                    4.466,
                ],
                [
                    5.184,
                    5.903,
                    6.623,
                    7.344,
                    8.065,
                    2.394,
                    3.101,
                    3.81,
                    4.52,
                    5.231,
                ],
                [
                    5.944,
                    6.656,
                    7.37,
                    8.084,
                    2.467,
                    3.168,
                    3.87,
                    4.573,
                    5.278,
                    5.983,
                ],
                [
                    6.689,
                    7.395,
                    8.102,
                    2.539,
                    3.233,
                    3.929,
                    4.626,
                    5.323,
                    6.022,
                    6.721,
                ],
                [
                    7.42,
                    8.121,
                    2.61,
                    3.298,
                    3.987,
                    4.677,
                    5.368,
                    6.059,
                    6.752,
                    7.445,
                ],
                [
                    8.139,
                    2.679,
                    3.361,
                    4.043,
                    4.727,
                    5.411,
                    6.097,
                    6.783,
                    7.469,
                    8.156,
                ],
            ],
            units="degrees_E",
            dtype="f8",
        )
        c.set_data(data)
        f.set_construct(
            c,
            axes=("domainaxis2", "domainaxis1"),
            key="auxiliarycoordinate1",
            copy=False,
        )

        # auxiliary_coordinate
        c = AuxiliaryCoordinate()
        c.set_properties({"long_name": "Grid latitude name"})
        c.nc_set_variable("auxiliary")
        data_mask = Data(
            [
                True,
                False,
                False,
                False,
                False,
                False,
                False,
                False,
                False,
                False,
            ],
            dtype="b1",
        )
        data = Data(
            [
                "",
                "beta",
                "gamma",
                "delta",
                "epsilon",
                "zeta",
                "eta",
                "theta",
                "iota",
                "kappa",
            ],
            mask=data_mask,
        )
        c.set_data(data)
        f.set_construct(
            c, axes=("domainaxis1",), key="auxiliarycoordinate2", copy=False
        )

        # dimension_coordinate
        c = DimensionCoordinate()
        c.set_properties(
            {
                "units": "m",
                "computed_standard_name": "altitude",
                "standard_name": "atmosphere_hybrid_height_coordinate",
            }
        )
        c.nc_set_variable("atmosphere_hybrid_height_coordinate")
        data = Data([20.0], dtype="f8")
        c.set_data(data)
        b = Bounds()
        b.nc_set_variable("atmosphere_hybrid_height_coordinate_bounds")
        data = Data([[0, 36.6666717529297]], dtype="f8")
        b.set_data(data)
        c.set_bounds(b)
        f.set_construct(
            c, axes=("domainaxis0",), key="dimensioncoordinate0", copy=False
        )

        # dimension_coordinate
        c = DimensionCoordinate()
        c.set_properties(
            {"units": "degrees", "standard_name": "grid_latitude"}
        )
        c.nc_set_variable("y")
        data = Data(
            [2.2, 1.76, 1.32, 0.88, 0.44, 0.0, -0.44, -0.88, -1.32, -1.76],
            units="degrees",
            dtype="f8",
        )
        c.set_data(data)
        b = Bounds()
        b.nc_set_variable("y_bnds")
        data = Data(
            [
                [2.42, 1.98],
                [1.98, 1.54],
                [1.54, 1.1],
                [1.1, 0.66],
                [0.66, 0.22],
                [0.22, -0.22],
                [-0.22, -0.66],
                [-0.66, -1.1],
                [-1.1, -1.54],
                [-1.54, -1.98],
            ],
            units="degrees",
            dtype="f8",
        )
        b.set_data(data)
        c.set_bounds(b)
        f.set_construct(
            c, axes=("domainaxis1",), key="dimensioncoordinate1", copy=False
        )

        # dimension_coordinate
        c = DimensionCoordinate()
        c.set_properties(
            {"units": "degrees", "standard_name": "grid_longitude"}
        )
        c.nc_set_variable("x")
        data = Data(
            [-4.7, -4.26, -3.82, -3.38, -2.94, -2.5, -2.06, -1.62, -1.18],
            units="degrees",
            dtype="f8",
        )
        c.set_data(data)
        b = Bounds()
        b.nc_set_variable("x_bnds")
        data = Data(
            [
                [-4.92, -4.48],
                [-4.48, -4.04],
                [-4.04, -3.6],
                [-3.6, -3.16],
                [-3.16, -2.72],
                [-2.72, -2.28],
                [-2.28, -1.84],
                [-1.84, -1.4],
                [-1.4, -0.96],
            ],
            units="degrees",
            dtype="f8",
        )
        b.set_data(data)
        c.set_bounds(b)
        f.set_construct(
            c, axes=("domainaxis2",), key="dimensioncoordinate2", copy=False
        )

        # dimension_coordinate
        c = DimensionCoordinate()
        c.set_properties(
            {"units": "days since 2018-12-01", "standard_name": "time"}
        )
        c.nc_set_variable("time")
        data = Data([31.0], units="days since 2018-12-01", dtype="f8")
        c.set_data(data)
        f.set_construct(
            c, axes=("domainaxis3",), key="dimensioncoordinate3", copy=False
        )

        # field_ancillary
        c = FieldAncillary()
        c.set_properties(
            {"units": "K", "standard_name": "air_temperature standard_error"}
        )
        c.nc_set_variable("air_temperature_standard_error")
        data = Data(
            [
                [0.76, 0.38, 0.68, 0.19, 0.14, 0.52, 0.57, 0.19, 0.81],
                [0.59, 0.68, 0.25, 0.13, 0.37, 0.12, 0.26, 0.45, 0.36],
                [0.88, 0.4, 0.35, 0.87, 0.24, 0.64, 0.78, 0.28, 0.11],
                [0.73, 0.49, 0.69, 0.54, 0.17, 0.6, 0.82, 0.89, 0.71],
                [0.43, 0.39, 0.45, 0.74, 0.85, 0.47, 0.37, 0.87, 0.46],
                [0.47, 0.31, 0.76, 0.69, 0.61, 0.26, 0.43, 0.75, 0.23],
                [0.43, 0.26, 0.5, 0.79, 0.25, 0.63, 0.25, 0.24, 0.74],
                [0.33, 0.26, 0.89, 0.48, 0.79, 0.88, 0.41, 0.89, 0.47],
                [0.25, 0.42, 0.61, 0.87, 0.58, 0.89, 0.58, 0.8, 0.32],
                [0.49, 0.48, 0.49, 0.16, 0.65, 0.66, 0.86, 0.74, 0.32],
            ],
            units="K",
            dtype="f8",
        )
        c.set_data(data)
        f.set_construct(
            c,
            axes=("domainaxis1", "domainaxis2"),
            key="fieldancillary0",
            copy=False,
        )

        # cell_method
        c = CellMethod()
        c.set_method("mean")
        c.set_axes(("domainaxis1", "domainaxis2"))
        c.set_qualifier("where", "land")
        interval0 = Data(0.1, units="degrees", dtype="f8")
        c.set_qualifier("interval", [interval0])
        f.set_construct(c)

        # cell_method
        c = CellMethod()
        c.set_method("maximum")
        c.set_axes("domainaxis3")
        f.set_construct(c)

        # coordinate_reference
        c = CoordinateReference()
        c.set_coordinates({"dimensioncoordinate0"})
        c.datum.set_parameter("earth_radius", 6371007)
        c.coordinate_conversion.set_parameter(
            "standard_name", "atmosphere_hybrid_height_coordinate"
        )
        c.coordinate_conversion.set_parameter(
            "computed_standard_name", "altitude"
        )
        c.coordinate_conversion.set_domain_ancillaries(
            {
                "a": "domainancillary0",
                "b": "domainancillary1",
                "orog": "domainancillary2",
            }
        )
        f.set_construct(c)

        # coordinate_reference
        c = CoordinateReference()
        c.nc_set_variable("rotated_latitude_longitude")
        c.set_coordinates(
            {
                "dimensioncoordinate2",
                "auxiliarycoordinate1",
                "dimensioncoordinate1",
                "auxiliarycoordinate0",
            }
        )
        c.datum.set_parameter("earth_radius", 6371007)
        c.coordinate_conversion.set_parameter("grid_north_pole_latitude", 38.0)
        c.coordinate_conversion.set_parameter(
            "grid_north_pole_longitude", 190.0
        )
        c.coordinate_conversion.set_parameter(
            "grid_mapping_name", "rotated_latitude_longitude"
        )
        f.set_construct(c)

    elif n == 3:
        f = Field()

        f.set_properties(
            {
                "Conventions": f"CF-{CF()}",
                "featureType": "timeSeries",
                "_FillValue": -999.9,
                "standard_name": "precipitation_flux",
                "units": "kg m-2 day-1",
            }
        )
        f.nc_set_variable("p")
        f.nc_set_global_attributes({"Conventions": None, "featureType": None})

        # domain_axis
        c = DomainAxis(size=4)
        c.nc_set_dimension("station")
        f.set_construct(c, key="domainaxis0")

        # domain_axis
        c = DomainAxis(size=9)
        c.nc_set_dimension("timeseries")
        f.set_construct(c, key="domainaxis1")

        # field data
        data = Data(
            [
                [
                    3.98,
                    0.0,
                    0.0,
                    -99,
                    -99,
                    -99,
                    -99,
                    -99,
                    -99,
                ],
                [
                    0.0,
                    0.0,
                    0.0,
                    3.4,
                    0.0,
                    0.0,
                    4.61,
                    -99,
                    -99,
                ],
                [
                    0.86,
                    0.8,
                    0.75,
                    0.0,
                    4.56,
                    -99,
                    -99,
                    -99,
                    -99,
                ],
                [0.0, 0.09, 0.0, 0.91, 2.96, 1.14, 3.86, 0.0, 0.0],
            ],
            units="kg m-2 day-1",
            dtype="f8",
            mask_value=-99,
        )
        f.set_data(data, axes=("domainaxis0", "domainaxis1"))

        # auxiliary_coordinate
        c = AuxiliaryCoordinate()
        c.set_properties(
            {
                "standard_name": "time",
                "long_name": "time of measurement",
                "units": "days since 1970-01-01 00:00:00",
            }
        )
        c.nc_set_variable("time")
        data = Data(
            [
                [
                    -3.0,
                    -2.0,
                    -1.0,
                    -99,
                    -99,
                    -99,
                    -99,
                    -99,
                    -99,
                ],
                [
                    1.0,
                    2.0,
                    3.0,
                    4.0,
                    5.0,
                    6.0,
                    7.0,
                    -99,
                    -99,
                ],
                [
                    0.5,
                    1.5,
                    2.5,
                    3.5,
                    4.5,
                    -99,
                    -99,
                    -99,
                    -99,
                ],
                [-2.0, -1.0, 0.0, 1.0, 2.0, 3.0, 4.0, 5.0, 6.0],
            ],
            units="days since 1970-01-01 00:00:00",
            dtype="f8",
            mask_value=-99,
        )
        c.set_data(data)
        b = Bounds()
        data = Data(
            [
                [
                    [-3.5, -2.5],
                    [-2.5, -1.5],
                    [-1.5, -0.5],
                    [-99, -99],
                    [-99, -99],
                    [-99, -99],
                    [-99, -99],
                    [-99, -99],
                    [-99, -99],
                ],
                [
                    [0.5, 1.5],
                    [1.5, 2.5],
                    [2.5, 3.5],
                    [3.5, 4.5],
                    [4.5, 5.5],
                    [5.5, 6.5],
                    [6.5, 7.5],
                    [-99, -99],
                    [-99, -99],
                ],
                [
                    [0.0, 1.0],
                    [1.0, 2.0],
                    [2.0, 3.0],
                    [3.0, 4.0],
                    [4.0, 5.0],
                    [-99, -99],
                    [-99, -99],
                    [-99, -99],
                    [-99, -99],
                ],
                [
                    [-2.5, -1.5],
                    [-1.5, -0.5],
                    [-0.5, 0.5],
                    [0.5, 1.5],
                    [1.5, 2.5],
                    [2.5, 3.5],
                    [3.5, 4.5],
                    [4.5, 5.5],
                    [5.5, 6.5],
                ],
            ],
            units="days since 1970-01-01 00:00:00",
            dtype="f8",
            mask_value=-99,
        )
        b.set_data(data)
        c.set_bounds(b)
        f.set_construct(
            c,
            axes=("domainaxis0", "domainaxis1"),
            key="auxiliarycoordinate0",
            copy=False,
        )

        # auxiliary_coordinate
        c = AuxiliaryCoordinate()
        c.set_properties(
            {
                "standard_name": "latitude",
                "long_name": "station latitude",
                "units": "degrees_north",
            }
        )
        c.nc_set_variable("lat")
        data = Data([-9.0, 2.0, 34.0, 78.0], units="degrees_north", dtype="f8")
        c.set_data(data)
        f.set_construct(
            c, axes=("domainaxis0",), key="auxiliarycoordinate1", copy=False
        )

        # auxiliary_coordinate
        c = AuxiliaryCoordinate()
        c.set_properties(
            {
                "standard_name": "longitude",
                "long_name": "station longitude",
                "units": "degrees_east",
            }
        )
        c.nc_set_variable("lon")
        data = Data(
            [-23.0, 0.0, 67.0, 178.0], units="degrees_east", dtype="f8"
        )
        c.set_data(data)
        f.set_construct(
            c, axes=("domainaxis0",), key="auxiliarycoordinate2", copy=False
        )

        # auxiliary_coordinate
        c = AuxiliaryCoordinate()
        c.set_properties(
            {
                "long_name": "vertical distance above the surface",
                "standard_name": "height",
                "units": "m",
                "positive": "up",
                "axis": "Z",
            }
        )
        c.nc_set_variable("alt")
        data = Data([0.5, 12.6, 23.7, 345.0], units="m", dtype="f8")
        c.set_data(data)
        f.set_construct(
            c, axes=("domainaxis0",), key="auxiliarycoordinate3", copy=False
        )

        # auxiliary_coordinate
        c = AuxiliaryCoordinate()
        c.set_properties(
            {"long_name": "station name", "cf_role": "timeseries_id"}
        )
        c.nc_set_variable("station_name")
        data = Data(
            ["station1", "station2", "station3", "station4"],
        )
        c.set_data(data)
        f.set_construct(
            c, axes=("domainaxis0",), key="auxiliarycoordinate4", copy=False
        )

        # auxiliary_coordinate
        c = AuxiliaryCoordinate()
        c.set_properties({"long_name": "station information"})
        c.nc_set_variable("station_info")
        data = Data([-10, -9, -8, -7], dtype="i4")
        c.set_data(data)
        f.set_construct(
            c, axes=("domainaxis0",), key="auxiliarycoordinate5", copy=False
        )

    elif n == 4:
        f = Field()

        f.set_properties(
            {
                "Conventions": f"CF-{CF()}",
                "featureType": "timeSeriesProfile",
                "_FillValue": -999.9,
                "standard_name": "air_temperature",
                "units": "K",
            }
        )
        f.nc_set_variable("ta")
        f.nc_set_global_attribute("Conventions", None)
        f.nc_set_global_attribute("featureType", None)

        # domain_axis
        c = DomainAxis(size=3)
        c.nc_set_dimension("station")
        f.set_construct(c, key="domainaxis0")

        # domain_axis
        c = DomainAxis(size=26)
        c.nc_set_dimension("timeseries")
        f.set_construct(c, key="domainaxis1")

        # domain_axis
        c = DomainAxis(size=4)
        c.nc_set_dimension("profile_1")
        f.set_construct(c, key="domainaxis2")

        # field data
        data = Data(
            [
                [
                    [
                        290.0,
                        -99,
                        -99,
                        -99,
                    ],
                    [293.15, 288.84, 280.0, -99],
                    [
                        291.65,
                        285.0,
                        -99,
                        -99,
                    ],
                    [
                        290.45,
                        286.14,
                        -99,
                        -99,
                    ],
                    [290.0, 285.0, -99, -99],
                    [
                        290.0,
                        -99,
                        -99,
                        -99,
                    ],
                    [
                        291.65,
                        288.57,
                        -99,
                        -99,
                    ],
                    [
                        290.0,
                        -99,
                        -99,
                        -99,
                    ],
                    [
                        293.27,
                        -99,
                        -99,
                        -99,
                    ],
                    [290.0, 285.0, -99, -99],
                    [293.36, 285.99, 285.46, -99],
                    [
                        291.2,
                        285.96,
                        -99,
                        -99,
                    ],
                    [
                        -99,
                        -99,
                        -99,
                        -99,
                    ],
                    [
                        -99,
                        -99,
                        -99,
                        -99,
                    ],
                    [
                        -99,
                        -99,
                        -99,
                        -99,
                    ],
                    [
                        -99,
                        -99,
                        -99,
                        -99,
                    ],
                    [
                        -99,
                        -99,
                        -99,
                        -99,
                    ],
                    [
                        -99,
                        -99,
                        -99,
                        -99,
                    ],
                    [
                        -99,
                        -99,
                        -99,
                        -99,
                    ],
                    [
                        -99,
                        -99,
                        -99,
                        -99,
                    ],
                    [
                        -99,
                        -99,
                        -99,
                        -99,
                    ],
                    [
                        -99,
                        -99,
                        -99,
                        -99,
                    ],
                    [
                        -99,
                        -99,
                        -99,
                        -99,
                    ],
                    [
                        -99,
                        -99,
                        -99,
                        -99,
                    ],
                    [
                        -99,
                        -99,
                        -99,
                        -99,
                    ],
                    [
                        -99,
                        -99,
                        -99,
                        -99,
                    ],
                ],
                [
                    [291.74, 285.72, 283.21, 275.0],
                    [290.0, 285.0, -99, -99],
                    [290.0, 285.0, -99, -99],
                    [
                        290.15,
                        -99,
                        -99,
                        -99,
                    ],
                    [
                        291.08,
                        285.0,
                        -99,
                        -99,
                    ],
                    [
                        291.32,
                        288.66,
                        -99,
                        -99,
                    ],
                    [
                        290.0,
                        294.18,
                        -99,
                        -99,
                    ],
                    [
                        290.0,
                        -99,
                        -99,
                        -99,
                    ],
                    [290.0, 286.05, 280.0, -99],
                    [291.23, 285.0, 281.11, -99],
                    [295.88, 286.83, 285.01, -99],
                    [292.37, 285.6, 280.0, -99],
                    [
                        290.0,
                        -99,
                        -99,
                        -99,
                    ],
                    [300.11, 285.0, 280.0, -99],
                    [290.0, 287.4, -99, -99],
                    [
                        290.0,
                        -99,
                        -99,
                        -99,
                    ],
                    [
                        291.5,
                        -99,
                        -99,
                        -99,
                    ],
                    [
                        290.0,
                        -99,
                        -99,
                        -99,
                    ],
                    [
                        294.98,
                        290.64,
                        -99,
                        -99,
                    ],
                    [290.66, 292.92, 280.0, -99],
                    [290.24, 285.36, 280.36, -99],
                    [290.0, 285.0, -99, -99],
                    [
                        290.0,
                        -99,
                        -99,
                        -99,
                    ],
                    [
                        292.79,
                        285.0,
                        -99,
                        -99,
                    ],
                    [290.0, 287.22, 280.0, -99],
                    [290.0, 286.14, 280.0, -99],
                ],
                [
                    [
                        291.74,
                        -99,
                        -99,
                        -99,
                    ],
                    [291.44, 287.25, 280.0, -99],
                    [292.76, 285.0, 280.0, -99],
                    [291.59, 286.71, 284.47, -99],
                    [
                        292.19,
                        286.35,
                        -99,
                        -99,
                    ],
                    [
                        295.67,
                        285.0,
                        -99,
                        -99,
                    ],
                    [
                        290.0,
                        -99,
                        -99,
                        -99,
                    ],
                    [
                        290.45,
                        -99,
                        -99,
                        -99,
                    ],
                    [290.0, 285.0, -99, -99],
                    [293.69, 285.9, 280.03, -99],
                    [290.0, 285.27, 280.87, -99],
                    [290.0, 285.0, -99, -99],
                    [290.12, 286.44, 282.01, -99],
                    [
                        291.23,
                        -99,
                        -99,
                        -99,
                    ],
                    [
                        292.97,
                        -99,
                        -99,
                        -99,
                    ],
                    [
                        290.0,
                        286.71,
                        -99,
                        -99,
                    ],
                    [
                        292.01,
                        285.0,
                        -99,
                        -99,
                    ],
                    [294.62, 285.33, 282.01, -99],
                    [
                        290.0,
                        -99,
                        -99,
                        -99,
                    ],
                    [
                        292.64,
                        -99,
                        -99,
                        -99,
                    ],
                    [
                        -99,
                        -99,
                        -99,
                        -99,
                    ],
                    [
                        -99,
                        -99,
                        -99,
                        -99,
                    ],
                    [
                        -99,
                        -99,
                        -99,
                        -99,
                    ],
                    [
                        -99,
                        -99,
                        -99,
                        -99,
                    ],
                    [
                        -99,
                        -99,
                        -99,
                        -99,
                    ],
                    [
                        -99,
                        -99,
                        -99,
                        -99,
                    ],
                ],
            ],
            units="K",
            dtype="f8",
            mask_value=-99,
        )
        f.set_data(data, axes=("domainaxis0", "domainaxis1", "domainaxis2"))

        # auxiliary_coordinate
        c = AuxiliaryCoordinate()
        c.set_properties(
            {
                "standard_name": "time",
                "long_name": "time",
                "units": "days since 1970-01-01 00:00:00",
            }
        )
        c.nc_set_variable("time")
        data = Data(
            [
                [
                    3.0,
                    4.0,
                    5.0,
                    6.0,
                    7.0,
                    8.0,
                    9.0,
                    10.0,
                    11.0,
                    12.0,
                    13.0,
                    14.0,
                    -99,
                    -99,
                    -99,
                    -99,
                    -99,
                    -99,
                    -99,
                    -99,
                    -99,
                    -99,
                    -99,
                    -99,
                    -99,
                    -99,
                ],
                [
                    0.0,
                    1.0,
                    2.0,
                    3.0,
                    4.0,
                    5.0,
                    6.0,
                    7.0,
                    8.0,
                    9.0,
                    10.0,
                    11.0,
                    12.0,
                    13.0,
                    14.0,
                    15.0,
                    16.0,
                    17.0,
                    18.0,
                    19.0,
                    20.0,
                    21.0,
                    22.0,
                    23.0,
                    24.0,
                    25.0,
                ],
                [
                    -3.0,
                    -2.0,
                    -1.0,
                    0.0,
                    1.0,
                    2.0,
                    3.0,
                    4.0,
                    5.0,
                    6.0,
                    7.0,
                    8.0,
                    9.0,
                    10.0,
                    11.0,
                    12.0,
                    13.0,
                    14.0,
                    15.0,
                    16.0,
                    -99,
                    -99,
                    -99,
                    -99,
                    -99,
                    -99,
                ],
            ],
            units="days since 1970-01-01 00:00:00",
            dtype="f8",
            mask_value=-99,
        )
        c.set_data(data)
        f.set_construct(
            c,
            axes=("domainaxis0", "domainaxis1"),
            key="auxiliarycoordinate0",
            copy=False,
        )

        # auxiliary_coordinate
        c = AuxiliaryCoordinate()
        c.set_properties(
            {
                "standard_name": "latitude",
                "long_name": "station latitude",
                "units": "degrees_north",
            }
        )
        c.nc_set_variable("lat")
        data = Data([-9.0, 2.0, 34.0], units="degrees_north", dtype="f8")
        c.set_data(data)
        f.set_construct(
            c, axes=("domainaxis0",), key="auxiliarycoordinate1", copy=False
        )

        # auxiliary_coordinate
        c = AuxiliaryCoordinate()
        c.set_properties(
            {
                "standard_name": "longitude",
                "long_name": "station longitude",
                "units": "degrees_east",
            }
        )
        c.nc_set_variable("lon")
        data = Data([-23.0, 0.0, 67.0], units="degrees_east", dtype="f8")
        c.set_data(data)
        f.set_construct(
            c, axes=("domainaxis0",), key="auxiliarycoordinate2", copy=False
        )

        # auxiliary_coordinate
        c = AuxiliaryCoordinate()
        c.set_properties(
            {
                "long_name": "vertical distance above the surface",
                "standard_name": "height",
                "units": "m",
                "positive": "up",
                "axis": "Z",
            }
        )
        c.nc_set_variable("alt")
        data = Data([0.5, 12.6, 23.7], units="m", dtype="f8")
        c.set_data(data)
        f.set_construct(
            c, axes=("domainaxis0",), key="auxiliarycoordinate3", copy=False
        )

        # auxiliary_coordinate
        c = AuxiliaryCoordinate()
        c.set_properties(
            {
                "standard_name": "altitude",
                "long_name": "height above mean sea level",
                "units": "km",
                "axis": "Z",
                "positive": "up",
            }
        )
        c.nc_set_variable("z")
        data = Data(
            [
                [
                    [
                        2.07,
                        -99,
                        -99,
                        -99,
                    ],
                    [1.01, 1.18, 1.82, -99],
                    [1.1, 1.18, -99, -99],
                    [1.63, 2.0, -99, -99],
                    [1.38, 1.83, -99, -99],
                    [
                        1.59,
                        -99,
                        -99,
                        -99,
                    ],
                    [1.57, 2.12, -99, -99],
                    [
                        2.25,
                        -99,
                        -99,
                        -99,
                    ],
                    [
                        1.8,
                        -99,
                        -99,
                        -99,
                    ],
                    [1.26, 2.17, -99, -99],
                    [1.05, 1.29, 2.1, -99],
                    [1.6, 1.97, -99, -99],
                    [
                        -99,
                        -99,
                        -99,
                        -99,
                    ],
                    [
                        -99,
                        -99,
                        -99,
                        -99,
                    ],
                    [
                        -99,
                        -99,
                        -99,
                        -99,
                    ],
                    [
                        -99,
                        -99,
                        -99,
                        -99,
                    ],
                    [
                        -99,
                        -99,
                        -99,
                        -99,
                    ],
                    [
                        -99,
                        -99,
                        -99,
                        -99,
                    ],
                    [
                        -99,
                        -99,
                        -99,
                        -99,
                    ],
                    [
                        -99,
                        -99,
                        -99,
                        -99,
                    ],
                    [
                        -99,
                        -99,
                        -99,
                        -99,
                    ],
                    [
                        -99,
                        -99,
                        -99,
                        -99,
                    ],
                    [
                        -99,
                        -99,
                        -99,
                        -99,
                    ],
                    [
                        -99,
                        -99,
                        -99,
                        -99,
                    ],
                    [
                        -99,
                        -99,
                        -99,
                        -99,
                    ],
                    [
                        -99,
                        -99,
                        -99,
                        -99,
                    ],
                ],
                [
                    [0.52, 0.58, 1.08, 1.38],
                    [0.26, 0.92, -99, -99],
                    [0.07, 0.4, -99, -99],
                    [
                        1.57,
                        -99,
                        -99,
                        -99,
                    ],
                    [0.25, 1.6, -99, -99],
                    [0.46, 0.98, -99, -99],
                    [0.06, 0.31, -99, -99],
                    [
                        0.38,
                        -99,
                        -99,
                        -99,
                    ],
                    [0.57, 1.29, 1.81, -99],
                    [0.39, 0.69, 1.69, -99],
                    [0.73, 1.38, 1.6, -99],
                    [0.45, 0.98, 1.13, -99],
                    [
                        0.15,
                        -99,
                        -99,
                        -99,
                    ],
                    [0.09, 0.43, 0.62, -99],
                    [0.17, 0.99, -99, -99],
                    [
                        0.93,
                        -99,
                        -99,
                        -99,
                    ],
                    [
                        0.07,
                        -99,
                        -99,
                        -99,
                    ],
                    [
                        1.57,
                        -99,
                        -99,
                        -99,
                    ],
                    [0.07, 0.12, -99, -99],
                    [0.45, 1.24, 1.3, -99],
                    [0.35, 0.68, 0.79, -99],
                    [0.81, 1.22, -99, -99],
                    [
                        0.59,
                        -99,
                        -99,
                        -99,
                    ],
                    [0.1, 0.96, -99, -99],
                    [0.56, 0.78, 0.91, -99],
                    [0.71, 0.9, 1.04, -99],
                ],
                [
                    [
                        3.52,
                        -99,
                        -99,
                        -99,
                    ],
                    [3.47, 3.89, 4.81, -99],
                    [3.52, 3.93, 3.96, -99],
                    [4.03, 4.04, 4.8, -99],
                    [3.0, 3.65, -99, -99],
                    [3.33, 4.33, -99, -99],
                    [
                        3.77,
                        -99,
                        -99,
                        -99,
                    ],
                    [
                        3.35,
                        -99,
                        -99,
                        -99,
                    ],
                    [3.19, 3.37, -99, -99],
                    [3.41, 3.54, 4.1, -99],
                    [3.02, 3.37, 3.87, -99],
                    [3.24, 4.24, -99, -99],
                    [3.32, 3.49, 3.97, -99],
                    [
                        3.32,
                        -99,
                        -99,
                        -99,
                    ],
                    [
                        3.85,
                        -99,
                        -99,
                        -99,
                    ],
                    [3.73, 3.99, -99, -99],
                    [3.0, 3.91, -99, -99],
                    [3.64, 3.91, 4.56, -99],
                    [
                        4.1,
                        -99,
                        -99,
                        -99,
                    ],
                    [
                        3.11,
                        -99,
                        -99,
                        -99,
                    ],
                    [
                        -99,
                        -99,
                        -99,
                        -99,
                    ],
                    [
                        -99,
                        -99,
                        -99,
                        -99,
                    ],
                    [
                        -99,
                        -99,
                        -99,
                        -99,
                    ],
                    [
                        -99,
                        -99,
                        -99,
                        -99,
                    ],
                    [
                        -99,
                        -99,
                        -99,
                        -99,
                    ],
                    [
                        -99,
                        -99,
                        -99,
                        -99,
                    ],
                ],
            ],
            units="km",
            dtype="f8",
            mask_value=-99,
        )
        c.set_data(data)
        f.set_construct(
            c,
            axes=("domainaxis0", "domainaxis1", "domainaxis2"),
            key="auxiliarycoordinate4",
            copy=False,
        )

        # auxiliary_coordinate
        c = AuxiliaryCoordinate()
        c.set_properties(
            {"long_name": "station name", "cf_role": "timeseries_id"}
        )
        c.nc_set_variable("station_name")
        data = Data(["station1", "station2", "station3"])
        c.set_data(data)
        f.set_construct(
            c, axes=("domainaxis0",), key="auxiliarycoordinate5", copy=False
        )

        # auxiliary_coordinate
        c = AuxiliaryCoordinate()
        c.set_properties({"long_name": "station information"})
        c.nc_set_variable("station_info")
        data = Data([-10, -9, -8], dtype="i4")
        c.set_data(data)
        f.set_construct(
            c, axes=("domainaxis0",), key="auxiliarycoordinate6", copy=False
        )

        # auxiliary_coordinate
        c = AuxiliaryCoordinate()
        c.set_properties({"cf_role": "profile_id"})
        c.nc_set_variable("profile")
        data = Data(
            [
                [
                    102,
                    106,
                    109,
                    117,
                    121,
                    124,
                    132,
                    136,
                    139,
                    147,
                    151,
                    154,
                    -99,
                    -99,
                    -99,
                    -99,
                    -99,
                    -99,
                    -99,
                    -99,
                    -99,
                    -99,
                    -99,
                    -99,
                    -99,
                    -99,
                ],
                [
                    101,
                    104,
                    105,
                    108,
                    110,
                    113,
                    114,
                    116,
                    119,
                    120,
                    123,
                    125,
                    128,
                    129,
                    131,
                    134,
                    135,
                    138,
                    140,
                    143,
                    144,
                    146,
                    149,
                    150,
                    153,
                    155,
                ],
                [
                    100,
                    103,
                    107,
                    111,
                    112,
                    115,
                    118,
                    122,
                    126,
                    127,
                    130,
                    133,
                    137,
                    141,
                    142,
                    145,
                    148,
                    152,
                    156,
                    157,
                    -99,
                    -99,
                    -99,
                    -99,
                    -99,
                    -99,
                ],
            ],
            dtype="i4",
            mask_value=-99,
        )
        c.set_data(data)
        f.set_construct(
            c,
            axes=("domainaxis0", "domainaxis1"),
            key="auxiliarycoordinate7",
            copy=False,
        )

    elif n == 2:
        f = Field()

        f.set_properties(
            {
                "Conventions": f"CF-{CF()}",
                "standard_name": "air_potential_temperature",
                "units": "K",
            }
        )
        f.nc_set_variable("air_potential_temperature")
        f.nc_set_global_attribute("Conventions", None)

        # domain_axis
        c = DomainAxis(size=36)
        c.nc_set_dimension("time")
        f.set_construct(c, key="domainaxis0")

        # domain_axis
        c = DomainAxis(size=5)
        c.nc_set_dimension("lat")
        f.set_construct(c, key="domainaxis1")

        # domain_axis
        c = DomainAxis(size=8)
        c.nc_set_dimension("lon")
        f.set_construct(c, key="domainaxis2")

        # domain_axis
        c = DomainAxis(size=1)
        f.set_construct(c, key="domainaxis3")

        # field data
        data = Data(
            [
                [
                    [210.7, 212.9, 282.7, 293.9, 264.0, 228.0, 211.6, 266.5],
                    [212.8, 224.3, 301.9, 308.2, 237.1, 233.9, 200.1, 208.2],
                    [234.9, 273.0, 245.1, 233.7, 262.9, 242.0, 254.7, 299.3],
                    [204.1, 233.4, 278.1, 293.7, 232.8, 246.2, 268.0, 298.4],
                    [309.5, 294.7, 209.8, 204.3, 224.8, 271.1, 292.2, 293.9],
                ],
                [
                    [305.3, 271.6, 300.7, 267.8, 226.0, 204.9, 202.6, 294.3],
                    [291.7, 251.6, 311.1, 252.2, 297.1, 205.4, 289.5, 258.4],
                    [300.9, 304.2, 206.3, 259.2, 223.6, 236.2, 275.6, 284.9],
                    [226.4, 309.3, 223.7, 305.3, 283.4, 219.1, 303.8, 271.3],
                    [234.6, 301.8, 261.1, 226.6, 261.9, 267.0, 297.5, 241.3],
                ],
                [
                    [249.4, 278.9, 308.2, 283.3, 283.2, 227.7, 288.3, 221.9],
                    [270.7, 268.0, 306.4, 294.9, 242.0, 276.5, 218.0, 247.2],
                    [229.8, 291.0, 246.1, 205.2, 232.7, 244.7, 235.4, 264.5],
                    [239.1, 278.2, 299.1, 203.2, 308.9, 303.2, 309.0, 228.9],
                    [203.2, 279.8, 248.5, 270.8, 234.0, 307.7, 236.4, 237.1],
                ],
                [
                    [288.9, 235.0, 279.9, 218.1, 241.4, 233.6, 238.0, 221.9],
                    [235.0, 289.2, 283.8, 306.0, 219.7, 240.4, 199.0, 238.8],
                    [281.6, 262.3, 251.7, 290.0, 279.7, 267.1, 304.2, 244.6],
                    [298.3, 201.7, 251.8, 233.3, 253.5, 229.2, 228.7, 277.6],
                    [213.5, 290.2, 202.6, 217.9, 244.9, 224.1, 286.4, 268.1],
                ],
                [
                    [231.1, 243.5, 199.9, 264.0, 282.2, 288.8, 269.4, 291.2],
                    [216.6, 256.6, 201.9, 279.4, 211.0, 223.4, 205.8, 207.7],
                    [230.2, 218.6, 248.6, 292.3, 253.3, 212.5, 205.9, 208.9],
                    [273.5, 249.9, 257.5, 237.6, 250.7, 233.4, 255.6, 255.2],
                    [274.0, 208.6, 283.6, 259.4, 242.0, 307.4, 251.2, 233.7],
                ],
                [
                    [200.0, 265.0, 273.4, 235.5, 297.4, 232.2, 266.0, 277.8],
                    [260.3, 221.3, 243.1, 217.2, 205.8, 225.9, 227.8, 264.1],
                    [231.1, 210.2, 258.6, 215.7, 221.1, 303.4, 283.0, 209.3],
                    [260.5, 231.8, 212.0, 249.7, 202.5, 256.0, 291.2, 232.0],
                    [282.3, 266.8, 207.4, 262.4, 303.2, 277.5, 263.5, 294.7],
                ],
                [
                    [234.4, 304.3, 226.2, 231.7, 261.9, 204.3, 287.5, 229.5],
                    [264.4, 291.3, 289.0, 295.4, 250.5, 252.1, 275.0, 244.1],
                    [245.2, 228.1, 227.2, 252.0, 307.9, 296.9, 247.9, 219.6],
                    [302.0, 256.5, 298.4, 222.3, 285.8, 308.4, 225.5, 202.6],
                    [308.8, 274.1, 215.4, 288.5, 230.5, 213.0, 310.2, 205.8],
                ],
                [
                    [289.2, 275.2, 241.5, 231.5, 261.6, 310.1, 235.5, 280.6],
                    [273.7, 201.4, 290.0, 287.6, 220.2, 215.2, 215.1, 266.6],
                    [290.8, 309.8, 278.5, 286.3, 278.6, 203.6, 231.7, 263.9],
                    [231.1, 299.2, 301.8, 217.8, 286.1, 206.8, 254.8, 234.1],
                    [238.3, 301.8, 244.9, 263.8, 202.2, 257.2, 245.8, 199.4],
                ],
                [
                    [204.3, 301.8, 247.5, 279.3, 276.3, 258.3, 252.2, 297.9],
                    [261.3, 230.3, 277.2, 255.9, 286.6, 203.5, 288.3, 246.3],
                    [281.8, 309.0, 241.4, 307.3, 261.0, 199.4, 311.1, 278.5],
                    [259.2, 302.6, 283.3, 206.4, 206.5, 250.3, 249.0, 271.0],
                    [274.2, 304.6, 252.5, 236.2, 244.3, 229.8, 221.1, 289.0],
                ],
                [
                    [203.6, 292.0, 201.0, 280.9, 238.8, 199.9, 200.3, 244.4],
                    [244.9, 232.6, 204.9, 257.3, 265.7, 230.9, 231.6, 295.7],
                    [281.6, 282.9, 271.7, 250.3, 217.4, 269.5, 219.5, 262.1],
                    [308.2, 283.4, 259.5, 234.6, 248.6, 212.6, 262.7, 237.0],
                    [258.0, 257.9, 272.7, 310.4, 291.0, 265.9, 205.4, 256.9],
                ],
                [
                    [261.8, 308.8, 303.2, 210.1, 281.0, 275.7, 200.6, 285.6],
                    [199.8, 219.7, 248.1, 231.8, 217.9, 199.1, 272.8, 282.2],
                    [264.1, 301.2, 269.9, 243.0, 223.8, 281.5, 247.8, 222.6],
                    [273.6, 199.5, 256.0, 199.9, 234.7, 273.7, 285.0, 288.2],
                    [306.7, 275.5, 301.5, 207.4, 278.4, 228.9, 245.3, 266.9],
                ],
                [
                    [256.2, 229.4, 296.5, 305.5, 202.0, 247.2, 254.9, 306.1],
                    [251.3, 279.2, 215.4, 250.5, 204.3, 253.1, 275.8, 210.1],
                    [306.9, 208.4, 267.3, 284.5, 226.5, 280.0, 252.6, 286.8],
                    [293.9, 261.8, 262.9, 218.9, 238.7, 298.4, 311.2, 288.7],
                    [277.6, 223.3, 224.4, 202.2, 274.1, 203.7, 225.3, 229.6],
                ],
                [
                    [212.3, 253.2, 257.3, 261.4, 268.9, 260.4, 255.5, 224.1],
                    [208.3, 227.6, 296.5, 307.7, 297.6, 230.3, 300.7, 273.5],
                    [268.9, 255.9, 220.3, 307.2, 274.5, 249.9, 284.0, 217.6],
                    [285.4, 306.5, 203.9, 232.4, 306.1, 219.9, 272.1, 222.3],
                    [220.6, 258.6, 307.9, 280.9, 310.4, 202.0, 237.3, 294.9],
                ],
                [
                    [231.7, 299.5, 217.4, 267.3, 278.6, 204.4, 234.7, 233.5],
                    [266.0, 302.9, 215.8, 281.6, 254.0, 223.6, 248.1, 310.0],
                    [281.4, 257.0, 269.8, 207.8, 286.4, 221.4, 239.3, 251.8],
                    [237.9, 228.6, 289.9, 245.3, 232.9, 302.9, 278.2, 248.4],
                    [252.2, 249.6, 290.7, 203.2, 293.1, 205.7, 302.5, 217.6],
                ],
                [
                    [255.1, 200.6, 268.4, 216.3, 246.5, 250.2, 292.9, 226.8],
                    [297.8, 280.7, 271.8, 251.7, 298.1, 218.0, 295.2, 234.5],
                    [231.8, 281.5, 305.0, 261.4, 222.9, 217.0, 211.6, 275.2],
                    [218.0, 308.1, 221.3, 251.8, 252.1, 254.3, 270.6, 294.9],
                    [299.6, 237.6, 216.5, 300.0, 286.2, 277.1, 242.6, 284.3],
                ],
                [
                    [213.9, 219.2, 212.0, 241.9, 276.3, 269.1, 298.9, 200.9],
                    [274.2, 236.4, 218.4, 241.8, 208.6, 287.3, 219.0, 232.8],
                    [254.0, 266.1, 307.4, 239.1, 252.1, 284.1, 210.7, 291.2],
                    [200.4, 266.3, 298.3, 205.6, 305.1, 247.9, 285.4, 219.6],
                    [284.4, 274.0, 216.4, 210.8, 201.0, 223.1, 279.1, 224.8],
                ],
                [
                    [255.8, 229.6, 292.6, 243.5, 304.0, 264.1, 285.4, 256.0],
                    [250.5, 262.1, 263.1, 281.3, 299.9, 289.5, 289.3, 235.6],
                    [226.9, 226.0, 218.7, 287.3, 227.2, 199.7, 283.5, 281.4],
                    [258.2, 237.4, 223.9, 214.6, 292.1, 280.1, 278.4, 233.0],
                    [309.7, 203.1, 299.0, 296.1, 250.3, 234.5, 231.0, 214.5],
                ],
                [
                    [301.2, 216.9, 214.8, 310.8, 246.6, 201.3, 303.0, 306.4],
                    [284.8, 275.3, 303.3, 221.7, 262.8, 300.3, 264.8, 292.1],
                    [288.9, 219.7, 294.3, 206.1, 213.5, 234.4, 209.6, 269.4],
                    [282.5, 230.5, 248.4, 279.0, 249.4, 242.6, 286.0, 238.3],
                    [275.5, 236.7, 210.9, 296.1, 210.4, 209.1, 246.9, 298.5],
                ],
                [
                    [213.3, 277.8, 289.6, 213.5, 242.6, 292.9, 273.9, 293.0],
                    [268.7, 300.8, 310.2, 274.6, 228.1, 248.0, 245.3, 214.7],
                    [234.9, 279.7, 306.4, 306.1, 301.8, 210.3, 297.3, 310.7],
                    [263.2, 293.6, 225.8, 311.1, 277.1, 248.0, 220.4, 308.1],
                    [243.4, 285.4, 290.6, 235.2, 211.5, 229.2, 250.9, 262.8],
                ],
                [
                    [200.1, 290.2, 222.1, 274.7, 291.9, 226.3, 227.9, 210.4],
                    [217.9, 270.3, 238.3, 246.0, 285.9, 213.6, 310.6, 299.0],
                    [239.6, 309.7, 261.7, 273.4, 305.2, 243.0, 274.1, 255.3],
                    [245.9, 292.1, 216.8, 199.5, 309.2, 286.8, 289.9, 299.7],
                    [210.3, 208.9, 211.2, 245.7, 240.7, 249.1, 219.0, 256.6],
                ],
                [
                    [204.6, 266.5, 294.7, 242.1, 282.9, 204.9, 241.7, 303.7],
                    [251.1, 220.4, 263.1, 211.7, 219.9, 240.0, 278.6, 240.3],
                    [308.8, 255.9, 258.2, 253.4, 279.9, 308.5, 229.5, 254.0],
                    [270.8, 278.9, 269.2, 272.7, 285.4, 206.3, 216.8, 238.3],
                    [305.4, 205.9, 306.8, 272.7, 234.2, 244.4, 277.6, 295.4],
                ],
                [
                    [203.2, 246.8, 305.1, 289.9, 260.8, 274.0, 310.7, 299.0],
                    [292.7, 241.5, 255.5, 205.8, 212.6, 243.9, 287.4, 232.5],
                    [200.3, 301.1, 221.0, 311.2, 246.9, 290.8, 309.0, 286.5],
                    [214.0, 206.0, 254.6, 227.0, 217.5, 236.1, 213.1, 260.2],
                    [302.5, 230.8, 294.0, 235.9, 250.7, 209.4, 218.7, 266.0],
                ],
                [
                    [244.6, 287.8, 273.8, 267.2, 237.6, 224.2, 206.1, 242.4],
                    [201.9, 243.0, 270.5, 308.8, 241.6, 243.9, 271.9, 250.5],
                    [216.1, 305.7, 257.5, 311.2, 223.2, 276.0, 213.0, 252.5],
                    [233.4, 221.0, 262.4, 257.7, 234.0, 225.8, 219.6, 308.1],
                    [282.1, 223.3, 284.9, 238.4, 235.8, 305.6, 308.6, 219.4],
                ],
                [
                    [238.4, 201.7, 229.7, 224.8, 209.0, 280.5, 293.8, 260.4],
                    [273.7, 253.7, 299.4, 241.4, 229.3, 230.3, 265.6, 287.3],
                    [283.9, 265.2, 289.2, 284.3, 221.0, 306.3, 253.9, 246.3],
                    [241.3, 289.5, 212.4, 217.2, 201.7, 238.0, 265.2, 257.7],
                    [269.9, 213.4, 256.6, 290.1, 266.8, 278.9, 247.5, 286.8],
                ],
                [
                    [304.5, 275.8, 216.5, 273.4, 220.4, 251.1, 255.9, 282.2],
                    [300.2, 274.3, 297.8, 229.3, 207.1, 297.7, 280.1, 216.4],
                    [287.9, 308.4, 283.0, 281.3, 222.6, 228.0, 257.0, 222.2],
                    [310.1, 263.2, 248.8, 243.0, 241.8, 219.4, 293.1, 277.2],
                    [299.7, 249.8, 241.3, 267.5, 290.6, 258.1, 261.7, 293.5],
                ],
                [
                    [269.8, 297.4, 264.3, 253.0, 249.8, 228.4, 259.8, 278.6],
                    [288.0, 274.6, 299.8, 298.8, 248.1, 267.0, 287.7, 206.5],
                    [221.2, 235.6, 235.3, 252.1, 220.6, 215.5, 284.1, 237.9],
                    [292.9, 264.2, 297.6, 284.0, 304.3, 211.0, 271.5, 199.7],
                    [245.3, 293.9, 243.8, 268.9, 260.6, 262.5, 264.8, 211.0],
                ],
                [
                    [267.9, 244.2, 269.1, 215.6, 284.3, 229.4, 307.6, 255.2],
                    [296.3, 280.6, 302.1, 302.1, 215.1, 206.6, 227.5, 263.2],
                    [253.7, 287.9, 280.9, 299.6, 206.1, 300.4, 307.1, 211.6],
                    [260.0, 276.3, 296.1, 285.9, 270.2, 243.4, 231.6, 267.1],
                    [303.5, 199.4, 307.1, 213.2, 236.5, 265.4, 249.6, 268.8],
                ],
                [
                    [282.4, 298.8, 306.8, 311.1, 263.3, 239.8, 205.8, 199.4],
                    [247.0, 255.0, 220.5, 263.8, 254.0, 257.5, 299.2, 271.9],
                    [295.1, 253.6, 241.7, 214.4, 246.8, 293.7, 230.0, 285.2],
                    [298.6, 241.6, 217.5, 296.1, 265.1, 215.2, 249.0, 237.3],
                    [261.4, 235.1, 298.9, 248.9, 211.0, 235.1, 273.1, 255.3],
                ],
                [
                    [215.0, 214.4, 204.8, 304.0, 235.6, 300.1, 234.4, 272.1],
                    [274.2, 209.0, 306.8, 229.5, 303.7, 284.1, 223.7, 272.6],
                    [266.5, 259.3, 264.1, 311.2, 305.4, 261.1, 262.7, 309.6],
                    [310.0, 308.1, 273.8, 250.9, 233.3, 209.8, 249.8, 273.8],
                    [200.0, 221.3, 294.8, 216.5, 206.1, 297.6, 211.8, 275.1],
                ],
                [
                    [288.7, 234.6, 235.5, 205.8, 205.4, 214.5, 288.4, 254.0],
                    [200.5, 228.3, 244.9, 238.5, 263.1, 285.6, 292.7, 295.0],
                    [291.0, 246.3, 268.1, 208.8, 215.3, 278.1, 286.1, 290.0],
                    [258.5, 283.0, 279.5, 257.4, 234.2, 269.8, 256.3, 209.2],
                    [303.9, 206.7, 293.6, 272.0, 290.2, 288.6, 236.9, 268.3],
                ],
                [
                    [217.3, 264.2, 249.4, 296.9, 208.4, 232.0, 288.0, 299.4],
                    [258.0, 218.9, 205.5, 279.4, 293.8, 260.4, 228.3, 224.0],
                    [210.6, 217.2, 241.7, 201.7, 215.0, 255.9, 241.0, 240.8],
                    [256.2, 305.1, 293.5, 253.9, 271.0, 248.8, 206.2, 305.7],
                    [275.0, 301.1, 284.7, 227.8, 252.3, 231.2, 214.9, 243.8],
                ],
                [
                    [307.1, 206.8, 207.1, 260.3, 257.4, 310.1, 287.4, 242.8],
                    [291.5, 266.9, 302.8, 232.3, 283.1, 207.8, 249.3, 252.4],
                    [207.4, 222.4, 218.9, 266.7, 214.4, 227.9, 254.5, 310.7],
                    [232.6, 248.7, 257.5, 243.6, 261.9, 220.7, 294.0, 286.5],
                    [286.3, 262.3, 202.2, 279.2, 257.1, 230.2, 250.6, 225.3],
                ],
                [
                    [299.3, 268.7, 296.3, 199.9, 254.3, 295.7, 275.3, 271.8],
                    [250.6, 226.6, 301.3, 207.4, 242.9, 273.1, 216.1, 252.0],
                    [275.8, 291.3, 270.6, 282.9, 250.5, 291.3, 260.6, 310.1],
                    [253.2, 221.3, 281.1, 283.0, 268.0, 263.9, 224.3, 284.0],
                    [236.5, 218.9, 229.2, 227.9, 226.2, 247.3, 298.1, 226.8],
                ],
                [
                    [215.9, 289.9, 222.7, 270.5, 247.7, 200.7, 219.0, 252.4],
                    [202.8, 278.9, 259.1, 207.2, 299.8, 249.2, 259.8, 200.7],
                    [249.3, 205.9, 303.5, 304.2, 216.8, 308.1, 201.5, 241.9],
                    [256.9, 264.6, 227.4, 229.5, 294.2, 271.0, 254.5, 274.6],
                    [268.1, 199.3, 275.7, 289.0, 205.0, 218.2, 270.6, 280.4],
                ],
                [
                    [290.2, 274.0, 281.7, 263.1, 202.1, 199.7, 228.1, 260.0],
                    [248.7, 305.0, 306.2, 255.3, 298.0, 254.6, 276.0, 249.4],
                    [217.2, 272.4, 278.8, 252.1, 236.4, 223.6, 201.8, 300.9],
                    [302.4, 305.0, 273.1, 261.9, 241.4, 285.0, 275.1, 210.2],
                    [242.1, 208.1, 258.0, 222.2, 244.7, 236.9, 216.0, 260.5],
                ],
                [
                    [239.9, 220.7, 246.1, 209.0, 247.9, 247.4, 227.1, 291.7],
                    [205.5, 287.2, 305.5, 238.8, 291.1, 250.0, 202.0, 234.0],
                    [275.4, 210.0, 276.8, 287.3, 281.2, 279.6, 306.0, 228.3],
                    [301.9, 295.9, 298.4, 304.0, 227.9, 301.7, 296.2, 247.4],
                    [210.1, 212.0, 275.1, 271.8, 254.0, 274.8, 283.8, 286.6],
                ],
            ],
            units="K",
            dtype="f8",
        )
        f.set_data(data, axes=("domainaxis0", "domainaxis1", "domainaxis2"))

        # dimension_coordinate
        c = DimensionCoordinate()
        c.set_properties(
            {"standard_name": "time", "units": "days since 1959-01-01"}
        )
        c.nc_set_variable("time")
        data = Data(
            [
                349.5,
                380.5,
                410.5,
                440.5,
                471.0,
                501.5,
                532.0,
                562.5,
                593.5,
                624.0,
                654.5,
                685.0,
                715.5,
                746.5,
                776.0,
                805.5,
                836.0,
                866.5,
                897.0,
                927.5,
                958.5,
                989.0,
                1019.5,
                1050.0,
                1080.5,
                1111.5,
                1141.0,
                1170.5,
                1201.0,
                1231.5,
                1262.0,
                1292.5,
                1323.5,
                1354.0,
                1384.5,
                1415.0,
            ],
            units="days since 1959-01-01",
            dtype="f8",
        )
        c.set_data(data)
        b = Bounds()
        b.nc_set_variable("bounds")
        data = Data(
            [
                [334.0, 365.0],
                [365.0, 396.0],
                [396.0, 425.0],
                [425.0, 456.0],
                [456.0, 486.0],
                [486.0, 517.0],
                [517.0, 547.0],
                [547.0, 578.0],
                [578.0, 609.0],
                [609.0, 639.0],
                [639.0, 670.0],
                [670.0, 700.0],
                [700.0, 731.0],
                [731.0, 762.0],
                [762.0, 790.0],
                [790.0, 821.0],
                [821.0, 851.0],
                [851.0, 882.0],
                [882.0, 912.0],
                [912.0, 943.0],
                [943.0, 974.0],
                [974.0, 1004.0],
                [1004.0, 1035.0],
                [1035.0, 1065.0],
                [1065.0, 1096.0],
                [1096.0, 1127.0],
                [1127.0, 1155.0],
                [1155.0, 1186.0],
                [1186.0, 1216.0],
                [1216.0, 1247.0],
                [1247.0, 1277.0],
                [1277.0, 1308.0],
                [1308.0, 1339.0],
                [1339.0, 1369.0],
                [1369.0, 1400.0],
                [1400.0, 1430.0],
            ],
            units="days since 1959-01-01",
            dtype="f8",
        )
        b.set_data(data)
        c.set_bounds(b)
        f.set_construct(
            c, axes=("domainaxis0",), key="dimensioncoordinate0", copy=False
        )

        # dimension_coordinate
        c = DimensionCoordinate()
        c.set_properties(
            {"units": "degrees_north", "standard_name": "latitude"}
        )
        c.nc_set_variable("lat")
        data = Data(
            [-75.0, -45.0, 0.0, 45.0, 75.0], units="degrees_north", dtype="f8"
        )
        c.set_data(data)
        b = Bounds()
        b.nc_set_variable("lat_bnds")
        data = Data(
            [
                [-90.0, -60.0],
                [-60.0, -30.0],
                [-30.0, 30.0],
                [30.0, 60.0],
                [60.0, 90.0],
            ],
            units="degrees_north",
            dtype="f8",
        )
        b.set_data(data)
        c.set_bounds(b)
        f.set_construct(
            c, axes=("domainaxis1",), key="dimensioncoordinate1", copy=False
        )

        # dimension_coordinate
        c = DimensionCoordinate()
        c.set_properties(
            {"units": "degrees_east", "standard_name": "longitude"}
        )
        c.nc_set_variable("lon")
        data = Data(
            [22.5, 67.5, 112.5, 157.5, 202.5, 247.5, 292.5, 337.5],
            units="degrees_east",
            dtype="f8",
        )
        c.set_data(data)
        b = Bounds()
        b.nc_set_variable("lon_bnds")
        data = Data(
            [
                [0.0, 45.0],
                [45.0, 90.0],
                [90.0, 135.0],
                [135.0, 180.0],
                [180.0, 225.0],
                [225.0, 270.0],
                [270.0, 315.0],
                [315.0, 360.0],
            ],
            units="degrees_east",
            dtype="f8",
        )
        b.set_data(data)
        c.set_bounds(b)
        f.set_construct(
            c, axes=("domainaxis2",), key="dimensioncoordinate2", copy=False
        )

        # dimension_coordinate
        c = DimensionCoordinate()
        c.set_properties({"standard_name": "air_pressure", "units": "hPa"})
        c.nc_set_variable("air_pressure")
        data = Data([850.0], units="hPa", dtype="f8")
        c.set_data(data)
        f.set_construct(
            c, axes=("domainaxis3",), key="dimensioncoordinate3", copy=False
        )

        # cell_method
        c = CellMethod()
        c.set_method("mean")
        c.set_axes("area")
        f.set_construct(c)

    elif n == 5:
        f = Field()

        f.set_properties(
            {
                "Conventions": f"CF-{CF()}",
                "standard_name": "air_potential_temperature",
                "units": "K",
            }
        )
        f.nc_set_variable("air_potential_temperature")
        f.nc_set_global_attributes({"Conventions": None})

        # domain_axis
        c = DomainAxis(size=118)
        c.nc_set_dimension("time")
        f.set_construct(c, key="domainaxis0")

        # domain_axis
        c = DomainAxis(size=5)
        c.nc_set_dimension("lat")
        f.set_construct(c, key="domainaxis1")

        # domain_axis
        c = DomainAxis(size=8)
        c.nc_set_dimension("lon")
        f.set_construct(c, key="domainaxis2")

        # domain_axis
        c = DomainAxis(size=1)
        f.set_construct(c, key="domainaxis3")

        # field data
        data = Data(
            [
                [
                    [274.0, 282.2, 267.4, 275.3, 274.3, 280.0, 281.9, 266.7],
                    [263.9, 268.6, 276.9, 275.8, 271.1, 277.3, 270.2, 278.0],
                    [266.5, 267.9, 267.8, 268.2, 257.7, 263.5, 273.9, 281.0],
                    [274.9, 265.2, 284.2, 275.5, 254.3, 277.4, 258.1, 273.3],
                    [279.9, 291.9, 273.9, 285.8, 277.1, 271.3, 273.4, 261.8],
                ],
                [
                    [292.2, 275.7, 286.9, 287.2, 269.2, 266.1, 286.4, 272.4],
                    [276.9, 269.2, 290.9, 283.1, 268.2, 274.0, 267.8, 253.2],
                    [285.5, 288.9, 261.7, 278.6, 287.6, 269.0, 277.2, 279.1],
                    [264.1, 256.4, 278.1, 272.1, 271.4, 277.2, 271.2, 274.5],
                    [277.5, 290.1, 282.4, 264.7, 277.8, 257.5, 261.3, 284.6],
                ],
                [
                    [277.2, 279.8, 259.0, 267.0, 277.9, 282.0, 268.7, 277.7],
                    [280.2, 256.7, 264.0, 272.8, 284.2, 262.6, 292.9, 273.4],
                    [256.3, 276.7, 280.7, 258.6, 267.7, 260.7, 273.3, 273.7],
                    [278.9, 279.4, 276.5, 272.7, 271.3, 260.1, 287.4, 278.9],
                    [288.7, 278.6, 284.2, 277.1, 283.8, 283.5, 262.4, 268.1],
                ],
                [
                    [266.4, 277.7, 279.8, 271.1, 257.1, 286.9, 277.9, 261.5],
                    [277.6, 273.5, 261.1, 280.8, 280.1, 266.0, 270.8, 256.0],
                    [281.0, 290.1, 263.1, 274.8, 288.2, 277.2, 278.8, 260.4],
                    [248.1, 285.8, 274.2, 268.1, 279.6, 278.1, 262.3, 286.0],
                    [274.3, 272.8, 276.4, 281.7, 258.1, 275.2, 259.4, 279.5],
                ],
                [
                    [266.7, 259.6, 257.7, 265.6, 259.3, 256.6, 255.7, 285.6],
                    [283.4, 274.8, 268.7, 277.2, 265.2, 281.5, 282.5, 258.1],
                    [284.2, 291.0, 268.9, 260.0, 281.3, 266.9, 274.6, 289.2],
                    [279.4, 284.7, 266.6, 285.6, 275.1, 284.8, 286.4, 284.3],
                    [269.1, 273.3, 272.8, 279.9, 283.2, 285.5, 258.1, 261.7],
                ],
                [
                    [296.4, 281.1, 278.6, 273.2, 288.7, 281.3, 265.6, 284.2],
                    [276.8, 271.7, 274.4, 271.1, 279.9, 265.4, 292.5, 259.7],
                    [278.7, 279.6, 277.0, 270.7, 266.1, 265.2, 272.5, 278.1],
                    [284.0, 254.0, 279.7, 291.1, 282.4, 279.3, 257.6, 285.1],
                    [272.2, 283.6, 270.0, 271.9, 294.8, 260.4, 275.9, 275.5],
                ],
                [
                    [273.5, 273.9, 298.2, 275.1, 268.2, 260.2, 260.5, 272.5],
                    [264.7, 241.2, 261.1, 260.3, 272.8, 285.2, 283.7, 275.5],
                    [273.2, 256.0, 282.9, 272.0, 253.9, 291.0, 267.5, 272.1],
                    [259.6, 262.7, 278.5, 271.6, 260.1, 273.3, 286.1, 267.7],
                    [266.3, 262.5, 273.4, 278.9, 274.9, 267.1, 274.6, 286.1],
                ],
                [
                    [278.1, 269.1, 271.4, 266.1, 258.6, 281.9, 256.9, 281.7],
                    [275.0, 281.3, 256.7, 252.4, 281.5, 273.6, 259.1, 266.1],
                    [264.1, 266.0, 278.9, 267.4, 286.4, 281.7, 270.2, 266.1],
                    [274.2, 261.9, 270.1, 291.9, 292.1, 277.6, 283.6, 279.4],
                    [281.4, 270.6, 255.5, 269.4, 264.8, 262.4, 275.3, 286.9],
                ],
                [
                    [269.6, 269.8, 270.8, 270.1, 277.6, 271.0, 263.6, 274.5],
                    [259.0, 251.2, 295.4, 262.1, 262.6, 283.3, 269.0, 268.1],
                    [286.0, 275.6, 264.2, 265.3, 263.7, 268.6, 269.9, 281.2],
                    [269.6, 274.9, 256.7, 284.1, 271.1, 254.8, 258.1, 273.0],
                    [269.2, 271.2, 275.3, 279.8, 278.7, 278.8, 280.5, 285.8],
                ],
                [
                    [285.9, 246.7, 255.7, 282.1, 258.9, 262.6, 300.0, 288.3],
                    [279.2, 266.6, 271.0, 258.5, 257.9, 274.8, 264.4, 267.4],
                    [282.0, 266.8, 280.1, 289.6, 278.2, 282.2, 288.7, 273.6],
                    [279.2, 273.1, 266.7, 271.5, 275.4, 278.2, 269.7, 291.6],
                    [281.1, 282.1, 271.3, 260.0, 275.7, 291.4, 266.6, 265.2],
                ],
                [
                    [278.5, 263.3, 285.9, 255.2, 283.8, 288.7, 282.8, 262.9],
                    [272.6, 288.2, 257.5, 269.8, 273.6, 266.7, 276.2, 275.5],
                    [261.8, 274.2, 278.3, 273.3, 268.8, 278.5, 273.0, 276.7],
                    [276.2, 271.2, 284.8, 272.2, 274.7, 253.6, 268.7, 273.1],
                    [285.6, 270.2, 271.4, 285.5, 248.1, 273.1, 294.9, 272.9],
                ],
                [
                    [269.3, 252.5, 271.3, 268.2, 270.8, 282.2, 275.0, 274.2],
                    [257.5, 295.6, 278.0, 284.6, 277.3, 277.3, 273.1, 278.8],
                    [279.8, 286.5, 259.5, 287.2, 276.8, 282.0, 265.9, 283.8],
                    [276.2, 282.4, 252.7, 265.5, 252.9, 274.6, 265.5, 274.1],
                    [269.8, 267.4, 292.5, 256.7, 274.3, 278.9, 270.3, 252.5],
                ],
                [
                    [287.4, 275.6, 287.9, 284.6, 281.7, 280.5, 267.8, 283.9],
                    [292.0, 286.4, 276.1, 277.8, 280.8, 268.4, 281.6, 262.4],
                    [260.7, 265.9, 274.9, 275.9, 277.3, 286.2, 296.4, 280.1],
                    [251.1, 283.6, 265.0, 280.6, 254.8, 251.6, 275.2, 279.2],
                    [273.3, 272.0, 254.3, 287.5, 275.3, 282.1, 272.6, 266.8],
                ],
                [
                    [279.6, 268.3, 280.6, 267.5, 260.8, 268.2, 276.2, 247.4],
                    [268.1, 275.0, 278.7, 265.8, 283.8, 271.6, 284.5, 276.6],
                    [269.7, 270.1, 274.9, 252.2, 285.5, 254.3, 266.2, 270.6],
                    [274.1, 273.7, 269.4, 262.9, 281.7, 282.7, 270.0, 264.8],
                    [280.7, 265.3, 291.6, 281.2, 273.1, 273.5, 291.3, 274.4],
                ],
                [
                    [270.4, 273.8, 260.8, 262.9, 268.9, 278.1, 261.7, 257.3],
                    [262.4, 261.2, 265.5, 276.6, 264.4, 271.6, 272.9, 273.3],
                    [247.1, 271.7, 272.0, 279.3, 269.3, 255.2, 279.9, 272.8],
                    [291.6, 279.5, 263.2, 285.0, 263.5, 257.0, 274.2, 270.1],
                    [261.5, 270.7, 280.2, 264.5, 267.0, 260.3, 277.4, 288.1],
                ],
                [
                    [261.5, 285.4, 275.3, 276.7, 279.4, 269.1, 264.1, 254.2],
                    [262.1, 272.5, 262.2, 275.6, 276.1, 269.9, 263.3, 281.2],
                    [287.1, 276.5, 285.9, 267.1, 274.2, 269.0, 265.3, 281.2],
                    [265.7, 278.5, 251.2, 269.6, 263.7, 260.4, 264.8, 280.3],
                    [269.0, 269.8, 262.3, 277.5, 269.8, 269.3, 262.7, 266.8],
                ],
                [
                    [287.6, 279.1, 268.2, 285.1, 286.4, 260.3, 267.4, 275.6],
                    [263.2, 280.9, 271.3, 271.5, 263.9, 280.2, 265.9, 283.9],
                    [272.8, 280.7, 272.9, 263.4, 264.2, 280.2, 289.7, 279.0],
                    [279.0, 279.7, 285.9, 293.0, 299.2, 268.6, 274.9, 279.1],
                    [261.8, 277.4, 275.8, 262.5, 275.9, 265.9, 284.6, 264.7],
                ],
                [
                    [265.2, 284.8, 277.7, 267.9, 265.4, 283.8, 276.7, 274.6],
                    [274.6, 273.5, 285.1, 268.8, 272.6, 268.6, 284.2, 288.1],
                    [268.9, 271.7, 274.2, 280.7, 288.0, 280.6, 269.8, 278.0],
                    [263.6, 261.7, 279.2, 271.7, 280.5, 246.8, 263.4, 266.8],
                    [268.9, 266.0, 269.0, 273.5, 287.7, 272.5, 278.3, 269.5],
                ],
                [
                    [265.0, 269.2, 275.2, 263.1, 293.9, 275.4, 256.5, 262.7],
                    [272.2, 276.3, 286.5, 255.0, 264.8, 287.4, 277.6, 249.9],
                    [283.1, 278.2, 285.0, 268.0, 277.9, 259.3, 261.4, 279.2],
                    [278.7, 277.0, 254.3, 281.4, 283.8, 266.5, 260.9, 267.0],
                    [282.3, 273.5, 278.7, 290.6, 274.6, 284.2, 281.4, 284.3],
                ],
                [
                    [277.0, 268.1, 269.3, 272.3, 286.1, 266.7, 294.1, 274.9],
                    [261.3, 265.1, 283.2, 258.9, 278.1, 275.1, 284.4, 287.3],
                    [264.6, 274.7, 270.3, 261.1, 274.0, 287.4, 267.2, 277.8],
                    [276.2, 284.9, 281.6, 265.8, 253.0, 270.2, 276.5, 282.8],
                    [244.8, 282.7, 265.0, 261.4, 277.6, 283.7, 285.7, 267.3],
                ],
                [
                    [276.9, 275.1, 256.0, 270.9, 285.0, 271.6, 272.0, 268.9],
                    [244.3, 266.3, 285.2, 266.5, 279.4, 271.0, 267.2, 274.7],
                    [275.0, 264.0, 280.7, 286.7, 275.2, 280.2, 282.1, 271.0],
                    [272.8, 265.3, 278.5, 283.8, 291.0, 280.9, 266.6, 269.2],
                    [287.0, 263.0, 269.0, 263.4, 267.3, 256.1, 280.7, 263.3],
                ],
                [
                    [264.8, 281.0, 286.5, 260.8, 285.7, 262.2, 260.5, 267.2],
                    [277.2, 285.5, 263.2, 259.4, 266.5, 271.3, 272.8, 259.7],
                    [273.8, 286.1, 271.7, 263.6, 286.8, 270.7, 277.0, 262.0],
                    [279.0, 262.3, 283.9, 257.4, 279.4, 261.5, 276.1, 264.8],
                    [266.3, 268.7, 264.2, 279.7, 287.5, 271.9, 262.9, 272.0],
                ],
                [
                    [288.8, 263.8, 278.6, 276.3, 269.9, 247.4, 258.2, 286.5],
                    [284.4, 262.1, 262.1, 265.7, 275.7, 265.7, 269.6, 281.1],
                    [259.3, 288.6, 267.9, 268.0, 274.9, 274.8, 255.8, 270.7],
                    [270.7, 276.4, 288.7, 276.5, 279.7, 251.3, 274.0, 281.2],
                    [258.4, 277.9, 262.8, 272.4, 286.9, 277.0, 279.6, 291.4],
                ],
                [
                    [282.9, 289.5, 275.3, 281.6, 271.8, 275.7, 282.4, 265.0],
                    [250.2, 288.4, 278.6, 269.3, 264.3, 285.2, 259.2, 263.9],
                    [271.0, 280.5, 272.9, 269.5, 277.2, 276.4, 247.4, 302.6],
                    [276.1, 254.1, 300.1, 279.7, 265.7, 270.9, 281.0, 264.6],
                    [260.8, 258.2, 287.8, 277.3, 276.3, 258.8, 283.3, 273.4],
                ],
                [
                    [287.8, 276.5, 281.3, 290.4, 248.3, 279.4, 265.3, 277.0],
                    [262.0, 266.8, 274.4, 273.1, 287.7, 268.5, 276.0, 275.8],
                    [280.5, 281.0, 258.2, 268.6, 266.0, 274.2, 260.6, 257.3],
                    [274.1, 265.9, 263.6, 267.9, 277.5, 277.1, 264.6, 275.6],
                    [284.1, 267.1, 272.9, 262.4, 264.9, 283.6, 270.7, 274.8],
                ],
                [
                    [262.7, 275.7, 276.7, 269.0, 274.4, 266.2, 270.8, 258.2],
                    [262.2, 271.5, 276.8, 283.7, 287.6, 278.3, 268.9, 262.6],
                    [280.8, 269.7, 273.0, 275.2, 260.9, 246.2, 288.0, 274.2],
                    [264.8, 288.0, 258.0, 270.1, 276.8, 280.9, 271.2, 274.1],
                    [259.9, 284.3, 292.6, 273.7, 270.2, 290.0, 272.4, 278.5],
                ],
                [
                    [255.0, 268.8, 260.8, 280.4, 269.7, 275.9, 282.3, 279.8],
                    [276.1, 284.3, 275.5, 263.6, 254.1, 265.5, 271.2, 274.5],
                    [281.3, 269.2, 281.2, 292.6, 284.0, 251.0, 271.4, 276.0],
                    [278.0, 266.5, 282.5, 272.1, 283.1, 270.0, 281.2, 250.7],
                    [279.9, 271.5, 286.0, 289.7, 259.0, 279.6, 264.3, 286.0],
                ],
                [
                    [278.7, 270.2, 269.1, 263.8, 285.6, 285.3, 252.7, 271.3],
                    [282.5, 278.2, 285.7, 267.2, 271.0, 278.2, 278.1, 270.0],
                    [282.5, 261.9, 268.3, 278.6, 279.8, 276.1, 275.5, 272.7],
                    [273.3, 286.7, 297.1, 277.4, 272.2, 268.7, 289.2, 274.8],
                    [270.0, 278.6, 277.3, 269.1, 255.0, 277.0, 271.3, 263.4],
                ],
                [
                    [265.3, 270.9, 271.1, 276.2, 260.0, 277.5, 267.1, 259.3],
                    [259.2, 271.4, 287.1, 288.8, 265.3, 274.7, 277.0, 261.0],
                    [265.4, 283.4, 272.0, 272.8, 276.2, 271.8, 270.6, 280.9],
                    [283.6, 270.2, 271.2, 276.5, 268.7, 274.7, 275.7, 276.1],
                    [277.6, 279.7, 251.2, 285.2, 268.9, 275.1, 284.2, 271.5],
                ],
                [
                    [267.4, 261.0, 283.3, 269.1, 272.5, 263.9, 290.3, 257.6],
                    [264.5, 277.0, 282.8, 267.8, 286.2, 290.0, 283.1, 291.9],
                    [279.4, 261.9, 279.5, 262.4, 278.8, 278.7, 267.4, 272.1],
                    [274.6, 269.4, 290.0, 282.7, 274.5, 271.4, 268.4, 275.8],
                    [256.1, 264.2, 284.7, 267.2, 271.0, 263.2, 276.9, 277.7],
                ],
                [
                    [262.4, 266.1, 272.0, 279.0, 286.3, 259.2, 278.4, 264.0],
                    [283.9, 267.5, 276.3, 264.9, 262.6, 277.1, 268.6, 279.2],
                    [271.2, 257.6, 266.2, 299.8, 279.7, 270.3, 293.7, 256.1],
                    [293.1, 290.4, 282.9, 283.2, 278.9, 255.9, 266.3, 272.9],
                    [271.2, 255.9, 273.1, 254.2, 267.5, 272.5, 270.5, 281.1],
                ],
                [
                    [267.8, 271.9, 276.9, 265.0, 260.1, 291.9, 287.7, 272.5],
                    [270.0, 292.6, 282.1, 275.1, 274.0, 270.6, 280.5, 285.6],
                    [273.4, 270.6, 258.3, 267.3, 260.4, 284.7, 259.4, 296.0],
                    [280.9, 270.6, 273.0, 268.5, 282.0, 295.1, 283.0, 259.2],
                    [286.5, 267.2, 260.9, 260.6, 276.0, 276.3, 260.6, 273.8],
                ],
                [
                    [248.9, 284.4, 284.9, 272.2, 288.7, 266.3, 272.7, 279.8],
                    [274.7, 278.5, 275.1, 260.0, 277.1, 276.1, 278.0, 280.2],
                    [267.5, 253.5, 266.4, 267.0, 283.0, 269.9, 265.7, 248.3],
                    [270.6, 266.6, 260.1, 278.7, 293.7, 274.4, 273.6, 284.3],
                    [291.1, 287.7, 293.3, 272.9, 289.3, 271.5, 264.8, 272.1],
                ],
                [
                    [275.5, 271.5, 265.2, 298.2, 274.5, 263.3, 275.7, 285.8],
                    [284.6, 281.6, 271.0, 274.6, 262.3, 266.5, 268.1, 272.8],
                    [256.3, 262.6, 256.6, 292.2, 273.1, 287.6, 284.1, 263.4],
                    [292.0, 275.0, 260.0, 270.3, 258.7, 266.5, 273.1, 265.2],
                    [270.5, 273.5, 260.0, 280.1, 283.2, 282.2, 286.3, 280.6],
                ],
                [
                    [261.6, 286.0, 288.0, 286.7, 267.7, 265.3, 272.0, 256.4],
                    [271.8, 266.4, 260.4, 272.6, 268.7, 262.2, 269.6, 269.9],
                    [275.9, 281.0, 285.7, 271.3, 265.1, 263.6, 272.1, 264.9],
                    [298.8, 266.1, 269.2, 267.4, 277.4, 264.1, 262.9, 260.6],
                    [279.5, 263.5, 267.1, 259.3, 286.7, 267.9, 268.7, 276.2],
                ],
                [
                    [275.1, 275.0, 256.0, 261.4, 273.9, 273.7, 263.5, 266.9],
                    [263.9, 284.4, 282.9, 261.3, 275.6, 270.6, 258.6, 271.9],
                    [257.9, 272.3, 275.2, 272.2, 275.0, 289.1, 266.7, 276.6],
                    [283.9, 272.3, 270.0, 260.1, 270.5, 275.9, 275.6, 273.8],
                    [273.5, 269.5, 261.0, 278.1, 284.3, 262.6, 266.0, 271.4],
                ],
                [
                    [280.2, 272.6, 271.9, 283.6, 258.8, 274.2, 260.2, 270.7],
                    [276.4, 279.2, 282.1, 276.6, 278.5, 263.4, 274.7, 278.0],
                    [286.4, 265.1, 279.5, 243.6, 279.8, 281.4, 266.6, 276.4],
                    [265.8, 274.9, 263.3, 278.6, 289.6, 260.3, 267.0, 265.7],
                    [266.1, 263.7, 278.3, 267.4, 270.1, 253.0, 280.0, 275.1],
                ],
                [
                    [266.6, 265.7, 272.9, 273.6, 260.6, 271.8, 284.2, 285.6],
                    [268.4, 277.9, 268.6, 265.6, 259.7, 264.3, 272.2, 265.5],
                    [280.3, 283.1, 276.5, 261.6, 264.8, 267.9, 270.3, 282.4],
                    [270.6, 268.4, 254.2, 288.3, 281.0, 258.9, 273.9, 283.1],
                    [270.0, 267.0, 260.7, 275.1, 285.3, 279.1, 261.6, 270.3],
                ],
                [
                    [275.1, 262.0, 269.0, 280.9, 275.9, 271.9, 276.4, 275.0],
                    [285.3, 280.8, 269.3, 275.2, 276.8, 280.6, 290.2, 255.7],
                    [264.8, 280.8, 279.2, 275.2, 261.6, 280.8, 267.7, 282.6],
                    [259.4, 280.5, 264.9, 254.4, 269.2, 287.8, 278.7, 266.8],
                    [290.6, 278.2, 276.7, 261.8, 277.6, 264.4, 279.3, 258.9],
                ],
                [
                    [265.9, 287.0, 267.1, 267.3, 252.9, 269.2, 271.2, 252.7],
                    [262.0, 293.8, 276.6, 264.1, 270.0, 276.3, 277.2, 269.3],
                    [292.2, 270.0, 266.5, 260.7, 276.7, 284.4, 276.2, 269.0],
                    [260.5, 273.0, 269.1, 282.8, 261.4, 271.9, 275.2, 274.6],
                    [285.1, 272.6, 263.9, 270.1, 287.4, 282.0, 279.4, 264.7],
                ],
                [
                    [272.7, 257.4, 285.7, 260.9, 262.0, 287.7, 277.6, 277.3],
                    [279.9, 280.4, 278.3, 272.9, 278.8, 272.5, 282.9, 260.9],
                    [267.3, 274.3, 265.2, 287.9, 286.6, 269.5, 283.9, 265.8],
                    [274.3, 265.8, 276.6, 271.2, 276.8, 287.1, 257.2, 269.3],
                    [283.4, 269.9, 278.7, 272.3, 272.6, 268.4, 280.7, 266.7],
                ],
                [
                    [262.4, 278.1, 257.7, 280.3, 274.5, 285.5, 272.5, 283.3],
                    [268.8, 269.6, 278.0, 269.5, 277.7, 266.9, 285.6, 268.4],
                    [269.3, 287.8, 270.0, 271.4, 288.3, 285.3, 275.5, 300.0],
                    [273.6, 261.2, 284.5, 276.2, 271.4, 276.6, 266.2, 263.0],
                    [274.5, 275.4, 269.7, 274.6, 271.2, 260.3, 275.3, 265.1],
                ],
                [
                    [281.5, 288.1, 283.9, 275.4, 265.8, 271.4, 261.6, 260.1],
                    [257.7, 278.1, 286.9, 276.0, 271.3, 286.2, 277.2, 275.2],
                    [266.6, 278.6, 256.8, 264.8, 278.1, 261.7, 269.6, 278.0],
                    [283.8, 290.7, 274.1, 267.2, 258.9, 282.4, 292.4, 310.1],
                    [275.8, 280.5, 250.5, 276.1, 269.2, 294.5, 279.6, 268.5],
                ],
                [
                    [280.2, 268.9, 273.2, 270.7, 285.5, 276.7, 263.0, 255.3],
                    [276.8, 263.3, 266.9, 292.5, 260.9, 278.0, 278.0, 263.6],
                    [283.3, 294.0, 282.1, 277.8, 282.4, 270.7, 268.2, 285.4],
                    [266.9, 272.5, 288.0, 266.4, 279.6, 257.7, 288.5, 267.1],
                    [267.6, 267.1, 276.3, 268.3, 266.4, 269.1, 270.1, 274.4],
                ],
                [
                    [294.5, 269.9, 284.3, 276.0, 278.7, 289.9, 272.1, 273.0],
                    [274.5, 260.5, 283.4, 261.7, 281.3, 272.5, 268.9, 268.8],
                    [271.3, 277.3, 279.4, 269.1, 274.3, 274.2, 281.9, 269.7],
                    [280.2, 267.1, 284.0, 270.8, 276.6, 271.6, 271.5, 267.7],
                    [266.9, 272.4, 267.8, 279.6, 262.5, 253.3, 265.8, 256.1],
                ],
                [
                    [269.9, 282.7, 277.3, 270.7, 280.0, 276.0, 278.2, 257.2],
                    [271.8, 265.5, 271.6, 274.9, 272.9, 289.5, 258.8, 260.8],
                    [287.4, 266.8, 285.1, 275.6, 292.4, 262.5, 269.3, 279.0],
                    [269.9, 268.1, 259.4, 274.3, 290.3, 271.1, 290.3, 276.5],
                    [272.8, 264.2, 264.4, 277.6, 264.3, 290.3, 265.4, 266.4],
                ],
                [
                    [268.4, 277.8, 287.6, 273.6, 281.8, 262.4, 265.5, 289.1],
                    [289.5, 264.5, 275.2, 256.3, 259.8, 290.0, 260.7, 272.7],
                    [281.6, 278.4, 266.6, 264.4, 264.6, 264.2, 281.8, 271.2],
                    [285.1, 282.4, 289.6, 262.2, 285.0, 273.2, 257.9, 280.2],
                    [290.3, 284.4, 299.6, 266.6, 261.0, 273.5, 274.5, 284.6],
                ],
                [
                    [270.8, 282.5, 290.8, 266.6, 285.0, 275.8, 290.5, 268.7],
                    [281.1, 283.5, 279.0, 272.2, 276.8, 280.3, 272.9, 275.6],
                    [283.8, 269.0, 276.2, 265.1, 283.9, 285.1, 280.4, 273.9],
                    [271.5, 280.2, 280.5, 278.4, 265.4, 271.7, 287.2, 261.4],
                    [290.3, 251.7, 269.1, 279.9, 281.1, 270.9, 259.6, 284.7],
                ],
                [
                    [279.0, 264.6, 274.8, 282.1, 271.7, 254.4, 268.8, 271.1],
                    [293.9, 283.5, 265.1, 263.8, 278.4, 263.5, 270.8, 270.8],
                    [266.6, 257.7, 277.7, 275.2, 257.4, 269.6, 289.5, 269.2],
                    [274.4, 287.4, 277.3, 257.5, 269.0, 271.2, 272.6, 272.8],
                    [272.5, 271.5, 260.6, 274.3, 274.7, 262.7, 260.6, 253.6],
                ],
                [
                    [278.7, 267.4, 279.0, 271.9, 269.8, 260.8, 284.9, 282.4],
                    [288.6, 262.9, 260.4, 272.2, 271.1, 280.6, 273.7, 282.8],
                    [272.1, 264.7, 284.6, 299.6, 258.7, 265.3, 269.5, 276.7],
                    [286.5, 271.9, 282.3, 266.2, 277.7, 260.4, 267.9, 287.9],
                    [269.8, 255.4, 276.4, 281.8, 266.6, 275.7, 288.3, 265.8],
                ],
                [
                    [261.3, 245.6, 265.9, 267.4, 266.7, 276.5, 272.7, 256.9],
                    [264.1, 285.6, 278.5, 269.2, 268.6, 259.6, 253.3, 260.1],
                    [272.9, 266.8, 278.3, 280.0, 283.0, 281.2, 276.7, 275.0],
                    [273.1, 261.5, 276.6, 272.7, 280.9, 287.7, 273.2, 274.7],
                    [285.0, 271.5, 271.9, 264.1, 278.7, 273.1, 271.5, 255.9],
                ],
                [
                    [264.6, 288.9, 278.1, 253.0, 281.4, 294.3, 252.1, 260.7],
                    [273.0, 275.1, 283.2, 256.1, 284.4, 283.8, 274.2, 288.1],
                    [260.1, 269.9, 277.9, 281.7, 282.4, 280.8, 278.3, 278.7],
                    [275.0, 274.1, 281.0, 269.8, 276.6, 276.2, 263.7, 264.0],
                    [280.4, 280.4, 257.8, 249.8, 275.1, 265.2, 261.9, 285.8],
                ],
                [
                    [269.3, 274.1, 277.9, 265.4, 272.4, 274.9, 272.8, 270.7],
                    [276.4, 280.4, 294.0, 260.7, 281.6, 271.0, 283.6, 277.4],
                    [278.9, 257.9, 268.4, 279.0, 278.0, 276.4, 260.1, 260.9],
                    [282.2, 272.1, 249.6, 289.8, 269.7, 280.0, 280.9, 266.1],
                    [251.9, 269.4, 270.0, 278.7, 265.4, 271.9, 282.9, 256.7],
                ],
                [
                    [258.5, 291.3, 274.2, 273.1, 276.9, 280.7, 275.0, 259.9],
                    [262.6, 266.9, 261.4, 274.7, 267.8, 296.9, 271.9, 261.0],
                    [266.9, 273.3, 274.6, 274.2, 264.5, 271.5, 288.2, 289.1],
                    [270.4, 288.9, 276.0, 268.6, 277.1, 277.8, 277.2, 284.2],
                    [279.6, 265.8, 280.9, 295.2, 255.6, 269.8, 265.8, 259.3],
                ],
                [
                    [261.9, 275.9, 262.0, 273.1, 268.1, 277.6, 265.8, 285.0],
                    [260.2, 280.5, 262.2, 263.6, 264.0, 275.7, 262.7, 286.0],
                    [250.8, 284.8, 260.6, 272.9, 290.0, 264.2, 266.3, 264.6],
                    [278.6, 292.3, 272.7, 284.3, 285.9, 278.1, 273.1, 272.0],
                    [248.7, 268.6, 280.3, 274.9, 272.8, 298.1, 272.7, 281.5],
                ],
                [
                    [282.3, 279.1, 265.4, 269.3, 258.5, 264.1, 272.3, 279.0],
                    [268.5, 274.1, 265.4, 256.7, 279.8, 275.6, 270.7, 285.5],
                    [269.1, 297.5, 283.9, 244.9, 258.4, 272.7, 265.2, 265.2],
                    [289.8, 281.7, 278.2, 299.5, 281.1, 270.7, 269.4, 275.4],
                    [273.0, 287.2, 272.5, 274.0, 287.7, 275.6, 278.4, 266.4],
                ],
                [
                    [287.8, 302.7, 261.9, 270.8, 285.9, 285.5, 262.4, 274.5],
                    [281.9, 273.0, 268.4, 265.0, 279.0, 258.6, 266.1, 280.5],
                    [274.5, 277.5, 283.3, 266.4, 287.0, 270.0, 265.0, 269.0],
                    [287.4, 257.5, 269.6, 275.0, 278.6, 287.2, 279.4, 282.2],
                    [261.1, 265.7, 281.6, 271.7, 278.0, 272.4, 278.9, 264.4],
                ],
                [
                    [280.2, 269.2, 247.1, 286.4, 273.2, 270.5, 284.3, 264.1],
                    [280.4, 264.9, 274.1, 275.1, 273.8, 286.6, 286.8, 276.2],
                    [264.1, 274.5, 276.3, 263.8, 277.7, 265.6, 269.1, 271.3],
                    [269.9, 287.5, 283.1, 267.8, 272.5, 272.0, 268.1, 291.4],
                    [267.6, 290.6, 277.0, 283.0, 285.9, 261.4, 274.7, 275.9],
                ],
                [
                    [295.2, 298.9, 273.2, 274.7, 268.2, 274.9, 273.0, 277.7],
                    [261.1, 283.1, 261.0, 295.8, 284.1, 276.2, 280.9, 281.2],
                    [265.5, 277.7, 270.3, 260.5, 252.6, 273.5, 271.3, 278.4],
                    [286.9, 266.0, 277.0, 277.8, 280.6, 260.7, 277.7, 272.2],
                    [272.3, 291.7, 260.2, 272.0, 286.3, 276.4, 285.2, 260.8],
                ],
                [
                    [285.7, 275.2, 279.7, 266.4, 269.5, 273.6, 272.7, 274.0],
                    [276.0, 265.2, 278.8, 271.5, 288.0, 273.8, 269.9, 254.7],
                    [262.7, 258.9, 279.5, 265.9, 276.1, 283.3, 286.1, 286.4],
                    [268.8, 272.1, 281.3, 269.7, 255.5, 273.0, 273.2, 275.1],
                    [255.8, 282.3, 262.0, 276.3, 289.3, 270.5, 265.6, 267.7],
                ],
                [
                    [293.2, 280.3, 295.2, 273.1, 263.9, 266.4, 278.2, 279.8],
                    [283.8, 280.8, 280.5, 263.9, 279.7, 269.4, 246.4, 263.9],
                    [271.1, 257.8, 266.7, 263.8, 264.6, 256.0, 273.8, 298.3],
                    [278.6, 282.3, 267.9, 265.2, 277.1, 273.2, 283.6, 277.0],
                    [290.1, 275.6, 265.0, 267.6, 265.7, 263.7, 277.6, 290.6],
                ],
                [
                    [275.3, 294.0, 267.9, 268.1, 268.5, 286.1, 289.5, 261.5],
                    [263.4, 276.0, 257.0, 289.8, 280.5, 262.4, 279.0, 272.5],
                    [280.0, 272.6, 279.6, 258.1, 271.4, 271.1, 290.0, 241.2],
                    [268.4, 290.5, 281.8, 276.8, 277.6, 282.8, 274.1, 267.6],
                    [275.6, 272.5, 260.1, 261.6, 264.9, 266.8, 277.0, 256.7],
                ],
                [
                    [263.9, 274.4, 279.7, 260.2, 271.7, 270.0, 272.9, 271.1],
                    [281.6, 293.4, 286.1, 277.4, 275.0, 286.5, 279.0, 267.1],
                    [282.3, 272.2, 283.8, 277.5, 292.2, 287.3, 275.5, 274.4],
                    [278.2, 267.3, 276.3, 268.8, 264.1, 257.0, 278.8, 282.5],
                    [294.8, 280.0, 276.5, 266.6, 278.3, 256.7, 264.4, 291.7],
                ],
                [
                    [274.2, 259.3, 267.9, 268.5, 279.0, 264.4, 263.2, 269.1],
                    [280.5, 272.5, 264.1, 290.7, 288.6, 263.6, 279.9, 278.5],
                    [276.4, 277.5, 275.6, 283.6, 288.1, 270.3, 286.0, 281.5],
                    [255.3, 259.7, 261.7, 290.6, 295.0, 280.1, 254.9, 262.2],
                    [255.4, 257.5, 273.1, 257.7, 258.4, 294.7, 279.3, 282.0],
                ],
                [
                    [270.4, 273.0, 256.5, 259.9, 268.2, 258.4, 275.5, 294.0],
                    [280.1, 263.8, 258.3, 274.2, 273.0, 259.8, 253.7, 267.3],
                    [278.0, 260.8, 263.1, 269.8, 291.2, 279.7, 261.4, 288.6],
                    [272.1, 292.0, 287.7, 272.4, 273.5, 275.2, 270.0, 268.1],
                    [286.6, 289.0, 268.9, 277.8, 276.3, 278.3, 262.5, 280.1],
                ],
                [
                    [275.3, 283.6, 274.4, 272.1, 272.1, 271.1, 273.2, 288.4],
                    [287.5, 258.1, 286.5, 277.6, 279.5, 288.8, 261.1, 281.0],
                    [272.5, 264.2, 258.5, 260.8, 267.7, 263.1, 277.2, 280.8],
                    [265.9, 280.6, 273.1, 244.5, 266.9, 270.7, 277.0, 266.7],
                    [262.6, 271.8, 270.4, 264.7, 277.9, 267.0, 281.2, 270.1],
                ],
                [
                    [269.0, 265.1, 271.9, 260.6, 266.8, 255.9, 289.6, 257.0],
                    [263.2, 271.7, 279.0, 296.9, 271.8, 280.4, 289.9, 277.7],
                    [251.9, 272.5, 265.7, 272.6, 260.0, 289.5, 262.7, 267.6],
                    [272.1, 261.7, 265.0, 272.5, 260.6, 283.2, 273.3, 274.1],
                    [264.0, 266.1, 278.9, 261.3, 266.3, 277.6, 281.9, 284.8],
                ],
                [
                    [258.6, 265.0, 272.3, 275.7, 279.0, 265.1, 270.8, 258.5],
                    [266.0, 267.3, 272.9, 274.0, 267.3, 260.6, 280.1, 268.4],
                    [271.9, 263.6, 266.4, 270.7, 249.5, 286.0, 283.6, 279.2],
                    [286.9, 288.0, 271.0, 272.5, 271.0, 268.6, 274.6, 267.2],
                    [269.9, 285.8, 287.2, 277.3, 263.6, 273.8, 281.6, 264.7],
                ],
                [
                    [269.3, 262.2, 271.6, 265.8, 277.2, 276.9, 273.2, 255.7],
                    [257.7, 266.9, 269.7, 255.2, 265.2, 301.2, 284.5, 284.7],
                    [292.6, 268.3, 267.8, 283.6, 262.1, 276.8, 257.8, 271.6],
                    [259.7, 289.9, 268.4, 277.1, 281.3, 280.5, 265.2, 266.4],
                    [261.3, 270.0, 266.3, 271.8, 266.7, 254.9, 281.9, 268.6],
                ],
                [
                    [284.2, 272.6, 278.2, 288.0, 277.0, 261.2, 263.4, 277.3],
                    [292.5, 270.3, 273.6, 280.3, 261.1, 275.7, 287.1, 278.1],
                    [295.6, 289.6, 259.1, 266.5, 272.6, 263.2, 272.3, 273.0],
                    [277.6, 265.0, 267.4, 286.5, 276.2, 276.7, 284.1, 272.1],
                    [268.4, 273.3, 279.4, 271.9, 261.0, 258.6, 254.6, 269.2],
                ],
                [
                    [283.8, 265.7, 276.6, 273.9, 268.4, 273.4, 253.4, 271.6],
                    [276.3, 267.8, 261.1, 267.5, 264.4, 272.4, 291.2, 278.9],
                    [264.5, 288.0, 272.0, 275.1, 272.2, 275.9, 273.7, 276.4],
                    [261.7, 252.8, 263.5, 279.2, 285.4, 278.1, 257.6, 264.5],
                    [267.9, 271.1, 273.4, 276.0, 270.4, 280.8, 272.3, 271.2],
                ],
                [
                    [272.1, 283.6, 274.5, 271.8, 260.5, 254.9, 280.2, 257.2],
                    [274.4, 273.8, 263.3, 272.1, 268.6, 279.6, 268.9, 255.7],
                    [288.6, 288.7, 260.7, 260.6, 273.0, 270.3, 260.6, 281.4],
                    [256.1, 279.3, 273.7, 250.0, 264.3, 279.6, 277.0, 282.7],
                    [278.4, 265.3, 272.3, 274.0, 270.8, 272.3, 275.2, 285.1],
                ],
                [
                    [279.1, 268.2, 268.7, 275.2, 280.5, 274.3, 285.5, 249.8],
                    [281.2, 267.2, 269.4, 254.8, 284.3, 265.8, 275.3, 260.3],
                    [282.4, 281.2, 274.6, 277.3, 272.2, 256.8, 273.4, 284.1],
                    [281.1, 288.6, 269.8, 281.0, 264.7, 258.8, 281.7, 255.5],
                    [278.4, 280.5, 273.5, 272.0, 279.4, 278.1, 295.4, 246.6],
                ],
                [
                    [270.0, 259.1, 266.0, 288.3, 268.3, 258.3, 270.1, 286.4],
                    [268.0, 266.1, 276.0, 253.1, 272.1, 271.2, 270.4, 270.7],
                    [279.8, 282.8, 264.2, 257.1, 292.4, 276.8, 270.5, 256.9],
                    [281.7, 280.6, 276.0, 266.0, 278.0, 278.5, 282.8, 268.0],
                    [275.3, 262.2, 251.9, 270.9, 273.2, 287.4, 285.4, 263.5],
                ],
                [
                    [282.1, 283.6, 269.3, 276.5, 274.8, 271.5, 276.9, 274.5],
                    [270.7, 274.9, 286.1, 285.4, 277.8, 269.6, 269.9, 276.3],
                    [273.1, 278.9, 264.2, 277.1, 257.9, 271.7, 278.9, 262.2],
                    [292.8, 262.7, 276.5, 274.8, 266.3, 278.1, 277.9, 267.2],
                    [284.3, 276.9, 282.4, 292.9, 269.5, 269.0, 270.2, 284.6],
                ],
                [
                    [273.7, 285.3, 272.8, 255.1, 275.0, 269.7, 255.4, 277.4],
                    [278.6, 272.9, 273.1, 299.3, 271.3, 274.8, 262.7, 272.2],
                    [272.7, 278.3, 260.2, 264.1, 288.9, 283.2, 259.9, 271.9],
                    [278.5, 270.0, 265.9, 276.4, 270.0, 255.6, 263.7, 260.0],
                    [273.4, 266.5, 267.4, 286.9, 268.0, 269.7, 275.1, 269.9],
                ],
                [
                    [250.5, 267.5, 277.8, 287.8, 276.0, 272.6, 274.8, 292.1],
                    [263.8, 276.1, 265.4, 266.5, 262.2, 257.9, 275.3, 267.0],
                    [276.2, 277.0, 276.8, 295.3, 285.2, 257.5, 259.0, 287.8],
                    [291.8, 257.9, 271.5, 253.3, 270.8, 273.7, 270.7, 280.3],
                    [270.4, 262.5, 272.5, 268.6, 282.5, 254.3, 272.1, 280.2],
                ],
                [
                    [274.4, 290.9, 276.8, 267.3, 274.7, 289.6, 267.5, 292.8],
                    [260.7, 281.5, 264.6, 272.4, 259.0, 274.3, 279.7, 272.6],
                    [273.2, 262.4, 269.2, 280.0, 275.7, 270.5, 286.6, 293.1],
                    [267.2, 277.4, 274.5, 274.4, 274.2, 298.3, 286.3, 265.0],
                    [285.1, 272.3, 263.6, 282.3, 248.3, 275.0, 254.5, 288.2],
                ],
                [
                    [273.3, 268.5, 282.8, 259.8, 251.3, 270.6, 259.7, 269.6],
                    [269.6, 278.6, 281.7, 286.3, 283.3, 255.9, 267.4, 283.3],
                    [256.9, 272.4, 273.2, 263.5, 269.9, 277.0, 259.4, 289.0],
                    [249.0, 271.5, 279.6, 264.4, 264.4, 263.8, 269.5, 266.3],
                    [274.4, 278.7, 262.8, 286.0, 282.3, 282.2, 267.3, 273.7],
                ],
                [
                    [266.9, 259.2, 262.7, 286.4, 257.2, 265.0, 261.5, 283.8],
                    [275.8, 285.6, 284.7, 258.0, 277.1, 281.5, 266.8, 256.5],
                    [279.2, 273.6, 267.9, 266.6, 278.4, 275.8, 257.4, 258.7],
                    [269.9, 247.3, 288.3, 265.3, 269.2, 268.7, 267.9, 280.9],
                    [252.7, 276.1, 267.5, 279.1, 276.5, 279.8, 257.0, 264.3],
                ],
                [
                    [284.5, 284.9, 267.2, 274.0, 284.2, 285.8, 274.6, 279.3],
                    [274.4, 281.6, 260.7, 253.7, 264.9, 261.2, 279.6, 284.1],
                    [260.1, 276.5, 278.0, 264.0, 264.1, 271.5, 265.2, 290.4],
                    [274.2, 262.7, 284.7, 290.1, 279.3, 263.6, 279.3, 270.4],
                    [271.5, 273.7, 264.5, 271.8, 286.5, 263.7, 272.3, 273.6],
                ],
                [
                    [274.6, 255.3, 290.2, 273.7, 268.6, 267.0, 284.3, 257.5],
                    [260.7, 248.0, 271.0, 279.5, 279.1, 278.6, 258.2, 290.7],
                    [264.4, 281.6, 271.5, 283.0, 276.7, 292.1, 274.3, 267.2],
                    [280.3, 266.8, 272.8, 267.6, 271.0, 272.1, 285.2, 262.9],
                    [267.5, 256.5, 283.1, 280.3, 263.4, 270.6, 274.9, 268.2],
                ],
                [
                    [277.8, 270.0, 288.3, 276.6, 276.9, 267.6, 286.9, 275.1],
                    [282.3, 259.3, 273.5, 295.0, 282.6, 273.9, 275.9, 288.2],
                    [269.0, 270.2, 292.6, 254.1, 271.9, 271.7, 271.7, 279.6],
                    [279.5, 252.0, 285.7, 260.6, 252.7, 275.4, 290.4, 277.3],
                    [276.0, 281.8, 270.6, 272.5, 259.3, 274.4, 290.2, 278.3],
                ],
                [
                    [256.6, 274.6, 274.0, 285.3, 263.0, 266.5, 264.6, 277.0],
                    [276.0, 279.5, 272.4, 259.3, 273.0, 276.7, 286.7, 284.0],
                    [279.8, 265.5, 272.2, 276.8, 283.9, 272.7, 287.7, 263.0],
                    [267.9, 266.4, 274.4, 251.5, 279.1, 274.1, 258.6, 284.7],
                    [279.9, 274.3, 268.2, 273.2, 284.7, 291.7, 257.4, 281.0],
                ],
                [
                    [264.8, 274.6, 275.8, 269.6, 263.1, 254.5, 286.9, 260.2],
                    [279.8, 281.9, 277.0, 256.9, 268.3, 277.3, 258.9, 268.9],
                    [255.6, 269.4, 290.6, 276.8, 261.0, 261.6, 286.6, 279.8],
                    [295.8, 270.1, 259.1, 286.5, 282.2, 269.1, 274.1, 293.4],
                    [281.4, 264.5, 258.0, 283.1, 272.5, 263.5, 269.8, 266.1],
                ],
                [
                    [281.0, 287.9, 289.3, 251.7, 284.6, 273.3, 269.2, 274.5],
                    [268.7, 266.3, 265.5, 271.6, 258.9, 270.1, 277.6, 279.0],
                    [250.8, 277.2, 260.2, 285.0, 263.0, 279.1, 278.1, 251.8],
                    [267.4, 272.5, 250.2, 283.1, 269.6, 275.8, 257.6, 275.4],
                    [273.7, 261.9, 258.7, 267.0, 277.0, 272.1, 280.8, 265.4],
                ],
                [
                    [281.4, 274.2, 274.0, 278.7, 282.4, 285.4, 262.9, 266.7],
                    [294.3, 283.0, 282.1, 269.5, 266.3, 292.0, 258.3, 273.1],
                    [274.7, 257.9, 264.8, 261.9, 247.3, 284.5, 283.9, 274.9],
                    [287.1, 273.3, 286.9, 283.1, 288.3, 265.8, 272.0, 295.6],
                    [276.9, 267.3, 271.6, 275.2, 279.6, 277.0, 262.8, 265.3],
                ],
                [
                    [277.1, 289.1, 284.3, 279.8, 276.7, 290.2, 265.7, 260.0],
                    [260.8, 251.6, 263.8, 267.6, 266.2, 259.9, 276.7, 267.7],
                    [273.2, 265.0, 281.7, 270.2, 281.7, 259.8, 264.0, 260.8],
                    [275.8, 274.9, 279.4, 283.3, 272.6, 273.0, 279.1, 288.0],
                    [266.9, 261.1, 270.0, 289.2, 250.5, 276.0, 289.7, 281.9],
                ],
                [
                    [274.8, 273.8, 277.1, 288.6, 277.1, 257.3, 277.7, 279.4],
                    [278.3, 269.0, 278.2, 277.3, 275.1, 266.6, 280.7, 276.7],
                    [270.3, 257.8, 264.6, 271.6, 287.7, 274.0, 272.5, 265.8],
                    [259.1, 269.2, 290.7, 281.9, 270.4, 287.1, 290.8, 290.0],
                    [285.0, 273.4, 283.4, 278.1, 286.7, 259.6, 249.6, 273.6],
                ],
                [
                    [269.2, 291.3, 282.4, 279.8, 269.8, 272.5, 271.7, 261.8],
                    [261.1, 273.4, 287.5, 282.1, 262.1, 275.4, 271.9, 269.1],
                    [266.1, 272.4, 270.5, 281.2, 271.9, 285.6, 259.6, 290.2],
                    [270.5, 275.9, 255.8, 275.6, 277.8, 272.3, 271.8, 278.8],
                    [268.7, 277.8, 267.6, 264.7, 279.0, 258.8, 288.6, 277.3],
                ],
                [
                    [272.1, 267.0, 251.9, 277.8, 263.8, 275.8, 275.8, 293.0],
                    [264.4, 268.3, 261.4, 266.6, 283.4, 282.3, 255.5, 272.3],
                    [262.7, 285.2, 276.2, 283.8, 275.3, 274.8, 290.9, 280.4],
                    [275.2, 263.9, 275.8, 267.1, 267.2, 267.4, 269.2, 270.3],
                    [289.4, 259.3, 275.2, 274.0, 268.4, 280.8, 278.5, 266.6],
                ],
                [
                    [261.1, 264.3, 275.0, 282.6, 286.0, 271.9, 276.3, 263.2],
                    [280.9, 268.7, 274.8, 280.0, 263.5, 284.9, 279.8, 256.3],
                    [269.5, 274.8, 271.5, 273.5, 265.1, 283.4, 271.6, 269.9],
                    [293.7, 278.1, 267.6, 265.9, 261.6, 269.8, 272.4, 277.1],
                    [267.8, 292.5, 271.5, 279.8, 256.7, 271.9, 273.7, 275.1],
                ],
                [
                    [290.6, 269.7, 282.3, 277.8, 289.0, 284.4, 274.0, 275.3],
                    [261.0, 276.2, 282.4, 260.1, 274.1, 279.1, 280.7, 266.0],
                    [275.6, 265.3, 287.5, 272.9, 278.9, 258.9, 273.2, 264.0],
                    [287.0, 280.2, 268.2, 277.5, 277.2, 258.7, 263.0, 262.2],
                    [277.2, 293.3, 270.3, 265.9, 264.7, 262.0, 281.5, 275.9],
                ],
                [
                    [277.8, 282.3, 278.4, 263.6, 270.7, 275.2, 277.3, 281.0],
                    [275.2, 263.9, 285.6, 269.5, 272.8, 279.1, 269.4, 268.2],
                    [261.5, 267.2, 260.3, 293.5, 281.6, 280.1, 282.5, 274.3],
                    [279.7, 264.8, 258.8, 279.2, 278.6, 261.3, 261.7, 268.0],
                    [281.1, 258.5, 290.3, 268.9, 275.5, 272.2, 267.3, 276.0],
                ],
                [
                    [257.4, 261.4, 271.5, 273.8, 272.6, 254.5, 282.5, 262.8],
                    [260.2, 260.9, 280.4, 279.8, 268.2, 273.2, 275.6, 274.7],
                    [275.1, 277.5, 285.3, 280.8, 273.3, 263.0, 263.2, 297.7],
                    [274.7, 275.9, 265.6, 266.9, 273.4, 269.6, 279.8, 276.2],
                    [279.6, 268.9, 270.3, 269.1, 267.5, 282.4, 279.1, 252.3],
                ],
                [
                    [277.5, 272.1, 261.2, 266.4, 291.3, 273.9, 270.5, 270.9],
                    [275.4, 270.1, 260.8, 270.1, 277.3, 271.5, 280.9, 268.7],
                    [277.8, 277.3, 274.3, 269.1, 280.6, 283.8, 268.4, 278.3],
                    [291.0, 267.1, 261.3, 269.0, 271.5, 280.5, 274.5, 290.5],
                    [280.9, 268.4, 283.4, 284.3, 269.5, 261.1, 279.7, 288.4],
                ],
                [
                    [274.7, 258.8, 271.0, 272.1, 263.9, 268.4, 264.6, 288.0],
                    [280.5, 254.7, 272.6, 278.1, 250.7, 280.2, 285.2, 275.4],
                    [286.7, 281.5, 254.7, 276.5, 263.9, 281.3, 278.1, 273.0],
                    [259.4, 277.5, 271.9, 273.2, 264.0, 273.4, 286.5, 268.5],
                    [277.3, 270.3, 286.2, 273.9, 268.8, 282.7, 272.1, 274.1],
                ],
                [
                    [273.2, 257.3, 287.3, 268.4, 278.7, 272.9, 249.7, 272.8],
                    [272.3, 266.7, 284.1, 280.8, 265.1, 275.5, 282.5, 249.9],
                    [270.0, 272.4, 276.6, 269.2, 262.0, 289.0, 278.1, 282.9],
                    [277.6, 246.5, 264.1, 285.4, 279.1, 279.4, 279.2, 288.6],
                    [276.9, 259.9, 276.0, 252.1, 272.8, 277.6, 277.4, 281.5],
                ],
                [
                    [280.5, 277.4, 273.8, 284.9, 263.1, 262.4, 297.5, 274.8],
                    [265.6, 271.3, 294.9, 290.9, 275.9, 275.0, 279.2, 256.7],
                    [275.8, 266.7, 260.6, 273.5, 270.9, 266.2, 253.6, 270.1],
                    [282.8, 270.1, 269.4, 278.6, 276.0, 270.8, 279.3, 272.3],
                    [277.4, 282.5, 257.7, 267.2, 271.4, 267.1, 269.9, 253.6],
                ],
                [
                    [275.5, 272.7, 268.2, 253.0, 272.0, 272.8, 282.0, 274.8],
                    [271.3, 295.3, 275.4, 276.9, 270.7, 268.7, 281.0, 294.1],
                    [285.9, 254.7, 274.8, 259.6, 262.1, 279.0, 280.7, 275.5],
                    [276.9, 276.7, 258.6, 274.9, 281.7, 279.6, 267.7, 269.1],
                    [289.2, 256.6, 274.6, 254.9, 257.0, 280.3, 270.2, 272.6],
                ],
                [
                    [269.6, 270.3, 269.7, 279.4, 253.0, 257.1, 295.4, 287.3],
                    [264.8, 277.6, 271.6, 271.1, 268.8, 275.6, 262.6, 267.5],
                    [272.7, 256.1, 259.7, 273.3, 265.6, 287.5, 270.7, 283.3],
                    [262.8, 276.3, 263.5, 281.9, 264.6, 267.2, 260.5, 263.5],
                    [286.6, 267.0, 273.4, 277.2, 276.6, 287.9, 262.0, 261.8],
                ],
                [
                    [277.3, 277.7, 269.9, 263.9, 282.3, 281.7, 280.3, 269.8],
                    [275.0, 285.4, 290.3, 280.3, 265.4, 262.6, 251.7, 273.8],
                    [275.0, 276.3, 262.7, 266.6, 273.2, 269.0, 269.6, 256.1],
                    [271.4, 291.2, 275.5, 265.8, 274.0, 280.6, 291.5, 260.2],
                    [258.3, 281.9, 264.1, 278.0, 279.1, 269.8, 278.9, 257.5],
                ],
                [
                    [276.7, 280.6, 262.5, 260.8, 276.9, 284.7, 289.2, 245.8],
                    [266.1, 251.6, 267.1, 272.0, 275.1, 261.7, 272.0, 269.1],
                    [276.2, 267.4, 264.4, 279.1, 278.0, 261.8, 291.5, 268.1],
                    [281.6, 282.3, 267.2, 285.8, 267.3, 287.0, 262.5, 282.3],
                    [276.1, 276.5, 253.5, 274.9, 264.8, 262.6, 268.3, 276.9],
                ],
                [
                    [281.0, 290.1, 285.8, 279.5, 275.5, 286.3, 277.5, 268.3],
                    [284.4, 279.7, 290.9, 273.3, 275.1, 276.8, 270.6, 271.8],
                    [270.2, 271.8, 266.6, 269.5, 287.0, 281.4, 261.6, 264.1],
                    [276.7, 269.5, 278.1, 275.2, 281.0, 264.9, 275.4, 272.4],
                    [267.5, 287.3, 262.6, 270.7, 273.2, 280.5, 264.8, 263.9],
                ],
                [
                    [287.5, 290.3, 280.7, 271.0, 265.0, 274.3, 277.4, 265.4],
                    [271.6, 263.7, 294.4, 289.2, 273.0, 267.7, 276.1, 279.3],
                    [277.1, 273.6, 269.9, 258.6, 252.7, 276.9, 286.8, 266.5],
                    [277.3, 271.8, 269.1, 280.1, 291.2, 262.5, 263.6, 261.4],
                    [276.4, 260.8, 259.8, 265.0, 296.3, 269.9, 276.8, 278.7],
                ],
                [
                    [261.1, 260.2, 270.9, 269.2, 279.8, 243.0, 270.1, 265.4],
                    [275.1, 271.3, 271.6, 297.3, 275.4, 264.1, 275.1, 268.9],
                    [274.9, 277.0, 274.7, 280.4, 283.5, 269.7, 253.7, 272.1],
                    [271.8, 262.5, 259.3, 266.2, 279.2, 275.5, 276.8, 272.5],
                    [269.8, 277.3, 275.8, 283.6, 261.1, 268.3, 248.6, 262.8],
                ],
                [
                    [270.5, 274.3, 270.4, 269.5, 271.5, 273.9, 281.5, 276.6],
                    [277.3, 271.4, 294.4, 281.4, 269.7, 287.9, 260.6, 276.1],
                    [270.9, 271.2, 269.0, 269.8, 263.8, 263.1, 281.3, 288.1],
                    [263.8, 277.5, 270.3, 264.8, 270.0, 290.4, 265.1, 273.1],
                    [251.5, 282.6, 265.7, 262.8, 267.1, 269.4, 285.3, 269.2],
                ],
                [
                    [270.1, 281.4, 284.2, 263.7, 278.9, 266.2, 282.9, 273.6],
                    [286.6, 275.3, 281.8, 272.7, 265.7, 253.1, 269.1, 264.6],
                    [293.7, 278.5, 272.9, 275.7, 279.7, 281.6, 270.3, 260.9],
                    [277.6, 289.1, 253.7, 282.5, 285.1, 276.3, 260.7, 289.7],
                    [286.6, 289.8, 244.6, 286.1, 265.8, 289.2, 284.5, 284.1],
                ],
                [
                    [280.4, 269.5, 270.3, 274.6, 272.1, 284.9, 272.3, 276.4],
                    [265.1, 285.5, 267.2, 275.9, 277.2, 266.5, 280.4, 275.9],
                    [291.2, 265.5, 294.6, 258.7, 267.8, 269.9, 283.3, 275.3],
                    [270.5, 267.0, 263.4, 270.2, 279.5, 270.6, 265.6, 286.5],
                    [274.4, 277.7, 272.3, 267.6, 278.8, 267.4, 275.6, 265.9],
                ],
                [
                    [279.7, 272.4, 275.7, 276.4, 267.8, 263.7, 289.2, 296.3],
                    [279.9, 305.1, 272.7, 269.6, 273.8, 282.6, 277.3, 267.1],
                    [276.4, 274.6, 273.0, 265.4, 268.2, 283.6, 273.2, 260.1],
                    [285.8, 275.2, 253.9, 261.6, 268.5, 284.8, 268.9, 263.2],
                    [279.8, 281.4, 286.1, 275.0, 271.4, 280.0, 282.9, 279.9],
                ],
                [
                    [286.3, 290.2, 283.0, 250.6, 274.3, 257.9, 273.7, 285.2],
                    [286.2, 277.6, 266.2, 271.3, 262.4, 262.6, 273.9, 275.3],
                    [273.4, 285.1, 282.6, 289.2, 294.0, 265.3, 275.9, 257.5],
                    [283.3, 272.9, 255.5, 264.4, 280.0, 261.6, 283.3, 271.8],
                    [291.1, 279.2, 266.4, 264.4, 267.3, 284.5, 276.7, 265.7],
                ],
                [
                    [262.9, 284.6, 268.7, 277.1, 280.8, 267.9, 268.4, 273.8],
                    [257.7, 284.1, 292.8, 284.7, 271.5, 257.8, 271.2, 276.5],
                    [293.1, 285.6, 279.3, 266.0, 291.1, 273.8, 278.9, 272.9],
                    [258.5, 271.1, 271.4, 266.5, 261.7, 254.0, 280.3, 277.9],
                    [284.2, 257.3, 273.4, 258.4, 280.2, 279.0, 268.1, 264.2],
                ],
                [
                    [282.2, 266.1, 282.7, 296.2, 258.5, 269.3, 267.5, 286.1],
                    [264.6, 282.6, 255.9, 278.9, 267.8, 265.5, 270.1, 280.6],
                    [273.7, 274.2, 272.4, 275.9, 260.4, 289.8, 264.6, 277.4],
                    [272.6, 278.7, 283.1, 277.4, 278.2, 289.5, 271.6, 263.3],
                    [268.1, 268.8, 285.6, 259.7, 248.9, 282.8, 279.1, 273.2],
                ],
                [
                    [281.6, 276.5, 258.1, 265.5, 256.5, 266.2, 285.0, 276.8],
                    [278.5, 273.0, 279.2, 260.2, 268.4, 271.8, 266.4, 258.7],
                    [274.8, 258.4, 258.4, 279.9, 267.1, 279.5, 281.9, 281.7],
                    [275.0, 279.3, 267.4, 267.1, 275.9, 251.9, 273.9, 259.5],
                    [291.5, 262.5, 276.4, 281.7, 275.2, 260.9, 272.7, 277.5],
                ],
                [
                    [255.6, 257.6, 273.1, 272.6, 293.2, 260.9, 277.7, 280.5],
                    [254.3, 283.5, 275.1, 268.0, 293.5, 271.7, 283.8, 280.2],
                    [264.8, 261.5, 270.9, 278.2, 268.8, 278.5, 278.8, 270.3],
                    [279.5, 276.8, 271.4, 262.3, 273.4, 259.1, 280.3, 265.6],
                    [256.2, 278.8, 260.5, 262.3, 251.4, 286.6, 281.1, 259.6],
                ],
                [
                    [272.7, 274.6, 263.7, 276.5, 269.4, 287.5, 259.3, 281.9],
                    [284.4, 257.9, 245.8, 258.5, 258.6, 269.5, 262.1, 268.8],
                    [275.2, 263.3, 270.5, 285.4, 256.8, 280.1, 267.2, 276.7],
                    [272.6, 292.5, 281.8, 265.6, 270.6, 280.1, 272.6, 261.0],
                    [269.2, 272.2, 275.0, 250.4, 281.1, 269.8, 273.7, 277.4],
                ],
                [
                    [261.9, 289.6, 262.0, 286.8, 266.3, 263.4, 263.0, 274.8],
                    [284.5, 273.8, 272.9, 273.6, 264.3, 278.5, 269.5, 293.6],
                    [272.4, 268.8, 262.8, 270.0, 285.0, 264.0, 286.0, 294.4],
                    [279.9, 275.6, 256.9, 285.8, 268.5, 270.1, 268.0, 263.0],
                    [270.8, 279.4, 276.6, 274.5, 264.0, 277.9, 281.6, 269.4],
                ],
                [
                    [277.3, 271.4, 268.6, 262.2, 259.6, 262.5, 264.0, 278.7],
                    [273.8, 280.7, 275.7, 254.3, 270.0, 268.9, 278.2, 269.7],
                    [284.6, 270.7, 284.1, 277.3, 271.7, 276.2, 276.2, 270.5],
                    [288.2, 264.5, 262.5, 279.8, 272.5, 266.7, 260.6, 287.1],
                    [276.0, 286.9, 272.8, 279.3, 266.5, 281.7, 275.4, 274.1],
                ],
            ],
            units="K",
            dtype="f8",
        )
        f.set_data(data, axes=("domainaxis0", "domainaxis1", "domainaxis2"))

        # dimension_coordinate
        c = DimensionCoordinate()
        c.set_properties(
            {"standard_name": "time", "units": "days since 1959-01-01"}
        )
        c.nc_set_variable("time")
        data = Data(
            [
                0.25,
                0.75,
                1.25,
                1.75,
                2.25,
                2.75,
                3.25,
                3.75,
                4.25,
                4.75,
                5.25,
                5.75,
                6.25,
                6.75,
                7.25,
                7.75,
                8.25,
                8.75,
                9.25,
                9.75,
                10.25,
                10.75,
                11.25,
                11.75,
                12.25,
                12.75,
                13.25,
                13.75,
                14.25,
                14.75,
                15.25,
                15.75,
                16.25,
                16.75,
                17.25,
                17.75,
                18.25,
                18.75,
                19.25,
                19.75,
                20.25,
                20.75,
                21.25,
                21.75,
                22.25,
                22.75,
                23.25,
                23.75,
                24.25,
                24.75,
                25.25,
                25.75,
                26.25,
                26.75,
                27.25,
                27.75,
                28.25,
                28.75,
                29.25,
                29.75,
                30.25,
                30.75,
                31.25,
                31.75,
                32.25,
                32.75,
                33.25,
                33.75,
                34.25,
                34.75,
                35.25,
                35.75,
                36.25,
                36.75,
                37.25,
                37.75,
                38.25,
                38.75,
                39.25,
                39.75,
                40.25,
                40.75,
                41.25,
                41.75,
                42.25,
                42.75,
                43.25,
                43.75,
                44.25,
                44.75,
                45.25,
                45.75,
                46.25,
                46.75,
                47.25,
                47.75,
                48.25,
                48.75,
                49.25,
                49.75,
                50.25,
                50.75,
                51.25,
                51.75,
                52.25,
                52.75,
                53.25,
                53.75,
                54.25,
                54.75,
                55.25,
                55.75,
                56.25,
                56.75,
                57.25,
                57.75,
                58.25,
                58.75,
            ],
            units="days since 1959-01-01",
            dtype="f8",
        )
        c.set_data(data)
        b = Bounds()
        b.nc_set_variable("bounds")
        data = Data(
            [
                [0.0, 0.5],
                [0.5, 1.0],
                [1.0, 1.5],
                [1.5, 2.0],
                [2.0, 2.5],
                [2.5, 3.0],
                [3.0, 3.5],
                [3.5, 4.0],
                [4.0, 4.5],
                [4.5, 5.0],
                [5.0, 5.5],
                [5.5, 6.0],
                [6.0, 6.5],
                [6.5, 7.0],
                [7.0, 7.5],
                [7.5, 8.0],
                [8.0, 8.5],
                [8.5, 9.0],
                [9.0, 9.5],
                [9.5, 10.0],
                [10.0, 10.5],
                [10.5, 11.0],
                [11.0, 11.5],
                [11.5, 12.0],
                [12.0, 12.5],
                [12.5, 13.0],
                [13.0, 13.5],
                [13.5, 14.0],
                [14.0, 14.5],
                [14.5, 15.0],
                [15.0, 15.5],
                [15.5, 16.0],
                [16.0, 16.5],
                [16.5, 17.0],
                [17.0, 17.5],
                [17.5, 18.0],
                [18.0, 18.5],
                [18.5, 19.0],
                [19.0, 19.5],
                [19.5, 20.0],
                [20.0, 20.5],
                [20.5, 21.0],
                [21.0, 21.5],
                [21.5, 22.0],
                [22.0, 22.5],
                [22.5, 23.0],
                [23.0, 23.5],
                [23.5, 24.0],
                [24.0, 24.5],
                [24.5, 25.0],
                [25.0, 25.5],
                [25.5, 26.0],
                [26.0, 26.5],
                [26.5, 27.0],
                [27.0, 27.5],
                [27.5, 28.0],
                [28.0, 28.5],
                [28.5, 29.0],
                [29.0, 29.5],
                [29.5, 30.0],
                [30.0, 30.5],
                [30.5, 31.0],
                [31.0, 31.5],
                [31.5, 32.0],
                [32.0, 32.5],
                [32.5, 33.0],
                [33.0, 33.5],
                [33.5, 34.0],
                [34.0, 34.5],
                [34.5, 35.0],
                [35.0, 35.5],
                [35.5, 36.0],
                [36.0, 36.5],
                [36.5, 37.0],
                [37.0, 37.5],
                [37.5, 38.0],
                [38.0, 38.5],
                [38.5, 39.0],
                [39.0, 39.5],
                [39.5, 40.0],
                [40.0, 40.5],
                [40.5, 41.0],
                [41.0, 41.5],
                [41.5, 42.0],
                [42.0, 42.5],
                [42.5, 43.0],
                [43.0, 43.5],
                [43.5, 44.0],
                [44.0, 44.5],
                [44.5, 45.0],
                [45.0, 45.5],
                [45.5, 46.0],
                [46.0, 46.5],
                [46.5, 47.0],
                [47.0, 47.5],
                [47.5, 48.0],
                [48.0, 48.5],
                [48.5, 49.0],
                [49.0, 49.5],
                [49.5, 50.0],
                [50.0, 50.5],
                [50.5, 51.0],
                [51.0, 51.5],
                [51.5, 52.0],
                [52.0, 52.5],
                [52.5, 53.0],
                [53.0, 53.5],
                [53.5, 54.0],
                [54.0, 54.5],
                [54.5, 55.0],
                [55.0, 55.5],
                [55.5, 56.0],
                [56.0, 56.5],
                [56.5, 57.0],
                [57.0, 57.5],
                [57.5, 58.0],
                [58.0, 58.5],
                [58.5, 59.0],
            ],
            units="days since 1959-01-01",
            dtype="f8",
        )
        b.set_data(data)
        c.set_bounds(b)
        f.set_construct(
            c, axes=("domainaxis0",), key="dimensioncoordinate0", copy=False
        )

        # dimension_coordinate
        c = DimensionCoordinate()
        c.set_properties(
            {"units": "degrees_north", "standard_name": "latitude"}
        )
        c.nc_set_variable("lat")
        data = Data(
            [-75.0, -45.0, 0.0, 45.0, 75.0], units="degrees_north", dtype="f8"
        )
        c.set_data(data)
        b = Bounds()
        b.nc_set_variable("lat_bnds")
        data = Data(
            [
                [-90.0, -60.0],
                [-60.0, -30.0],
                [-30.0, 30.0],
                [30.0, 60.0],
                [60.0, 90.0],
            ],
            units="degrees_north",
            dtype="f8",
        )
        b.set_data(data)
        c.set_bounds(b)
        f.set_construct(
            c, axes=("domainaxis1",), key="dimensioncoordinate1", copy=False
        )

        # dimension_coordinate
        c = DimensionCoordinate()
        c.set_properties(
            {"units": "degrees_east", "standard_name": "longitude"}
        )
        c.nc_set_variable("lon")
        data = Data(
            [22.5, 67.5, 112.5, 157.5, 202.5, 247.5, 292.5, 337.5],
            units="degrees_east",
            dtype="f8",
        )
        c.set_data(data)
        b = Bounds()
        b.nc_set_variable("lon_bnds")
        data = Data(
            [
                [0.0, 45.0],
                [45.0, 90.0],
                [90.0, 135.0],
                [135.0, 180.0],
                [180.0, 225.0],
                [225.0, 270.0],
                [270.0, 315.0],
                [315.0, 360.0],
            ],
            units="degrees_east",
            dtype="f8",
        )
        b.set_data(data)
        c.set_bounds(b)
        f.set_construct(
            c, axes=("domainaxis2",), key="dimensioncoordinate2", copy=False
        )

        # dimension_coordinate
        c = DimensionCoordinate()
        c.set_properties({"standard_name": "air_pressure", "units": "hPa"})
        c.nc_set_variable("air_pressure")
        data = Data([850.0], units="hPa", dtype="f8")
        c.set_data(data)
        f.set_construct(
            c, axes=("domainaxis3",), key="dimensioncoordinate3", copy=False
        )

        # cell_method
        c = CellMethod()
        c.set_method("mean")
        c.set_axes("area")
        f.set_construct(c)

    elif n == 6:
        # field: precipitation_amount
        f = Field()
        f.set_properties(
            {
                "Conventions": f"CF-{CF()}",
                "featureType": "timeSeries",
                "comment": "global comment",
                "standard_name": "precipitation_amount",
                "standard_units": "kg m-2",
            }
        )
        d = Data([[1.0, 2.0, 3.0, 4.0], [5.0, 6.0, 7.0, 8.0]], dtype="f8")
        f.set_data(d)
        f.nc_set_variable("pr")
        f.nc_set_geometry_variable("geometry1")

        # netCDF global attributes
        f.nc_set_global_attributes(
            {"Conventions": None, "featureType": None, "comment": None}
        )

        # domain_axis: ncdim%instance
        c = DomainAxis()
        c.set_size(2)
        c.nc_set_dimension("instance")
        f.set_construct(c, key="domainaxis0", copy=False)

        # domain_axis: ncdim%time
        c = DomainAxis()
        c.set_size(4)
        c.nc_set_dimension("time")
        f.set_construct(c, key="domainaxis1", copy=False)

        # field data axes
        f.set_data_axes(("domainaxis0", "domainaxis1"))

        # auxiliary_coordinate: latitude
        c = AuxiliaryCoordinate()
        c.set_properties(
            {"units": "degrees_north", "standard_name": "latitude"}
        )
        d = Data([25.0, 7.0], units="degrees_north", dtype="f8")
        c.set_data(d)
        c.nc_set_variable("lat")
        c.set_geometry("polygon")
        b = Bounds()
        b.set_properties(
            {
                "units": "degrees_north",
                "standard_name": "latitude",
                "axis": "Y",
            }
        )
        d = Data(
            [
                [
                    [0.0, 15.0, 0.0, -99],
                    [5.0, 10.0, 5.0, 5.0],
                    [20.0, 35.0, 20.0, -99],
                ],
                [
                    [0.0, 15.0, 0.0, -99],
                    [
                        -99,
                        -99,
                        -99,
                        -99,
                    ],
                    [
                        -99,
                        -99,
                        -99,
                        -99,
                    ],
                ],
            ],
            units="degrees_north",
            dtype="f8",
            mask_value=-99,
        )
        b.set_data(d)
        b.nc_set_variable("y")
        c.set_bounds(b)
        i = InteriorRing()
        d = Data(
            [[0, 1, 0], [0, -99, -99]],
            dtype="i4",
            mask_value=-99,
        )
        i.set_data(d)
        i.nc_set_variable("interior_ring")
        c.set_interior_ring(i)
        f.set_construct(
            c, axes=("domainaxis0",), key="auxiliarycoordinate0", copy=False
        )

        # auxiliary_coordinate: longitude
        c = AuxiliaryCoordinate()
        c.set_properties(
            {"units": "degrees_east", "standard_name": "longitude"}
        )
        d = Data([10.0, 40.0], units="degrees_east", dtype="f8")
        c.set_data(d)
        c.nc_set_variable("lon")
        c.set_geometry("polygon")
        b = Bounds()
        b.set_properties(
            {
                "units": "degrees_east",
                "standard_name": "longitude",
                "axis": "X",
            }
        )
        d = Data(
            [
                [
                    [20.0, 10.0, 0.0, -99],
                    [5.0, 10.0, 15.0, 10.0],
                    [20.0, 10.0, 0.0, -99],
                ],
                [
                    [50.0, 40.0, 30.0, -99],
                    [
                        -99,
                        -99,
                        -99,
                        -99,
                    ],
                    [
                        -99,
                        -99,
                        -99,
                        -99,
                    ],
                ],
            ],
            units="degrees_east",
            dtype="f8",
            mask_value=-99,
        )
        b.set_data(d)
        b.nc_set_variable("x")
        c.set_bounds(b)
        i = InteriorRing()
        d = Data(
            [[0, 1, 0], [0, -99, -99]],
            dtype="i4",
            mask_value=-99,
        )
        i.set_data(d)
        i.nc_set_variable("interior_ring")
        c.set_interior_ring(i)
        f.set_construct(
            c, axes=("domainaxis0",), key="auxiliarycoordinate1", copy=False
        )

        # auxiliary_coordinate: cf_role=timeseries_id
        c = AuxiliaryCoordinate()
        c.set_properties({"cf_role": "timeseries_id"})
        d = Data(["x1", "y2"])
        c.set_data(d)
        c.nc_set_variable("instance_id")
        f.set_construct(
            c, axes=("domainaxis0",), key="auxiliarycoordinate2", copy=False
        )

        # auxiliary_coordinate: Z
        c = AuxiliaryCoordinate()
        c.set_geometry("polygon")
        b = Bounds()
        b.set_properties(
            {"units": "m", "standard_name": "altitude", "axis": "Z"}
        )
        d = Data(
            [
                [
                    [1.0, 2.0, 4.0, -99],
                    [2.0, 3.0, 4.0, 5.0],
                    [5.0, 1.0, 4.0, -99],
                ],
                [
                    [3.0, 2.0, 1.0, -99],
                    [
                        -99,
                        -99,
                        -99,
                        -99,
                    ],
                    [
                        -99,
                        -99,
                        -99,
                        -99,
                    ],
                ],
            ],
            units="m",
            dtype="f8",
            mask_value=-99,
        )
        b.set_data(d)
        b.nc_set_variable("z")
        c.set_bounds(b)
        i = InteriorRing()
        d = Data(
            [[0, 1, 0], [0, -99, -99]],
            dtype="i4",
            mask_value=-99,
        )
        i.set_data(d)
        i.nc_set_variable("interior_ring")
        c.set_interior_ring(i)
        f.set_construct(
            c, axes=("domainaxis0",), key="auxiliarycoordinate3", copy=False
        )

        # dimension_coordinate: time
        c = DimensionCoordinate()
        c.set_properties(
            {"standard_name": "time", "units": "days since 2000-01-01"}
        )
        d = Data(
            [15.5, 45, 74.5, 105],
            units="days since 2000-01-01",
            calendar="gregorian",
            dtype="f8",
        )
        c.set_data(d)
        c.nc_set_variable("time")
        b = Bounds()
        d = Data(
            [[0.0, 31.0], [31.0, 60.0], [60.0, 91.0], [91.0, 121.0]],
            units="days since 2000-01-01",
            calendar="gregorian",
            dtype="f8",
        )
        b.set_data(d)
        b.nc_set_variable("time_bounds")
        c.set_bounds(b)

        f.set_construct(
            c, axes=("domainaxis1",), key="dimensioncoordinate0", copy=False
        )

        # coordinate_reference
        c = CoordinateReference()
        c.nc_set_variable("datum")
        c.set_coordinates({"auxiliarycoordinate0", "auxiliarycoordinate1"})
        c.datum.set_parameter("semi_major_axis", 6378137.0)
        c.datum.set_parameter("inverse_flattening", 298.257223563)
        c.datum.set_parameter("longitude_of_prime_meridian", 0.0)
        c.coordinate_conversion.set_parameter(
            "grid_mapping_name", "latitude_longitude"
        )
        f.set_construct(c)

    elif n == 7:
        # field: eastward_wind
        f = Field()
        f.set_properties(
            {
                "Conventions": f"CF-{CF()}",
                "_FillValue": -1073741824.0,
                "standard_name": "eastward_wind",
                "units": "m s-1",
            }
        )
        d = Data(
            [
                [
                    [
                        [12.62, 13.23, 13.75, 14.13, 14.28],
                        [12.46, 12.9, 13.46, 13.71, 14.03],
                        [12.22, 12.57, 12.91, 13.19, 13.8],
                        [11.83, 12.25, 12.6, 13.09, 13.63],
                    ]
                ],
                [
                    [
                        [3.6, 3.3, 3.13, 3.21, 3.67],
                        [3.69, 3.53, 3.91, 4.5, 5.63],
                        [4.64, 5.03, 5.8, 6.79, 8.17],
                        [6.7, 7.42, 8.23, 9.32, 10.5],
                    ]
                ],
                [
                    [
                        [10.42, 10.81, 11.03, 10.96, 10.6],
                        [10.59, 10.95, 11.36, 11.27, 11.08],
                        [10.82, 11.19, 11.43, 11.43, 11.45],
                        [10.93, 11.23, 11.35, 11.58, 11.64],
                    ]
                ],
            ],
            units="m s-1",
            dtype="f4",
            fill_value=-1073741824.0,
        )
        f.set_data(d)
        f.nc_set_variable("ua")

        # domain_axis: ncdim%t
        c = DomainAxis()
        c.set_size(3)
        c.nc_set_dimension("t")
        f.set_construct(c, key="domainaxis0", copy=False)

        # domain_axis: ncdim%z
        c = DomainAxis()
        c.set_size(1)
        c.nc_set_dimension("z")
        f.set_construct(c, key="domainaxis1", copy=False)

        # domain_axis: ncdim%y
        c = DomainAxis()
        c.set_size(4)
        c.nc_set_dimension("y")
        f.set_construct(c, key="domainaxis2", copy=False)

        # domain_axis: ncdim%x
        c = DomainAxis()
        c.set_size(5)
        c.nc_set_dimension("x")
        f.set_construct(c, key="domainaxis3", copy=False)

        # field data axes
        f.set_data_axes(
            ("domainaxis0", "domainaxis1", "domainaxis2", "domainaxis3")
        )

        # auxiliary_coordinate: latitude
        c = AuxiliaryCoordinate()
        c.set_properties(
            {"standard_name": "latitude", "units": "degrees_north"}
        )
        d = Data(
            [
                [52.4243, 52.4338, 52.439, 52.4398, 52.4362],
                [51.9845, 51.9939, 51.999, 51.9998, 51.9962],
                [51.5446, 51.5539, 51.559, 51.5598, 51.5563],
                [51.1048, 51.114, 51.119, 51.1198, 51.1163],
            ],
            units="degrees_north",
            dtype="f8",
        )
        c.set_data(d)
        b = Bounds()
        d = Data(
            [
                [
                    [52.6378, 52.198, 52.2097, 52.6496],
                    [52.6496, 52.2097, 52.217, 52.6569],
                    [52.6569, 52.217, 52.2199, 52.6599],
                    [52.6599, 52.2199, 52.2185, 52.6585],
                    [52.6585, 52.2185, 52.2128, 52.6527],
                ],
                [
                    [52.198, 51.7582, 51.7698, 52.2097],
                    [52.2097, 51.7698, 51.777, 52.217],
                    [52.217, 51.777, 51.7799, 52.2199],
                    [52.2199, 51.7799, 51.7786, 52.2185],
                    [52.2185, 51.7786, 51.7729, 52.2128],
                ],
                [
                    [51.7582, 51.3184, 51.3299, 51.7698],
                    [51.7698, 51.3299, 51.337, 51.777],
                    [51.777, 51.337, 51.3399, 51.7799],
                    [51.7799, 51.3399, 51.3386, 51.7786],
                    [51.7786, 51.3386, 51.333, 51.7729],
                ],
                [
                    [51.3184, 50.8786, 50.89, 51.3299],
                    [51.3299, 50.89, 50.8971, 51.337],
                    [51.337, 50.8971, 50.8999, 51.3399],
                    [51.3399, 50.8999, 50.8986, 51.3386],
                    [51.3386, 50.8986, 50.893, 51.333],
                ],
            ],
            units="degrees_north",
            dtype="f8",
        )
        b.set_data(d)
        c.set_bounds(b)
        f.set_construct(
            c,
            axes=("domainaxis2", "domainaxis3"),
            key="auxiliarycoordinate0",
            copy=False,
        )

        # auxiliary_coordinate: longitude
        c = AuxiliaryCoordinate()
        c.set_properties(
            {"standard_name": "longitude", "units": "degrees_east"}
        )
        d = Data(
            [
                [8.0648, 8.7862, 9.5079, 10.2296, 10.9514],
                [8.0838, 8.7981, 9.5127, 10.2274, 10.942],
                [8.1024, 8.8098, 9.5175, 10.2252, 10.9328],
                [8.1207, 8.8213, 9.5221, 10.223, 10.9238],
            ],
            units="degrees_east",
            dtype="f8",
        )
        c.set_data(d)
        b = Bounds()
        d = Data(
            [
                [
                    [7.6928, 7.7155, 8.4332, 8.4176],
                    [8.4176, 8.4332, 9.1512, 9.1428],
                    [9.1428, 9.1512, 9.8694, 9.8681],
                    [9.8681, 9.8694, 10.5876, 10.5935],
                    [10.5935, 10.5876, 11.3057, 11.3187],
                ],
                [
                    [7.7155, 7.7379, 8.4485, 8.4332],
                    [8.4332, 8.4485, 9.1595, 9.1512],
                    [9.1512, 9.1595, 9.8707, 9.8694],
                    [9.8694, 9.8707, 10.5818, 10.5876],
                    [10.5876, 10.5818, 11.2929, 11.3057],
                ],
                [
                    [7.7379, 7.7598, 8.4636, 8.4485],
                    [8.4485, 8.4636, 9.1677, 9.1595],
                    [9.1595, 9.1677, 9.8719, 9.8707],
                    [9.8707, 9.8719, 10.5762, 10.5818],
                    [10.5818, 10.5762, 11.2804, 11.2929],
                ],
                [
                    [7.7598, 7.7812, 8.4783, 8.4636],
                    [8.4636, 8.4783, 9.1757, 9.1677],
                    [9.1677, 9.1757, 9.8732, 9.8719],
                    [9.8719, 9.8732, 10.5707, 10.5762],
                    [10.5762, 10.5707, 11.2681, 11.2804],
                ],
            ],
            units="degrees_east",
            dtype="f8",
        )
        b.set_data(d)
        c.set_bounds(b)
        f.set_construct(
            c,
            axes=("domainaxis2", "domainaxis3"),
            key="auxiliarycoordinate1",
            copy=False,
        )

        # dimension_coordinate: time
        c = DimensionCoordinate()
        c.set_properties(
            {
                "axis": "T",
                "standard_name": "time",
                "units": "days since 1979-1-1",
                "calendar": "gregorian",
            }
        )
        d = Data(
            [120.5, 121.5, 122.5],
            units="days since 1979-1-1",
            calendar="gregorian",
            dtype="f8",
        )
        c.set_data(d)
        b = Bounds()
        d = Data(
            [[120.0, 121.0], [121.0, 122.0], [122.0, 123.0]],
            units="days since 1979-1-1",
            calendar="gregorian",
            dtype="f8",
        )
        b.set_data(d)
        c.set_bounds(b)
        f.set_construct(
            c, axes=("domainaxis0",), key="dimensioncoordinate0", copy=False
        )

        # dimension_coordinate: air_pressure
        c = DimensionCoordinate()
        c.set_properties(
            {
                "positive": "down",
                "axis": "Z",
                "standard_name": "air_pressure",
                "units": "hPa",
            }
        )
        d = Data([850.0], units="hPa", dtype="f8")
        c.set_data(d)
        f.set_construct(
            c, axes=("domainaxis1",), key="dimensioncoordinate1", copy=False
        )

        # dimension_coordinate: grid_latitude
        c = DimensionCoordinate()
        c.set_properties(
            {"axis": "Y", "standard_name": "grid_latitude", "units": "degrees"}
        )
        d = Data([0.44, 0.0, -0.44, -0.88], units="degrees", dtype="f8")
        c.set_data(d)
        b = Bounds()
        d = Data(
            [[0.66, 0.22], [0.22, -0.22], [-0.22, -0.66], [-0.66, -1.1]],
            units="degrees",
            dtype="f8",
        )
        b.set_data(d)
        c.set_bounds(b)
        f.set_construct(
            c, axes=("domainaxis2",), key="dimensioncoordinate2", copy=False
        )

        # dimension_coordinate: grid_longitude
        c = DimensionCoordinate()
        c.set_properties(
            {
                "axis": "X",
                "standard_name": "grid_longitude",
                "units": "degrees",
            }
        )
        d = Data([-1.18, -0.74, -0.3, 0.14, 0.58], units="degrees", dtype="f8")
        c.set_data(d)
        b = Bounds()
        d = Data(
            [
                [-1.4, -0.96],
                [-0.96, -0.52],
                [-0.52, -0.08],
                [-0.08, 0.36],
                [0.36, 0.8],
            ],
            units="degrees",
            dtype="f8",
        )
        b.set_data(d)
        c.set_bounds(b)
        f.set_construct(
            c, axes=("domainaxis3",), key="dimensioncoordinate3", copy=False
        )

        # cell_method
        c = CellMethod()
        c.set_method("mean")
        c.set_axes(("domainaxis0",))
        f.set_construct(c)

        # coordinate_reference
        c = CoordinateReference()
        c.set_coordinates(
            {
                "dimensioncoordinate3",
                "auxiliarycoordinate1",
                "auxiliarycoordinate0",
                "dimensioncoordinate2",
            }
        )
        c.coordinate_conversion.set_parameter(
            "grid_mapping_name", "rotated_latitude_longitude"
        )
        c.coordinate_conversion.set_parameter("grid_north_pole_latitude", 38.0)
        c.coordinate_conversion.set_parameter(
            "grid_north_pole_longitude", 190.0
        )
        f.set_construct(c)

    elif n == 8:
        # field: air_temperature
        f = Field()
        f.set_properties(
            {
                "Conventions": f"CF-{CF()}",
                "standard_name": "air_temperature",
                "units": "K",
            }
        )
        f.nc_set_variable("ta")
        data = Data(
            [[282.96, 282.69, 283.21], [281.53, 280.99, 281.23]],
            units="K",
            dtype="f8",
        )
        f.set_data(data)
<<<<<<< HEAD
        #        f.set_mesh_id(mesh_id)
=======
>>>>>>> e0ee2462
        #
        # domain_axis: ncdim%time
        c = DomainAxis()
        c.set_size(2)
        c.nc_set_dimension("time")
        c.nc_set_unlimited(True)
        f.set_construct(c, key="domainaxis0", copy=False)
        #
        # domain_axis: ncdim%nMesh2_face
        c = DomainAxis()
        c.set_size(3)
        c.nc_set_dimension("nMesh2_face")
        f.set_construct(c, key="domainaxis2", copy=False)
        #
        # dimension_coordinate: time
        c = DimensionCoordinate()
        c.set_properties(
            {
                "axis": "T",
                "standard_name": "time",
                "calendar": "gregorian",
                "units": "seconds since 2016-01-01 15:00:00",
            }
        )
        c.nc_set_variable("time")
        data = Data(
            [36000, 72000],
            units="seconds since 2016-01-01 15:00:00",
            calendar="gregorian",
            dtype="f8",
        )
        c.set_data(data)
        b = Bounds()
        b.nc_set_variable("time_bounds")
        data = Data(
            [[36000, 36000], [72000, 72000]],
            units="seconds since 2016-01-01 15:00:00",
            calendar="gregorian",
            dtype="f8",
        )
        b.set_data(data)
        c.set_bounds(b)
        f.set_construct(
            c, axes=("domainaxis0",), key="dimensioncoordinate0", copy=False
        )
        #
        # auxiliary_coordinate: longitude
        c = AuxiliaryCoordinate()
        c.set_properties(
            {"standard_name": "longitude", "units": "degrees_east"}
        )
        c.nc_set_variable("Mesh2_face_x")
        data = Data([-44, -44, -42], units="degrees_east", dtype="f8")
        c.set_data(data)
        b = Bounds()
        b.nc_set_variable("Mesh2_face_x_bounds")
        data = Data(
            [
                [-45, -43, -43, -45],
                [-45, -43, -43, -45],
                [-40, -43, -43, -99],
            ],
            units="degrees_east",
            dtype="f8",
            mask_value=-99,
        )
        b.set_data(data)
        c.set_bounds(b)
        f.set_construct(
            c, axes=("domainaxis2",), key="auxiliarycoordinate0", copy=False
        )
        #
        # auxiliary_coordinate: latitude
        c = AuxiliaryCoordinate()
        c.set_properties(
            {"standard_name": "latitude", "units": "degrees_north"}
        )
        c.nc_set_variable("Mesh2_face_y")
        data = Data([34, 32, 34], units="degrees_north", dtype="f8")
        c.set_data(data)
        b = Bounds()
        b.nc_set_variable("Mesh2_face_y_bounds")
        data = Data(
            [
                [33, 33, 35, 35],
                [31, 31, 33, 33],
                [34, 35, 33, -99],
            ],
            units="degrees_north",
            dtype="f8",
            mask_value=-99,
        )
        b.set_data(data)
        c.set_bounds(b)
        f.set_construct(
            c, axes=("domainaxis2",), key="auxiliarycoordinate1", copy=False
        )
        #
        # domain_topology: cell:face
        c = DomainTopology()
        c.set_properties({"long_name": "Maps every face to its corner nodes"})
        c.nc_set_variable("Mesh2_face_nodes")
        data = Data(
            [[2, 3, 1, 0], [4, 5, 3, 2], [6, 1, 3, -99]],
            dtype="i4",
            mask_value=-99,
        )
        c.set_data(data)
        c.set_cell("face")
        f.set_construct(
            c, axes=("domainaxis2",), key="domaintopology0", copy=False
        )
        #
        # cell_connectivity: connectivity:edge
        c = CellConnectivity()
        c.set_properties({"long_name": "neighbour faces for faces"})
        c.nc_set_variable("Mesh2_face_links")
        data = Data(
            [
                [0, 1, 2, -99, -99],
                [1, 0, -99, -99, -99],
                [2, 0, -99, -99, -99],
            ],
            dtype="i4",
            mask_value=-99,
        )
        c.set_data(data)
        c.set_connectivity("edge")
        f.set_construct(
            c, axes=("domainaxis2",), key="cellconnectivity0", copy=False
        )
        #
        # cell_method: point
        c = CellMethod()
        c.set_method("point")
        c.set_axes(("domainaxis0",))
        c.set_qualifier("interval", [Data(3600, units="s", dtype="i8")])
        f.set_construct(c)
        #
        # field data axes
        f.set_data_axes(("domainaxis0", "domainaxis2"))

    elif n == 9:
        # field: northward_wind
        f = Field()
        f.set_properties(
            {
                "Conventions": f"CF-{CF()}",
                "standard_name": "northward_wind",
                "units": "ms-1",
            }
        )
        f.nc_set_variable("v")
        data = Data(
            [
                [10.2, 10.63, 8.74, 9.05, 8.15, 10.89, 8.44, 10.66, 8.93],
                [9.66, 10.74, 9.24, 10.58, 9.79, 10.27, 10.58, 11.68, 11.22],
            ],
            units="ms-1",
            dtype="f8",
        )
        f.set_data(data)
<<<<<<< HEAD
        #        f.set_mesh_id(mesh_id)
=======
>>>>>>> e0ee2462
        #
        # domain_axis: ncdim%time
        c = DomainAxis()
        c.set_size(2)
        c.nc_set_dimension("time")
        c.nc_set_unlimited(True)
        f.set_construct(c, key="domainaxis0", copy=False)
        #
        # domain_axis: ncdim%nedge
        c = DomainAxis()
        c.set_size(9)
        c.nc_set_dimension("nMesh2_edge")
        f.set_construct(c, key="domainaxis2", copy=False)
        #
        # dimension_coordinate: time
        c = DimensionCoordinate()
        c.set_properties(
            {
                "axis": "T",
                "standard_name": "time",
                "calendar": "gregorian",
                "units": "seconds since 2016-01-01 15:00:00",
            }
        )
        c.nc_set_variable("time")
        data = Data(
            [36000, 72000],
            units="seconds since 2016-01-01 15:00:00",
            calendar="gregorian",
            dtype="f8",
        )
        c.set_data(data)
        b = Bounds()
        b.nc_set_variable("time_bounds")
        data = Data(
            [[36000, 36000], [72000, 72000]],
            units="seconds since 2016-01-01 15:00:00",
            calendar="gregorian",
            dtype="f8",
        )
        b.set_data(data)
        c.set_bounds(b)
        f.set_construct(
            c, axes=("domainaxis0",), key="dimensioncoordinate0", copy=False
        )
        #
        # auxiliary_coordinate: longitude
        c = AuxiliaryCoordinate()
        c.set_properties(
            {"standard_name": "longitude", "units": "degrees_east"}
        )
        c.nc_set_variable("Mesh2_edge_x")
        data = Data(
            [-41.5, -41.5, -43, -44, -45, -44, -45, -44, -43],
            units="degrees_east",
            dtype="f8",
        )
        c.set_data(data)
        b = Bounds()
        b.nc_set_variable("Mesh2_edge_x_bounds")
        data = Data(
            [
                [-43, -40],
                [-43, -40],
                [-43, -43],
                [-45, -43],
                [-45, -45],
                [-45, -43],
                [-45, -45],
                [-43, -45],
                [-43, -43],
            ],
            units="degrees_east",
            dtype="f8",
        )
        b.set_data(data)
        c.set_bounds(b)
        f.set_construct(
            c, axes=("domainaxis2",), key="auxiliarycoordinate0", copy=False
        )
        #
        # auxiliary_coordinate: latitude
        c = AuxiliaryCoordinate()
        c.set_properties(
            {"standard_name": "latitude", "units": "degrees_north"}
        )
        c.nc_set_variable("Mesh2_edge_y")
        data = Data(
            [34.5, 33.5, 34, 35, 34, 33, 32, 31, 32],
            units="degrees_north",
            dtype="f8",
        )
        c.set_data(data)
        b = Bounds()
        b.nc_set_variable("Mesh2_edge_y_bounds")
        data = Data(
            [
                [35, 34],
                [33, 34],
                [33, 35],
                [35, 35],
                [33, 35],
                [33, 33],
                [33, 31],
                [31, 31],
                [33, 31],
            ],
            units="degrees_north",
            dtype="f8",
        )
        b.set_data(data)
        c.set_bounds(b)
        f.set_construct(
            c, axes=("domainaxis2",), key="auxiliarycoordinate1", copy=False
        )
        #
        # domain_topology: cell:edge
        c = DomainTopology()
        c.set_properties(
            {"long_name": "Maps every edge to the two nodes that it connects"}
        )
        c.nc_set_variable("Mesh2_edge_nodes")
        data = Data(
            [
                [1, 6],
                [3, 6],
                [3, 1],
                [0, 1],
                [2, 0],
                [2, 3],
                [2, 4],
                [5, 4],
                [3, 5],
            ],
            dtype="i4",
        )
        c.set_data(data)
        c.set_cell("edge")
        f.set_construct(
            c, axes=("domainaxis2",), key="domaintopology0", copy=False
        )
        #
        # cell_connectivity: connectivity:edge
        c = CellConnectivity()
        c.set_properties({"long_name": "neighbour edges for edges"})
        c.nc_set_variable("Mesh2_edge_links")
        data = Data(
            [
                [0, 1, 2, 3, -99, -99],
                [1, 0, 2, 5, 8, -99],
                [2, 3, 0, 1, 5, 8],
                [3, 4, 2, 0, -99, -99],
                [4, 3, 5, 6, -99, -99],
                [5, 4, 6, 2, 1, 8],
                [6, 4, 5, 7, -99, -99],
                [7, 6, 8, -99, -99, -99],
                [8, 7, 5, 2, 1, -99],
            ],
            dtype="i4",
            mask_value=-99,
        )
        c.set_data(data)
        c.set_connectivity("node")
        f.set_construct(
            c, axes=("domainaxis2",), key="cellconnectivity0", copy=False
        )
        #
        # cell_method: point
        c = CellMethod()
        c.set_method("point")
        c.set_axes(("domainaxis0",))
        c.set_qualifier("interval", [Data(3600, units="s", dtype="i8")])
        f.set_construct(c)
        #
        # field data axes
        f.set_data_axes(("domainaxis0", "domainaxis2"))

    elif n == 10:
        # field: air_pressure
        f = Field()
        f.set_properties(
            {
                "Conventions": f"CF-{CF()}",
                "standard_name": "air_pressure",
                "units": "hPa",
            }
        )
        f.nc_set_variable("pa")
        data = Data(
            [
                [999.67, 1006.45, 999.85, 1006.55, 1006.14, 1005.68, 999.48],
                [
                    1003.48,
                    1006.42,
                    1000.83,
                    1002.98,
                    1008.28,
                    1002.97,
                    1002.47,
                ],
            ],
            units="hPa",
            dtype="f8",
        )
        f.set_data(data)
<<<<<<< HEAD
        #        f.set_mesh_id(mesh_id)
=======
>>>>>>> e0ee2462
        #
        # domain_axis: ncdim%time
        c = DomainAxis()
        c.set_size(2)
        c.nc_set_dimension("time")
        c.nc_set_unlimited(True)
        f.set_construct(c, key="domainaxis0", copy=False)
        #
        # domain_axis: ncdim%nedge
        c = DomainAxis()
        c.set_size(7)
        c.nc_set_dimension("nMesh2_node")
        f.set_construct(c, key="domainaxis2", copy=False)
        #
        # dimension_coordinate: time
        c = DimensionCoordinate()
        c.set_properties(
            {
                "axis": "T",
                "standard_name": "time",
                "calendar": "gregorian",
                "units": "seconds since 2016-01-01 15:00:00",
            }
        )
        c.nc_set_variable("time")
        data = Data(
            [36000, 72000],
            units="seconds since 2016-01-01 15:00:00",
            calendar="gregorian",
            dtype="f8",
        )
        c.set_data(data)
        b = Bounds()
        b.nc_set_variable("time_bounds")
        data = Data(
            [[36000, 36000], [72000, 72000]],
            units="seconds since 2016-01-01 15:00:00",
            calendar="gregorian",
            dtype="f8",
        )
        b.set_data(data)
        c.set_bounds(b)
        f.set_construct(
            c, axes=("domainaxis0",), key="dimensioncoordinate0", copy=False
        )
        #
        # auxiliary_coordinate: longitude
        c = AuxiliaryCoordinate()
        c.set_properties(
            {"standard_name": "longitude", "units": "degrees_east"}
        )
        c.nc_set_variable("Mesh2_node_x")
        data = Data(
            [-45, -43, -45, -43, -45, -43, -40],
            units="degrees_east",
            dtype="f8",
        )
        c.set_data(data)
        f.set_construct(
            c, axes=("domainaxis2",), key="auxiliarycoordinate0", copy=False
        )
        #
        # auxiliary_coordinate: latitude
        c = AuxiliaryCoordinate()
        c.set_properties(
            {"standard_name": "latitude", "units": "degrees_north"}
        )
        c.nc_set_variable("Mesh2_node_y")
        data = Data(
            [35, 35, 33, 33, 31, 31, 34],
            units="degrees_north",
            dtype="f8",
        )
        c.set_data(data)
        f.set_construct(
            c, axes=("domainaxis2",), key="auxiliarycoordinate1", copy=False
        )
        #
        # domain_topology: cell:node
        c = DomainTopology()
        c.set_properties(
            {"long_name": "Maps every node to its connected nodes"}
        )
        c.nc_set_variable("Mesh2_edge_nodes")
        data = Data(
            [
                [0, 1, 2, -99, -99],
                [1, 6, 0, 3, -99],
                [2, 0, 3, 4, -99],
                [3, 2, 1, 5, 6],
                [4, 2, 5, -99, -99],
                [5, 4, 3, -99, -99],
                [6, 3, 1, -99, -99],
            ],
            dtype="i4",
            mask_value=-99,
        )
        c.set_data(data)
        c.set_cell("point")
        f.set_construct(
            c, axes=("domainaxis2",), key="domaintopology0", copy=False
        )
        #
        # cell_method: point
        c = CellMethod()
        c.set_method("point")
        c.set_axes(("domainaxis0",))
        c.set_qualifier("interval", [Data(3600, units="s", dtype="i8")])
        f.set_construct(c)
        #
        # field data axes
        f.set_data_axes(("domainaxis0", "domainaxis2"))
    elif n == 11:
        # field: mole_fraction_of_ozone_in_air
        f = Field()
        f.set_properties(
            {
                "Conventions": f"CF-{CF()}",
                "featureType": "trajectory",
                "standard_name": "mole_fraction_of_ozone_in_air",
                "units": "ppb",
            }
        )
        f.nc_set_variable("O3")
        data = Data(
            [[50.0, 51.0, 49.0, 53.0]],
            units="ppb",
            dtype="f4",
            fill_value=-9999.0,
        )
        f.set_data(data)
        #
        # netCDF global attributes
        f.nc_set_global_attributes({"Conventions": None, "featureType": None})
        #
        # domain_axis: ncdim%dim
        c = DomainAxis()
        c.set_size(1)
        c.nc_set_dimension("dim")
        f.set_construct(c, key="domainaxis0", copy=False)
        #
        # domain_axis: ncdim%trajectory
        c = DomainAxis()
        c.set_size(4)
        c.nc_set_dimension("trajectory")
        f.set_construct(c, key="domainaxis1", copy=False)
        #
        # auxiliary_coordinate: time
        c = AuxiliaryCoordinate()
        c.set_properties(
            {
                "standard_name": "time",
                "calendar": "standard",
                "units": "seconds since 2024-02-26 09:00:00",
            }
        )
        c.nc_set_variable("time")
        data = Data(
            [[60, 129, 180, 240]],
            units="seconds since 2024-02-26 09:00:00",
            calendar="standard",
            dtype="f4",
        )
        c.set_data(data)
        f.set_construct(
            c,
            axes=("domainaxis0", "domainaxis1"),
            key="auxiliarycoordinate0",
            copy=False,
        )
        #
        # auxiliary_coordinate: altitude
        c = AuxiliaryCoordinate()
        c.set_properties({"standard_name": "altitude", "units": "m"})
        c.nc_set_variable("altitude")
        data = Data([[2577, 2576, 2575, 2563]], units="m", dtype="f4")
        c.set_data(data)
        f.set_construct(
            c,
            axes=("domainaxis0", "domainaxis1"),
            key="auxiliarycoordinate1",
            copy=False,
        )
        #
        # auxiliary_coordinate: air_pressure
        c = AuxiliaryCoordinate()
        c.set_properties({"standard_name": "air_pressure", "units": "hPa"})
        c.nc_set_variable("air_pressure")
        data = Data([[751, 755, 758, 780]], units="hPa", dtype="f4")
        c.set_data(data)
        f.set_construct(
            c,
            axes=("domainaxis0", "domainaxis1"),
            key="auxiliarycoordinate2",
            copy=False,
        )
        #
        # auxiliary_coordinate: latitude
        c = AuxiliaryCoordinate()
        c.set_properties(
            {"standard_name": "latitude", "units": "degree_north"}
        )
        c.nc_set_variable("latitude")
        data = Data([[52, 52.5, 52.6, 52.2]], units="degree_north", dtype="f8")
        c.set_data(data)
        f.set_construct(
            c,
            axes=("domainaxis0", "domainaxis1"),
            key="auxiliarycoordinate3",
            copy=False,
        )
        #
        # auxiliary_coordinate: longitude
        c = AuxiliaryCoordinate()
        c.set_properties(
            {"standard_name": "longitude", "units": "degree_east"}
        )
        c.nc_set_variable("longitude")
        data = Data([[0.0, 0.3, 0.2, 0.31]], units="degree_east", dtype="f8")
        c.set_data(data)
        f.set_construct(
            c,
            axes=("domainaxis0", "domainaxis1"),
            key="auxiliarycoordinate4",
            copy=False,
        )
        #
        # auxiliary_coordinate: cf_role=trajectory_id
        c = AuxiliaryCoordinate()
        c.set_properties({"cf_role": "trajectory_id"})
        c.nc_set_variable("campaign")
        data = Data(["flight1"], dtype="U7")
        c.set_data(data)
        f.set_construct(
            c, axes=("domainaxis0",), key="auxiliarycoordinate5", copy=False
        )
        #
        # field data axes
        f.set_data_axes(("domainaxis0", "domainaxis1"))
    else:
        raise ValueError(
            "Must select an example construct with an integer argument "
            f"between 0 and {_n_example_fields - 1} inclusive. Got {n!r}"
        )

    return f


def example_fields(*n, _func=example_field):
    """Return example field constructs.

    .. versionadded:: (cfdm) 1.8.9.0

    .. seealso:: `cfdm.example_field`, `cfdm.example_domain`

    :Parameters:

        n: zero or more `int`, optional
            Select the example field constructs to return, any
            combination of:

            ======  ==================================================
            *n*     Field construct description
            ======  ==================================================
            ``0``   Cell method and dimension coordinate metadata
                    constructs.

            ``1``   Cell method, dimension coordinate, auxiliary
                    coordinate, cell measure, coordinate reference,
                    domain ancillary and field ancillary metadata
                    constructs.

            ``2``   A monthly time series at each latitude-longitude
                    location.

            ``3``   Discrete sampling geometry (DSG) "timeSeries"
                    features.

            ``4``   Discrete sampling geometry (DSG)
                    "timeSeriesProfile" features.

            ``5``   A 12 hourly time series at each latitude-longitude
                    location.

            ``6``   Polygon geometry coordinate cells with interior
                    ring variables.

            ``7``   Rotated pole dimension coordinate constructs and
                    2-d latitude and longitude auxiliary coordinate
                    constructs.

            ``8``   A UGRID mesh topology of face cells.

            ``9``   A UGRID mesh topology of edge cells.

            ``10``  A UGRID mesh topology of point cells.

            ``11``  Discrete sampling geometry (DSG) "trajectory"
                    features.
            ======  ==================================================

            If no individual field constructs are selected then all
            available field constructs will be returned.

            Field constructs may be selected multiple time, and will
            be output in the order that they are given.

            See the `cfdm.example_field` for details.

        _func: function
            The function that returns each individual field construct.

    :Returns:

       `list`
            The example field constructs.

    **Examples**

    >>> cfdm.example_fields()
    [<Field: specific_humidity(latitude(5), longitude(8)) 1>,
     <Field: air_temperature(atmosphere_hybrid_height_coordinate(1), grid_latitude(10), grid_longitude(9)) K>,
     <Field: air_potential_temperature(time(36), latitude(5), longitude(8)) K>,
     <Field: precipitation_flux(cf_role=timeseries_id(4), ncdim%timeseries(9)) kg m-2 day-1>,
     <Field: air_temperature(cf_role=timeseries_id(3), ncdim%timeseries(26), ncdim%profile_1(4)) K>,
     <Field: air_potential_temperature(time(118), latitude(5), longitude(8)) K>,
     <Field: precipitation_amount(cf_role=timeseries_id(2), time(4))>,
     <Field: eastward_wind(time(3), air_pressure(1), grid_latitude(4), grid_longitude(5)) m s-1>,
     <Field: air_temperature(time(2), ncdim%nMesh2_face(3)) K>,
     <Field: northward_wind(time(2), ncdim%nMesh2_edge(9)) ms-1>,
     <Field: air_pressure(time(2), ncdim%nMesh2_node(7)) hPa>,
     <CF Field: mole_fraction_of_ozone_in_air(cf_role=trajectory_id(1), ncdim%trajectory(4)) ppb>]

    >>> cfdm.example_fields(7, 1)
    [<Field: eastward_wind(time(3), air_pressure(1), grid_latitude(4), grid_longitude(5)) m s-1>,
     <Field: air_temperature(atmosphere_hybrid_height_coordinate(1), grid_latitude(10), grid_longitude(9)) K>]

    >>> cfdm.example_fields(3)
    [<Field: precipitation_flux(cf_role=timeseries_id(4), ncdim%timeseries(9)) kg m-2 day-1>]

    >>> cfdm.example_fields(3, 3, 4)
    [<Field: precipitation_flux(cf_role=timeseries_id(4), ncdim%timeseries(9)) kg m-2 day-1>,
     <Field: precipitation_flux(cf_role=timeseries_id(4), ncdim%timeseries(9)) kg m-2 day-1>,
     <Field: air_temperature(cf_role=timeseries_id(3), ncdim%timeseries(26), ncdim%profile_1(4)) K>]

    See the `cfdm.example_field` for more details.

    """
    if not n:
        out = []
        i = 0
        while True:
            try:
                out.append(_func(i))
            except ValueError:
                break

            i += 1
    else:
        out = [_func(i) for i in n]

    return out


def example_domain(n, _func=example_field):
    """Return an example domain construct.

    .. versionadded:: (cfdm) 1.8.9.0

    .. seealso:: `cfdm.example_field`, `cfdm.example_fields`

    :Parameters:

        n: `int`
            Select the example domain construct to return, one of:

            ======  ==================================================
            *n*     Domain construct description
            ======  ==================================================
            ``0``   Dimension coordinate metadata constructs.

            ``1``   Dimension coordinate, auxiliary coordinate, cell
                    measure, coordinate reference, domain ancillary
                    and field ancillary metadata constructs.

            ``2``   A monthly time series at each latitude-longitude
                    location.

            ``3``   Discrete sampling geometry (DSG) "timeSeries"
                    features.

            ``4``   Discrete sampling geometry (DSG)
                    "timeSeriesProfile" features.

            ``5``   A 12 hourly time series at each latitude-longitude
                    location.

            ``6``   Polygon geometry coordinate cells with interior
                    ring variables.

            ``7``   Rotated pole dimension coordinate constructs and
                    2-d latitude and longitude auxiliary coordinate
                    constructs.

            ``8``   A UGRID mesh topology of face cells.

            ``9``   A UGRID mesh topology of edge cells.

            ``10``  A UGRID mesh topology of point cells.

            ``11``  Discrete sampling geometry (DSG) "trajectory"
                    features.
            ======  ==================================================

            See the examples for details.

        _func: function
            The function that creates the field construct from which
            the domain construct is derived.

    :Returns:

        `Domain`
            The example domain construct.

    **Examples**

    >>> f = cfdm.example_domain(0)
    >>> print(f)
    Dimension coords: latitude(5) = [-75.0, ..., 75.0] degrees_north
                    : longitude(8) = [22.5, ..., 337.5] degrees_east
                    : time(1) = [2019-01-01 00:00:00]

    >>> f = cfdm.example_domain(1)
    >>> print(f)
    Dimension coords: atmosphere_hybrid_height_coordinate(1) = [1.5]
                    : grid_latitude(10) = [2.2, ..., -1.76] degrees
                    : grid_longitude(9) = [-4.7, ..., -1.18] degrees
                    : time(1) = [2019-01-01 00:00:00]
    Auxiliary coords: latitude(grid_latitude(10), grid_longitude(9)) = [[53.941, ..., 50.225]] degrees_N
                    : longitude(grid_longitude(9), grid_latitude(10)) = [[2.004, ..., 8.156]] degrees_E
                    : long_name=Grid latitude name(grid_latitude(10)) = [--, ..., kappa]
    Cell measures   : measure:area(grid_longitude(9), grid_latitude(10)) = [[2391.9657, ..., 2392.6009]] km2
    Coord references: grid_mapping_name:rotated_latitude_longitude
                    : standard_name:atmosphere_hybrid_height_coordinate
    Domain ancils   : ncvar%a(atmosphere_hybrid_height_coordinate(1)) = [10.0] m
                    : ncvar%b(atmosphere_hybrid_height_coordinate(1)) = [20.0]
                    : surface_altitude(grid_latitude(10), grid_longitude(9)) = [[0.0, ..., 270.0]] m

    >>> f = cfdm.example_domain(2)
    >>> print(f)
    Dimension coords: time(36) = [1959-12-16 12:00:00, ..., 1962-11-16 00:00:00]
                    : latitude(5) = [-75.0, ..., 75.0] degrees_north
                    : longitude(8) = [22.5, ..., 337.5] degrees_east
                    : air_pressure(1) = [850.0] hPa

    >>> f = cfdm.example_domain(3)
    >>> print(f)
    Auxiliary coords: time(cf_role=timeseries_id(4), ncdim%timeseries(9)) = [[1969-12-29 00:00:00, ..., 1970-01-07 00:00:00]]
                    : latitude(cf_role=timeseries_id(4)) = [-9.0, ..., 78.0] degrees_north
                    : longitude(cf_role=timeseries_id(4)) = [-23.0, ..., 178.0] degrees_east
                    : height(cf_role=timeseries_id(4)) = [0.5, ..., 345.0] m
                    : cf_role=timeseries_id(cf_role=timeseries_id(4)) = [station1, ..., station4]
                    : long_name=station information(cf_role=timeseries_id(4)) = [-10, ..., -7]

    >>> f = cfdm.example_domain(4)
    >>> print(f)
    Auxiliary coords: time(cf_role=timeseries_id(3), ncdim%timeseries(26)) = [[1970-01-04 00:00:00, ..., --]]
                    : latitude(cf_role=timeseries_id(3)) = [-9.0, 2.0, 34.0] degrees_north
                    : longitude(cf_role=timeseries_id(3)) = [-23.0, 0.0, 67.0] degrees_east
                    : height(cf_role=timeseries_id(3)) = [0.5, 12.6, 23.7] m
                    : altitude(cf_role=timeseries_id(3), ncdim%timeseries(26), ncdim%profile_1(4)) = [[[2.07, ..., --]]] km
                    : cf_role=timeseries_id(cf_role=timeseries_id(3)) = [station1, station2, station3]
                    : long_name=station information(cf_role=timeseries_id(3)) = [-10, -9, -8]
                    : cf_role=profile_id(cf_role=timeseries_id(3), ncdim%timeseries(26)) = [[102, ..., --]]

    >>> f = cfdm.example_domain(5)
    >>> print(f)
    Dimension coords: time(118) = [1959-01-01 06:00:00, ..., 1959-02-28 18:00:00]
                    : latitude(5) = [-75.0, ..., 75.0] degrees_north
                    : longitude(8) = [22.5, ..., 337.5] degrees_east
                    : air_pressure(1) = [850.0] hPa

    >>> f = cfdm.example_domain(6)
    >>> print(f)
    Dimension coords: time(4) = [2000-01-16 12:00:00, ..., 2000-04-15 00:00:00]
    Auxiliary coords: latitude(cf_role=timeseries_id(2)) = [25.0, 7.0] degrees_north
                    : longitude(cf_role=timeseries_id(2)) = [10.0, 40.0] degrees_east
                    : cf_role=timeseries_id(cf_role=timeseries_id(2)) = [x1, y2]
                    : ncvar%z(cf_role=timeseries_id(2), 3, 4) = [[[1.0, ..., --]]] m
    Coord references: grid_mapping_name:latitude_longitude

    >>> f = cfdm.example_domain(7)
    >>> print(f)
    Dimension coords: time(3) = [1979-05-01 12:00:00, 1979-05-02 12:00:00, 1979-05-03 12:00:00] gregorian
                    : air_pressure(1) = [850.0] hPa
                    : grid_latitude(4) = [0.44, ..., -0.88] degrees
                    : grid_longitude(5) = [-1.18, ..., 0.58] degrees
    Auxiliary coords: latitude(grid_latitude(4), grid_longitude(5)) = [[52.4243, ..., 51.1163]] degrees_north
                    : longitude(grid_latitude(4), grid_longitude(5)) = [[8.0648, ..., 10.9238]] degrees_east
    Coord references: grid_mapping_name:rotated_latitude_longitude

    >>> print(example_domain(8))
    Dimension coords: time(2) = [2016-01-02 01:00:00, 2016-01-02 11:00:00] gregorian
    Auxiliary coords: longitude(ncdim%nMesh2_face(3)) = [-44.0, -44.0, -42.0] degrees_east
                    : latitude(ncdim%nMesh2_face(3)) = [34.0, 32.0, 34.0] degrees_north
    Topologies      : cell:face(ncdim%nMesh2_face(3), 4) = [[2, ..., --]]
    Connectivities  : connectivity:edge(ncdim%nMesh2_face(3), 5) = [[0, ..., --]]

    >>> print(example_domain(9))
    Dimension coords: time(2) = [2016-01-02 01:00:00, 2016-01-02 11:00:00] gregorian
    Auxiliary coords: longitude(ncdim%nMesh2_edge(9)) = [-41.5, ..., -43.0] degrees_east
                    : latitude(ncdim%nMesh2_edge(9)) = [34.5, ..., 32.0] degrees_north
    Topologies      : cell:edge(ncdim%nMesh2_edge(9), 2) = [[1, ..., 5]]
    Connectivities  : connectivity:node(ncdim%nMesh2_edge(9), 6) = [[0, ..., --]]

    >>> print(example_domain(10))
    Dimension coords: time(2) = [2016-01-02 01:00:00, 2016-01-02 11:00:00] gregorian
    Auxiliary coords: longitude(ncdim%nMesh2_node(7)) = [-45.0, ..., -40.0] degrees_east
                    : latitude(ncdim%nMesh2_node(7)) = [35.0, ..., 34.0] degrees_north
    Topologies      : cell:point(ncdim%nMesh2_node(7), 5) = [[0, ..., --]]

    >>> print(cfdm.example_domain(11)
    Auxiliary coords: time(cf_role=trajectory_id(1), ncdim%trajectory(4)) = [[2024-02-26 09:01:00, ..., 2024-02-26 09:04:00]] standard
                    : altitude(cf_role=trajectory_id(1), ncdim%trajectory(4)) = [[2577.0, ..., 2563.0]] m
                    : air_pressure(cf_role=trajectory_id(1), ncdim%trajectory(4)) = [[751.0, ..., 780.0]] hPa
                    : latitude(cf_role=trajectory_id(1), ncdim%trajectory(4)) = [[52.0, ..., 52.2]] degree_north
                    : longitude(cf_role=trajectory_id(1), ncdim%trajectory(4)) = [[0.0, ..., 0.31]] degree_east
                    : cf_role=trajectory_id(cf_role=trajectory_id(1)) = [flight1]

    """
    return _func(n).get_domain()<|MERGE_RESOLUTION|>--- conflicted
+++ resolved
@@ -257,11 +257,6 @@
 
     Data = _implementation.get_class("Data")
 
-<<<<<<< HEAD
-    #    mesh_id = "f51e5aa5e2b0439f9fae4f04e51556f7"
-
-=======
->>>>>>> e0ee2462
     if n == 0:
         f = Field()
 
@@ -4684,10 +4679,6 @@
             dtype="f8",
         )
         f.set_data(data)
-<<<<<<< HEAD
-        #        f.set_mesh_id(mesh_id)
-=======
->>>>>>> e0ee2462
         #
         # domain_axis: ncdim%time
         c = DomainAxis()
@@ -4850,10 +4841,6 @@
             dtype="f8",
         )
         f.set_data(data)
-<<<<<<< HEAD
-        #        f.set_mesh_id(mesh_id)
-=======
->>>>>>> e0ee2462
         #
         # domain_axis: ncdim%time
         c = DomainAxis()
@@ -5059,10 +5046,6 @@
             dtype="f8",
         )
         f.set_data(data)
-<<<<<<< HEAD
-        #        f.set_mesh_id(mesh_id)
-=======
->>>>>>> e0ee2462
         #
         # domain_axis: ncdim%time
         c = DomainAxis()
