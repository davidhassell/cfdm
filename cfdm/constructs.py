--- conflicted
+++ resolved
@@ -134,12 +134,7 @@
     # Private methods
     # ----------------------------------------------------------------
     def _axes_to_constructs(self):
-<<<<<<< HEAD
-        """Map domain axis constructs to the metadata constructs whose data
-        span them.
-=======
         """Maps domain axes to constructs whose data span them.
->>>>>>> 9e2d99cd
 
         This is useful for ascertaining whether or not two `Constructs`
         instances are equal.
@@ -957,17 +952,9 @@
             mode = "and"
 
         if mode == "and":
-<<<<<<< HEAD
-            _and = True
-        elif mode == "or":
-            _or = True
-        elif mode == "and":
-            _and = True
-=======
             _and = True  # noqa: F841
         elif mode == "or":
             _or = True
->>>>>>> 9e2d99cd
         elif mode == "exact":
             _exact = True
         elif mode == "subset":
@@ -1027,15 +1014,9 @@
         return out
 
     def filter_by_data(self):
-<<<<<<< HEAD
-        """Select metadata constructs by whether they could contain data.
-
-        Selection is not based on whether they thay actually have data,
-=======
         """Selects metadata constructs that could contain data.
 
         Selection is not based on whether they actually have data,
->>>>>>> 9e2d99cd
         rather by whether the construct supports the inclusion of
         data. For example, constructs selected by this method will all
         have a `!get_data` method.
@@ -1437,17 +1418,11 @@
         return out
 
     def filter_by_naxes(self, *naxes):
-<<<<<<< HEAD
-        """Select metadata constructs by the number of domain axis constructs
-        spanned by their data.
-
-=======
         """Selects constructs by the number of axes their data spans.
 
         Specifically, selects metadata constructs by the number of domain axis
         constructs spanned by their data.
 
->>>>>>> 9e2d99cd
         .. versionadded:: (cfdm) 1.7.0
 
         .. seealso:: `filter_by_axis`, `filter_by_data`, `filter_by_key`,
@@ -2065,11 +2040,7 @@
         instance being returned.
 
         If the *depth* parameter is set to *N* then the inverse is
-<<<<<<< HEAD
-        relative to the constructs selected by the *N*\ -th most recently
-=======
-        relative to the constructs selected by the *N*-th most recently
->>>>>>> 9e2d99cd
+        relative to the constructs selected by the N-th most recently
         applied filter.
 
         A history of the filters that have been applied is returned in a
@@ -2094,11 +2065,7 @@
                 filter. By default the inverse is relative to the
                 constructs selected by all previously applied
                 filters. ``N`` may be larger than the total number of
-<<<<<<< HEAD
-                filters applied, which results in the default bahaviour.
-=======
                 filters applied, which results in the default behaviour.
->>>>>>> 9e2d99cd
 
         :Returns:
 
@@ -2221,11 +2188,7 @@
         before all previously applied filters.
 
         If the *depth* parameter is set to *N* then the unfiltered
-<<<<<<< HEAD
-        constructs are those that existed before the *N*\ -th most
-=======
         constructs are those that existed before the *N*-th most
->>>>>>> 9e2d99cd
         recently applied filter.
 
         A history of the filters that have been applied is returned in a
@@ -2249,11 +2212,7 @@
                 ``N``-th most recently applied filter. By default the
                 constructs from before all previously applied filters are
                 returned. ``N`` may be larger than the total number of
-<<<<<<< HEAD
-                filters applied, which results in the default bahaviour.
-=======
                 filters applied, which results in the default behaviour.
->>>>>>> 9e2d99cd
 
         :Returns:
 
