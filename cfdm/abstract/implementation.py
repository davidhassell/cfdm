import abc


class Implementation(metaclass=abc.ABCMeta):
    """Store an implementation of the CF data model."""

    def __init__(self, cf_version=None, **kwargs):
        """**Initialisation**

        :Parameters:

            kwargs:
                The concrete objects required to represent a Field.

        """
        self._cf_version = cf_version
        self._class = kwargs.copy()
        for key, value in kwargs.items():
            if value is None:
                del self._class[key]

    def classes(self):
<<<<<<< HEAD
        '''Return all the classes of the implmeentation.

    :Returns:

        `dict`
            The class objects, keyed by their class name.

    **Examples:**

    >>> sorted(i.classes())
    ['AuxiliaryCoordinate',
     'Bounds',
     'CellMeasure',
     'CellMethod',
     'CoordinateConversion',
     'CoordinateReference',
     'Count',
     'Data',
     'Datum',
     'DimensionCoordinate',
     'Domain',
     'DomainAncillary',
     'DomainAxis',
     'Field',
     'FieldAncillary',
     'GatheredArray',
     'Index',
     'InteriorRing',
     'List',
     'NetCDFArray',
     'NodeCountProperties',
     'PartNodeCountProperties',
     'RaggedContiguousArray',
     'RaggedIndexedArray',
     'RaggedIndexedContiguousArray']

        '''
=======
        """Return all the classes of the implmeentation.

        :Returns:

            `dict`
                The class objects, keyed by their class name.

        **Examples:**

        >>> sorted(i.classes())
        ['AuxiliaryCoordinate',
         'Bounds',
         'CellMeasure',
         'CellMethod',
         'CoordinateConversion',
         'CoordinateReference',
         'Count',
         'Data',
         'Datum',
         'DimensionCoordinate',
         'DomainAncillary',
         'DomainAxis',
         'Field',
         'FieldAncillary',
         'GatheredArray',
         'Index',
         'InteriorRing',
         'List',
         'NetCDFArray',
         'NodeCountProperties',
         'PartNodeCountProperties',
         'RaggedContiguousArray',
         'RaggedIndexedArray',
         'RaggedIndexedContiguousArray']

        """
>>>>>>> af488d12
        return self._class.copy()

    def copy(self):
        """Copy"""
        return type(self)(cf_version=self.get_cf_version(), **self._class)

    def get_class(self, name):
        """Return a class of the implementation.

        :Parameters:

            name: `str`
                The name of the class.

                *Parameter example:*
                  ``name='Field'``

        :Returns:

                The class object.

        **Examples:**

        >>> Field = i.get_class('Field')
        >>> f = Field()

        """
        try:
            return self._class[name]
        except KeyError:
            raise ValueError(
                "Implementation does not have class {!r}".format(name)
            )

    def get_cf_version(self):
        """Return the CF version of the implementation.

        :Returns:

            `str`
                The version.

        **Examples:**

        >>> i.get_cf_version()
        '1.8'

        """
        return self._cf_version

    def set_class(self, name, cls):
        """Set a class of the implementation.

        :Parameters:

            name: `str`
                The name of the class.

                *Parameter example:*
                  ``name='Field'``

            cls:
                The class object.

        :Returns:

            `None`

        **Examples:**

        >>> from . import Field
        >>> i.set_class('Field', Field)
        >>> field_class = i.get_class('Field')
        >>> f = field_class()

        """
        self._class[name] = cls


# --- End: class<|MERGE_RESOLUTION|>--- conflicted
+++ resolved
@@ -20,8 +20,7 @@
                 del self._class[key]
 
     def classes(self):
-<<<<<<< HEAD
-        '''Return all the classes of the implmeentation.
+        """Return all the classes of the implmentation.
 
     :Returns:
 
@@ -57,45 +56,7 @@
      'RaggedIndexedArray',
      'RaggedIndexedContiguousArray']
 
-        '''
-=======
-        """Return all the classes of the implmeentation.
-
-        :Returns:
-
-            `dict`
-                The class objects, keyed by their class name.
-
-        **Examples:**
-
-        >>> sorted(i.classes())
-        ['AuxiliaryCoordinate',
-         'Bounds',
-         'CellMeasure',
-         'CellMethod',
-         'CoordinateConversion',
-         'CoordinateReference',
-         'Count',
-         'Data',
-         'Datum',
-         'DimensionCoordinate',
-         'DomainAncillary',
-         'DomainAxis',
-         'Field',
-         'FieldAncillary',
-         'GatheredArray',
-         'Index',
-         'InteriorRing',
-         'List',
-         'NetCDFArray',
-         'NodeCountProperties',
-         'PartNodeCountProperties',
-         'RaggedContiguousArray',
-         'RaggedIndexedArray',
-         'RaggedIndexedContiguousArray']
-
         """
->>>>>>> af488d12
         return self._class.copy()
 
     def copy(self):
@@ -172,7 +133,4 @@
         >>> f = field_class()
 
         """
-        self._class[name] = cls
-
-
-# --- End: class+        self._class[name] = cls