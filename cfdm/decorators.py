--- conflicted
+++ resolved
@@ -13,15 +13,8 @@
 from .constants import ValidLogLevels
 
 
-<<<<<<< HEAD
-# Identifier for 'inplace_enabled' to use as internal '_custom'
-# dictionary key, or directly as a (temporary) attribute name if
-# '_custom' is not provided:
-INPLACE_ENABLED_PLACEHOLDER = "_to_assign"
-=======
 # Identifier for '_inplace_enabled' to use as a (temporary) attribute name
 INPLACE_ENABLED_PLACEHOLDER = "_inplace_store"
->>>>>>> 9e2d99cd
 
 
 def _inplace_enabled(operation_method=None, *, default=False):
@@ -48,29 +41,10 @@
         @wraps(operation_method)
         def inplace_wrapper(self, *args, **kwargs):
             is_inplace = kwargs.get("inplace", default)
-<<<<<<< HEAD
-            try:
-                if is_inplace:
-                    # create an attribute equal to 'self'
-                    self._custom[INPLACE_ENABLED_PLACEHOLDER] = self
-                else:
-                    # create an attribute equal to a (shallow) copy of
-                    # 'self'
-                    self._custom[INPLACE_ENABLED_PLACEHOLDER] = self.copy()
-            # '_custom' not available for object so have to use a direct
-            # attribute for the storage, which is not as desirable since
-            # it is more exposed:
-            except AttributeError:
-                if is_inplace:
-                    self.INPLACE_ENABLED_PLACEHOLDER = self
-                else:
-                    self.INPLACE_ENABLED_PLACEHOLDER = self.copy()
-=======
             if is_inplace:
                 self.INPLACE_ENABLED_PLACEHOLDER = self
             else:
                 self.INPLACE_ENABLED_PLACEHOLDER = self.copy()
->>>>>>> 9e2d99cd
 
             processed_copy = operation_method(self, *args, **kwargs)
 
@@ -88,12 +62,7 @@
 
 
 def _inplace_enabled_define_and_cleanup(instance):
-<<<<<<< HEAD
-    """Delete attribute set by inable_enabled but store and return its
-    value.
-=======
     """Deletes attribute set by _inplace_enabled, returning its value.
->>>>>>> 9e2d99cd
 
     Designed as a convenience function for use at the start of methods
     decorated by _inplace_enabled; the core variable used throughout
@@ -122,12 +91,7 @@
 
 
 def _manage_log_level_via_verbosity(method_with_verbose_kwarg, calls=[0]):
-<<<<<<< HEAD
-    """A decorator for managing log message filtering by verbosity
-    argument.
-=======
     """A decorator to manage log filtering by verbosity argument.
->>>>>>> 9e2d99cd
 
     This enables overriding of the log severity level such that an
     integer input (lying in the valid range) to the decorated function
@@ -151,12 +115,9 @@
     concern) that this approach may not be thread-safe.
 
     """
-<<<<<<< HEAD
-=======
     # Note that 'self' can be included in '*args' for any function calls
     # below, such that this decorator will work for both methods and
     # functions that are not bound to classes.
->>>>>>> 9e2d99cd
 
     @wraps(method_with_verbose_kwarg)
     def verbose_override_wrapper(*args, **kwargs):
@@ -243,11 +204,7 @@
 
 # @_test_decorator_args('i') -> example usage for decorating, using i kwarg
 def _test_decorator_args(*dec_args):
-<<<<<<< HEAD
-    """A wrapper for provision of positional arguments to the decorator."""
-=======
     """A wrapper to provide positional arguments to the decorator."""
->>>>>>> 9e2d99cd
 
     def deprecated_kwarg_check_decorator(operation_method):
         """A decorator for a deprecation check on given kwargs.
