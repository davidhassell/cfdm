import logging

import numpy as np

from . import (
    AuxiliaryCoordinate,
    Constructs,
    Count,
    Domain,
    DomainAxis,
    Index,
    List,
    Quantization,
    core,
    mixin,
)
from .data import (
    GatheredArray,
    RaggedContiguousArray,
    RaggedIndexedArray,
    RaggedIndexedContiguousArray,
)
from .decorators import (
    _display_or_return,
    _inplace_enabled,
    _inplace_enabled_define_and_cleanup,
    _manage_log_level_via_verbosity,
    _test_decorator_args,
)
from .functions import _DEPRECATION_ERROR_METHOD, parse_indices

logger = logging.getLogger(__name__)


class Field(
    mixin.QuantizationMixin,
    mixin.NetCDFVariable,
    mixin.NetCDFGeometry,
    mixin.NetCDFGlobalAttributes,
    mixin.NetCDFGroupAttributes,
    mixin.NetCDFComponents,
    mixin.NetCDFUnreferenced,
    mixin.NetCDFMeshVariable,
    mixin.FieldDomain,
    mixin.PropertiesData,
    mixin.Files,
    core.Field,
):
    """A field construct of the CF data model.

    The field construct is central to the CF data model, and includes
    all the other constructs. A field corresponds to a CF-netCDF data
    variable with all of its metadata. All CF-netCDF elements are
    mapped to a field construct or some element of the CF field
    construct. The field construct contains all the data and metadata
    which can be extracted from the file using the CF conventions.

    The field construct consists of a data array and the definition of
    its domain (that describes the locations of each cell of the data
    array), field ancillary constructs containing metadata defined
    over the same domain, and cell method constructs to describe how
    the cell values represent the variation of the physical quantity
    within the cells of the domain. The domain is defined collectively
    by the following constructs of the CF data model: domain axis,
    dimension coordinate, auxiliary coordinate, cell measure,
    coordinate reference and domain ancillary constructs.

    The field construct also has optional properties to describe
    aspects of the data that are independent of the domain. These
    correspond to some netCDF attributes of variables (e.g. units,
    long_name and standard_name), and some netCDF global file
    attributes (e.g. history and institution).

    **NetCDF interface**

    {{netCDF variable}}

    {{netCDF global attributes}}

    {{netCDF group attributes}}

    {{netCDF geometry group}}

    {{netCDF dataset chunks}}

    Some components exist within multiple constructs, but when written
    to a netCDF dataset the netCDF names associated with such
    components will be arbitrarily taken from one of them. The netCDF
    variable, dimension and sample dimension names and group
    structures for such components may be set or removed consistently
    across all such components with the `nc_del_component_variable`,
    `nc_set_component_variable`, `nc_set_component_variable_groups`,
    `nc_clear_component_variable_groups`,
    `nc_del_component_dimension`, `nc_set_component_dimension`,
    `nc_set_component_dimension_groups`,
    `nc_clear_component_dimension_groups`,
    `nc_del_component_sample_dimension`,
    `nc_set_component_sample_dimension`,
    `nc_set_component_sample_dimension_groups`,
    `nc_clear_component_sample_dimension_groups` methods.

    CF-compliance issues for field constructs read from a netCDF
    dataset may be accessed with the `dataset_compliance` method.

    .. versionadded:: (cfdm) 1.7.0

    """

    def __new__(cls, *args, **kwargs):
        """Store component classes."""
        instance = super().__new__(cls)
        instance._AuxiliaryCoordinate = AuxiliaryCoordinate
        instance._Constructs = Constructs
        instance._Domain = Domain
        instance._DomainAxis = DomainAxis
        instance._Quantization = Quantization
        instance._RaggedContiguousArray = RaggedContiguousArray
        instance._RaggedIndexedArray = RaggedIndexedArray
        instance._RaggedIndexedContiguousArray = RaggedIndexedContiguousArray
        instance._GatheredArray = GatheredArray
        instance._Count = Count
        instance._Index = Index
        instance._List = List
        return instance

    def __repr__(self):
        """Called by the `repr` built-in function.

        x.__repr__() <==> repr(x)

        .. versionadded:: (cfdm) 1.7.0

        """
        return f"<{self.__class__.__name__}: {self._one_line_description()}>"

    def __str__(self):
        """Called by the `str` built-in function.

        x.__str__() <==> str(x)

        .. versionadded:: (cfdm) 1.7.0

        """
        title = f"Field: {self.identity('')}"

        # Append the netCDF variable name
        ncvar = self.nc_get_variable(None)
        if ncvar is not None:
            title += f" (ncvar%{ncvar})"

        string = [title]
        string.append("".ljust(len(string[0]), "-"))

        # Units
        units = getattr(self, "units", "")
        calendar = getattr(self, "calendar", None)
        if calendar is not None:
            units += f" {calendar}"

        # Axes
        axis_names = self._unique_domain_axis_identities()

        # Data
        if self.has_data():
            string.append(
                f"Data            : {self._one_line_description(axis_names)}"
            )

        # Cell methods
        cell_methods = self.cell_methods(todict=True)
        if cell_methods:
            x = []
            for cm in cell_methods.values():
                cm = cm.copy()
                cm.set_axes(
                    tuple(
                        [
                            axis_names.get(axis, axis)
                            for axis in cm.get_axes(())
                        ]
                    )
                )
                x.append(str(cm))

            c = " ".join(x)

            string.append(f"Cell methods    : {c}")

        def _print_item(self, key, variable, axes):
            """Private function called by __str__."""
            # Field ancillary
            x = [variable.identity(default=key)]

            if variable.has_data():
                shape = [axis_names[axis] for axis in axes]
                shape = str(tuple(shape)).replace("'", "")
                shape = shape.replace(",)", ")")
                x.append(shape)
            elif (
                hasattr(variable, "nc_get_external")
                and variable.nc_get_external()
            ):
                ncvar = variable.nc_get_variable(None)
                if ncvar is not None:
                    x.append(f" (external variable: ncvar%{ncvar})")
                else:
                    x.append(" (external variable)")

            if variable.has_data():
                x.append(f" = {variable.get_data()}")

            return "".join(x)

        # Field ancillary variables
        x = [
            _print_item(self, key, anc, self.constructs.data_axes()[key])
            for key, anc in sorted(self.field_ancillaries(todict=True).items())
        ]
        if x:
            field_ancils = "\n                : ".join(x)
            string.append(f"Field ancils    : {field_ancils}")

        string.append(str(self.domain))

        return "\n".join(string)

    def __getitem__(self, indices):
        """Return a subspace of the field defined by indices.

        f.__getitem__(indices) <==> f[indices]

        The new subspace contains the same properties and similar
        metadata constructs to the original field, but the latter are
        also subspaced when they span domain axis constructs that have
        been changed.

        Indexing follows rules that are very similar to the numpy
        indexing rules, the only differences being:

        * An integer index i takes the i-th element but does not
          reduce the rank by one.

        * When two or more dimensions' indices are sequences of
          integers then these indices work independently along each
          dimension (similar to the way vector subscripts work in
          Fortran). This is the same behaviour as indexing on a
          Variable object of the netCDF4 package.

        .. versionadded:: (cfdm) 1.7.0

        :Returns:

            `Field`
                The subspace of the field construct.

        **Examples**

        >>> f.data.shape
        (1, 10, 9)
        >>> f[:, :, 1].data.shape
        (1, 10, 1)
        >>> f[:, 0].data.shape
        (1, 1, 9)
        >>> f[..., 6:3:-1, 3:6].data.shape
        (1, 3, 3)
        >>> f[0, [2, 9], [4, 8]].data.shape
        (1, 2, 2)
        >>> f[0, :, -2].data.shape
        (1, 10, 1)

        """
        new = self.copy()
        if indices is Ellipsis:
            return new

<<<<<<< HEAD
        #        # Remove a mesh id, on the assumption that the subspaced
        #        # domain will be different to the original.
        #        new.del_mesh_id(None)

=======
>>>>>>> e0ee2462
        data = self.get_data(_fill_value=False)

        indices = parse_indices(data.shape, indices)
        indices = tuple(indices)

        data_axes = self.get_data_axes()

        # ------------------------------------------------------------
        # Subspace the field's data
        # ------------------------------------------------------------
        new_data = data[tuple(indices)]

        # Replace domain axes
        domain_axes = new.domain_axes(todict=True)
        for key, size in zip(data_axes, new_data.shape):
            domain_axis = domain_axes[key]
            domain_axis.set_size(size)
            new.set_construct(domain_axis, key=key)

        # ------------------------------------------------------------
        # Subspace other constructs that contain arrays
        # ------------------------------------------------------------
        new_constructs_data_axes = new.constructs.data_axes()

        if data_axes:
            for key, construct in new.constructs.filter_by_axis(
                *data_axes, axis_mode="or", todict=True
            ).items():
                needs_slicing = False
                dice = []
                for axis in new_constructs_data_axes[key]:
                    if axis in data_axes:
                        needs_slicing = True
                        dice.append(indices[data_axes.index(axis)])
                    else:
                        dice.append(slice(None))

                if needs_slicing:
                    new.set_construct(
                        construct[tuple(dice)], key=key, copy=False
                    )

        new.set_data(new_data, copy=False)

        return new

    def _one_line_description(self, axis_names_sizes=None):
        """Returns a one-line description of the field."""
        if axis_names_sizes is None:
            axis_names_sizes = self._unique_domain_axis_identities()

        x = [axis_names_sizes[axis] for axis in self.get_data_axes(default=())]

        axis_names = ", ".join(x)
        if axis_names:
            axis_names = f"({axis_names})"

        # Field units
        units = self.get_property("units", None)
        calendar = self.get_property("calendar", None)
        if units is not None:
            units = f" {units}"
        else:
            units = ""

        if calendar is not None:
            units += f" {calendar}"

        return f"{self.identity('')}{axis_names}{units}"

    @property
    def _test_docstring_substitution_property_Field(self):
        """Test docstring substitution on {{class}} with @property.

            {{inplace: `bool`, optional}}

        {{package}}.{{class}}

        """
        print("_test_docstring_substitution_property_Field")

    @property
    @_test_decorator_args("i")
    def _test_docstring_substitution_decorator_property(self):
        """Tests docstring substitution with a property and decorator.

        The substitution is tested on {{class}} with @property and a
        decorator.

            {{inplace: `bool`, optional}}

        {{package}}.{{class}}

        """
        print("_test_docstring_substitution_decorator_property_Field")

    @staticmethod
    def _test_docstring_substitution_staticmethod_Field():
        """Test docstring substitution on {{class}} with @staticmethod.

            {{inplace: `bool`, optional}}

        {{package}}.{{class}}

        """
        print("_test_docstring_substitution_staticmethod_Field")

    @_test_decorator_args("i")
    @_manage_log_level_via_verbosity
    @_inplace_enabled(default=False)
    def _test_docstring_substitution_Field(self, inplace=False, verbose=None):
        """Test docstring substitution on {{class}} with two decorators.

            {{inplace: `bool`, optional}}

        {{package}}.{{class}}

        """
        print("_test_docstring_substitution_Field")

    def field_ancillary(
        self,
        *identity,
        default=ValueError(),
        key=False,
        item=False,
        **filter_kwargs,
    ):
        """Select a field ancillary construct.

        {{unique construct}}

        .. versionadded:: (cfdm) 1.10.0.0

        .. seealso:: `construct`, `field_ancillaries`

        :Parameters:

            identity: optional
                Select field ancillary constructs that have an
                identity, defined by their `!identities` methods, that
                matches any of the given values.

                Additionally, the values are matched against construct
                identifiers, with or without the ``'key%'`` prefix.

                If no values are provided then all field ancillary
                constructs are selected.

                {{value match}}

                {{displayed identity}}

            {{key: `bool`, optional}}

            {{item: `bool`, optional}}

            default: optional
                Return the value of the *default* parameter if there
                is no unique construct.

                {{default Exception}}

            {{filter_kwargs: optional}}

        :Returns:

                {{Returns construct}}

        **Examples**

        """
        return self._construct(
            "field_ancillary",
            "field_ancillaries",
            identity,
            key=key,
            item=item,
            default=default,
            **filter_kwargs,
        )

    def field_ancillaries(self, *identities, **filter_kwargs):
        """Return field ancillary constructs.

        ``f.field_ancillaries(*identities, **filter_kwargs)`` is
        equivalent to
        ``f.constructs.filter(filter_by_type=["field_ancillary"],
        filter_by_identity=identities, **filter_kwargs)``.

        .. versionadded:: (cfdm) 1.7.0

        .. seealso:: `constructs`, `field_ancillary`

        :Parameters:

            identities: optional
                Select field ancillary constructs that have an
                identity, defined by their `!identities` methods, that
                matches any of the given values.

                {{value match}}

                {{displayed identity}}

            {{filter_kwargs: optional}} Also to configure the returned value.

                 .. versionadded:: (cfdm) 1.8.9.0

        :Returns:

                {{Returns constructs}}

        **Examples**

        >>> print(f.field_ancillaries())
        Constructs:
        {}

        >>> print(f.field_ancillaries())
        Constructs:
        {'cellmethod1': <{{repr}}CellMethod: domainaxis1: domainaxis2: mean where land (interval: 0.1 degrees)>,
         'cellmethod0': <{{repr}}CellMethod: domainaxis3: maximum>}

        """
        return self._filter_interface(
            ("field_ancillary",),
            "field_ancillaries",
            identities,
            **filter_kwargs,
        )

    def cell_method(
        self,
        *identity,
        default=ValueError(),
        key=False,
        item=False,
        **filter_kwargs,
    ):
        """Select a cell method construct.

        {{unique construct}}

        .. versionadded:: (cfdm) 1.10.0.0

        .. seealso:: `construct`, `cell_methods`

        :Parameters:

            identity: optional
                Select cell method constructs that have an identity,
                defined by their `!identities` methods, that matches
                any of the given values.

                Additionally, the values are matched against construct
                identifiers, with or without the ``'key%'`` prefix.

                Additionally, if for a given value
                ``f.domain_axes(value)`` returns a unique domain axis
                construct then any cell method constructs that span
                exactly that axis are selected. See `domain_axes` for
                details.

                If no values are provided then all cell method
                constructs are selected.

                {{value match}}

                {{displayed identity}}

            {{key: `bool`, optional}}

            {{item: `bool`, optional}}

            default: optional
                Return the value of the *default* parameter if there
                is no unique construct.

                {{default Exception}}

            {{filter_kwargs: optional}}

        :Returns:

                {{Returns construct}}

        **Examples**

        """
        return self._construct(
            "cell_method",
            "cell_methods",
            identity,
            key=key,
            item=item,
            default=default,
            **filter_kwargs,
        )

    def cell_methods(self, *identities, **filter_kwargs):
        """Return cell method constructs.

        .. versionadded:: (cfdm) 1.7.0

        .. seealso:: `constructs`, `cell_method`

        :Parameters:

             identities: optional
                 Select cell method constructs that have an identity,
                 defined by their `!identities` methods, that matches
                 any of the given values.

                 Additionally, the values are matched against
                 construct identifiers, with or without the ``'key%'``
                 prefix.

                 Additionally, if for a given ``value``,
                 ``f.domain_axes(value)`` returns a unique domain axis
                 construct then any cell method constructs that span
                 exactly that axis are selected. See `domain_axes` for
                 details.

                 If no values are provided then all cell method
                 constructs are selected.

                 {{value match}}

                 {{displayed identity}}

             {{filter_kwargs: optional}} Also to configure the returned value.

                 .. versionadded:: (cfdm) 1.8.9.0

        :Returns:

                 {{Returns constructs}}

        **Examples**

        >>> f = {{package}}.example_field(1)
        >>> print(f.cell_methods())
        Constructs:
        {'cellmethod0': <CellMethod: domainaxis1: domainaxis2: mean where land (interval: 0.1 degrees)>,
         'cellmethod1': <CellMethod: domainaxis3: maximum>}
        >>> print(f.cell_methods('time'))
        Constructs:
        {'cellmethod1': <CellMethod: domainaxis3: maximum>}
        >>> print(f.cell_methods('bad identifier'))
        Constructs:
        {}

        """
        cached = filter_kwargs.get("cached")
        if cached is not None:
            return cached

        if identities:
            if "filter_by_identity" in filter_kwargs:
                raise TypeError(
                    f"Can't set {self.__class__.__name__}.cell_method() "
                    "keyword argument 'filter_by_identity' when "
                    "positional *identities arguments are also set"
                )
        else:
            identities = filter_kwargs.pop("filter_by_identity", ())

        if identities:
            out, keys, hits, misses = self._filter_interface(
                ("cell_method",),
                "cell_method",
                identities,
                _identity_config={"return_matched": True},
                **filter_kwargs,
            )
            if out is not None:
                return out

            # Additionally, if for a given ``value``,
            # ``f.domain_axes(value)`` returns a unique domain axis
            # construct then any cell method constructs that span
            # exactly that axis are selected. See `domain_axes` for
            # details.
            domain_axes = self.domain_axes(*misses, todict=True)
            if domain_axes:
                c = self.constructs._construct_dict("cell_method")
                for cm_key, cm in c.items():
                    cm_axes = cm.get_axes(None)
                    if len(cm_axes) == 1 and cm_axes[0] in domain_axes:
                        keys.add(cm_key)

            identities = ()
            if not keys:
                # Specify a key of None to ensure that no cell methods
                # are selected. (If keys is an empty set then all cell
                # methods are selected, which is not what we want,
                # here.)
                keys = (None,)

            filter_kwargs = {
                "filter_by_key": keys,
                "todict": filter_kwargs.pop("todict", False),
            }

        return self._filter_interface(
            ("cell_method",), "cell_method", identities, **filter_kwargs
        )

    @_inplace_enabled(default=False)
    def apply_masking(self, inplace=False):
        """Apply masking as defined by the CF conventions.

        Masking is applied to the field construct data as well as
        metadata constructs' data.

        Masking is applied according to any of the following criteria
        that are applicable:

        * where data elements are equal to the value of the
          ``missing_value`` property;

        * where data elements are equal to the value of the
          ``_FillValue`` property;

        * where data elements are strictly less than the value of the
          ``valid_min`` property;

        * where data elements are strictly greater than the value of
          the ``valid_max`` property;

        * where data elements are within the inclusive range specified
          by the two values of ``valid_range`` property.

        If any of the above properties have not been set the no
        masking is applied for that method.

        Elements that are already masked remain so.

        .. note:: If using the `apply_masking` method on a construct
                  that has been read from a dataset with the
                  ``mask=False`` parameter to the `read` function,
                  then the mask defined in the dataset can only be
                  recreated if the ``missing_value``, ``_FillValue``,
                  ``valid_min``, ``valid_max``, and ``valid_range``
                  properties have not been updated.

        .. versionadded:: (cfdm) 1.8.3

        .. seealso:: `Data.apply_masking`, `read`, `write`

        :Parameters:

            {{inplace: `bool`, optional}}

        :Returns:

            `Field` or `None`
                A new field construct with masked values, or `None` if
                the operation was in-place.

        **Examples**

        >>> f = {{package}}.example_field(0)
        >>> f.data[[0, -1]] = numpy.ma.masked
        >>> print(f.data.array)
        [[   --    --    --    --    --    --    --    --]
         [0.023 0.036 0.045 0.062 0.046 0.073 0.006 0.066]
         [0.11  0.131 0.124 0.146 0.087 0.103 0.057 0.011]
         [0.029 0.059 0.039 0.07  0.058 0.072 0.009 0.017]
         [   --    --    --    --    --    --    --    --]]
        >>> {{package}}.write(f, 'masked.nc')
        >>> no_mask = {{package}}.read('masked.nc', mask=False)[0]
        >>> print(no_mask.data.array)
        [9.96920997e+36, 9.96920997e+36, 9.96920997e+36, 9.96920997e+36,
         9.96920997e+36, 9.96920997e+36, 9.96920997e+36, 9.96920997e+36],
         [0.023 0.036 0.045 0.062 0.046 0.073 0.006 0.066]
         [0.11  0.131 0.124 0.146 0.087 0.103 0.057 0.011]
         [0.029 0.059 0.039 0.07  0.058 0.072 0.009 0.017]
        [9.96920997e+36, 9.96920997e+36, 9.96920997e+36, 9.96920997e+36,
         9.96920997e+36, 9.96920997e+36, 9.96920997e+36, 9.96920997e+36]])
        >>> masked = no_mask.apply_masking()
        >>> print(masked.data.array)
        [[   --    --    --    --    --    --    --    --]
         [0.023 0.036 0.045 0.062 0.046 0.073 0.006 0.066]
         [0.11  0.131 0.124 0.146 0.087 0.103 0.057 0.011]
         [0.029 0.059 0.039 0.07  0.058 0.072 0.009 0.017]
         [   --    --    --    --    --    --    --    --]]

        """
        f = _inplace_enabled_define_and_cleanup(self)

        # Apply masking to the field construct
        super(Field, f).apply_masking(inplace=True)

        # Apply masking to the metadata constructs
        self._apply_masking_constructs()

        return f

    def climatological_time_axes(self):
        """Return all axes which are climatological time axes.

        This is ascertained by inspecting the axes of any cell methods
        constructs.

        .. versionadded:: (cfdm) 1.7.0

        :Returns:

            `set`
                The axes on the field which are climatological time
                axes. If there are none, this will be an empty set.

        **Examples**

        >>> f
        <{{repr}}Field: air_temperature(time(12), latitude(145), longitude(192)) K>
        >>> print(f.cell_methods())
        Constructs:
        {'cellmethod0': <{{repr}}CellMethod: domainaxis0: minimum within days>,
         'cellmethod1': <{{repr}}CellMethod: domainaxis0: mean over days>}
        >>> f.climatological_time_axes()
        {'domainaxis0'}
        >>> g
        <Field: air_potential_temperature(time(120), latitude(5), longitude(8)) K>
        >>> print(g.cell_methods())
        Constructs:
        {'cellmethod0': <{{repr}}CellMethod: area: mean>}
        >>> g.climatological_time_axes()
        set()

        """
        out = set()

        domain_axes = self.domain_axes(todict=True)

        for key, cm in self.cell_methods(todict=True).items():
            qualifiers = cm.qualifiers()
            if not ("within" in qualifiers or "over" in qualifiers):
                continue

            axes = cm.get_axes(default=())
            if len(axes) != 1:
                continue

            axis = axes[0]
            if axis not in domain_axes:
                continue

            # Still here? Then this axis is a climatological time axis
            out.add(axis)

        return out

    @_inplace_enabled(default=False)
    def compress(
        self,
        method,
        axes=None,
        count_properties=None,
        index_properties=None,
        list_properties=None,
        inplace=False,
    ):
        """Compress the field construct.

        Compression can save space by identifying and removing
        unwanted missing data. Such compression techniques store the
        data more efficiently and result in no precision loss.

        The field construct data is compressed, along with any
        applicable metadata constructs.

        Whether or not the field construct is compressed does not
        alter its functionality nor external appearance.

        A field that is already compressed will be returned compressed
        by the chosen method.

        When writing a compressed field construct to a dataset,
        compressed netCDF variables are written, along with the
        supplementary netCDF variables and attributes that are
        required for the encoding.

        The following type of compression are available (see the
        *method* parameter):

            * Ragged arrays for discrete sampling geometries
              (DSG). Three different types of ragged array
              representation are supported.

            ..

            * Compression by gathering.

        .. versionadded:: (cfdm) 1.7.11

        .. seealso:: `uncompress`

        :Parameters:

            method: `str`
                The compression method. One of:

                * ``'contiguous'``

                  Contiguous ragged array representation for DSG
                  "point", "timeSeries", "trajectory" or "profile"
                  features.

                  The field construct data must have exactly 2
                  dimensions for which the first (leftmost) dimension
                  indexes each feature and the second (rightmost)
                  dimension contains the elements for the
                  features. Trailing missing data values in the second
                  dimension are removed to created the compressed
                  data.

                * ``'indexed'``

                  Indexed ragged array representation for DSG "point",
                  "timeSeries", "trajectory", or "profile" features.

                  The field construct data must have exactly 2
                  dimensions for which the first (leftmost) dimension
                  indexes each feature and the second (rightmost)
                  dimension contains the elements for the
                  features. Trailing missing data values in the second
                  dimension are removed to created the compressed
                  data.

                * ``'indexed_contiguous'``

                  Indexed contiguous ragged array representation for
                  DSG "timeSeriesProfile", or "trajectoryProfile"
                  features.

                  The field construct data must have exactly 3
                  dimensions for which the first (leftmost) dimension
                  indexes each feature; the second (middle) dimension
                  indexes each timeseries or trajectory; and the third
                  (rightmost) dimension contains the elements for the
                  timeseries or trajectories. Trailing missing data
                  values in the third dimension are removed to created
                  the compressed data.

                * ``'gathered'``

                  Compression by gathering over any subset of the
                  field construct data dimensions.

                  *Not yet available.*

            count_properties: `dict`, optional
                Provide properties to the count variable for
                contiguous ragged array representation or indexed
                contiguous ragged array representation.

                *Parameter example:*
                  ``count_properties={'long_name': 'number of timeseries'}``

            index_properties: `dict`, optional
                Provide properties to the index variable for indexed
                ragged array representation or indexed contiguous
                ragged array representation.

                *Parameter example:*
                  ``index_properties={'long_name': 'station of profile'}``

            list_properties: `dict`, optional
                Provide properties to the list variable for
                compression by gathering.

                *Parameter example:*
                  ``list_properties={'long_name': 'uncompression indices'}``

            {{inplace: `bool`, optional}}

        :Returns:

            `Field` or `None`
                The compressed field construct, or `None` if the
                operation was in-place.

        **Examples**

        >>> f.data.get_compression_type()
        ''
        >>> print(f.array)
        [[3.98  0.0  0.0  --    --   --   --  --  --]
         [ 0.0  0.0  0.0  3.4  0.0  0.0 4.61  --  --]
         [0.86  0.8 0.75  0.0 4.56   --   --  --  --]
         [ 0.0 0.09  0.0 0.91 2.96 1.14 3.86 0.0 0.0]]
        >>> g = f.compress('contiguous')
        >>> g.equals(f)
        True

        >>> {{package}}.write(g, 'compressed_file_contiguous.nc')
        >>> h = {{package}}.read( 'compressed_file_contiguous.nc')[0]
        >>> h.equals(f)
        True

        >>> g.data.get_compression_type()
        'ragged contiguous'
        >>> g.data.get_count()
        <{{repr}}Count: (4) >
        >>> print(g.data.get_count().array)
        [3 7 5 9]
        >>> g.compress('indexed', inplace=True)
        >>> g.data.get_index()
        <{{repr}}Index: (24) >
        >>> print(g.data.get_index().array)
        [0 0 0 1 1 1 1 1 1 1 2 2 2 2 2 3 3 3 3 3 3 3 3 3]
        >>> {{package}}.write(g, 'compressed_file_indexed.nc')

        """

        def _empty_compressed_data(data, shape):
            return data.empty(
                shape=shape,
                dtype=data.dtype,
                units=data.get_units(None),
                calendar=data.get_calendar(None),
            )

        def _RaggedContiguousArray(
            self, compressed_data, data, count_variable
        ):
            return self._RaggedContiguousArray(
                compressed_data,
                shape=data.shape,
                count_variable=count_variable,
            )

        def _RaggedIndexedArray(self, compressed_data, data, index_variable):
            return self._RaggedIndexedArray(
                compressed_data,
                shape=data.shape,
                index_variable=index_variable,
            )

        def _RaggedIndexedContiguousArray(
            self, compressed_data, data, count_variable, index_variable
        ):
            return self._RaggedIndexedContiguousArray(
                compressed_data,
                shape=data.shape,
                count_variable=count_variable,
                index_variable=index_variable,
            )

        def _compress_metadata(
            f, method, count, N, axes, Array_func, **kwargs
        ):
            """Compresses constructs for a field by a chosen method.

            :Parameters:

                f: `Field`

                count: sequence of `int`

                N: `int`
                    The number of elements in the compressed array.

                axes: sequence of `str`

                Array_func:

                kwargs:

            :Returns:

                `None`

            """
            if method == "indexed_contiguous":
                shape1 = f.data.shape[1]

            for key, c in f.constructs.filter_by_axis(
                *axes, axis_mode="or", todict=True
            ).items():
                c_axes = f.get_data_axes(key)
                if c_axes != axes:
                    # Skip metadata constructs which don't span
                    # exactly the same axes in the same order
                    continue

                # Initialise the compressed data for the metadata
                # construct
                data = c.get_data(None)
                if data is not None:
                    compressed_data = _empty_compressed_data(data, (N,))

                    # Populate the compressed data for the metadata
                    # construct
                    start = 0
                    if method == "indexed_contiguous" and c.data.ndim == 2:
                        c_start = 0
                        for i, d in enumerate(
                            data.flatten(range(data.ndim - 1))
                        ):
                            c_start = shape1 * i
                            c_end = c_start + shape1
                            last = sum(n > 0 for n in count[c_start:c_end])

                            end = start + last
                            compressed_data[start:end] = d[:last]
                            start += last
                    else:
                        for last, d in zip(
                            count, data.flatten(range(data.ndim - 1))
                        ):
                            if not last:
                                continue

                            end = start + last
                            compressed_data[start:end] = d[:last]
                            start += last

                # Insert the compressed data into the metadata
                # construct
                y = Array_func(f, compressed_data, data=data, **kwargs)
                data._set_CompressedArray(y, copy=False)

                if c.has_bounds():
                    data = c.get_bounds_data(None)
                    if data is None:
                        continue

                    b_shape = data.shape[c.data.ndim :]
                    compressed_data = _empty_compressed_data(
                        data, (N,) + b_shape
                    )

                    # Populate the compressed data for the metadata
                    # construct
                    start = 0
                    if method == "indexed_contiguous" and c.data.ndim == 2:
                        c_start = 0
                        for i, d in enumerate(
                            data.flatten(range(c.data.ndim - 1))
                        ):
                            c_start = shape1 * i
                            c_end = c_start + shape1
                            last = sum(n > 0 for n in count[c_start:c_end])

                            end = start + last
                            compressed_data[start:end] = d[:last]
                            start += last
                    else:
                        for last, d in zip(
                            count, data.flatten(range(c.data.ndim - 1))
                        ):
                            if not last:
                                continue

                            end = start + last
                            compressed_data[start:end] = d[:last]
                            start += last

                    # Insert the compressed data into the metadata
                    # construct
                    y = Array_func(f, compressed_data, data=data, **kwargs)
                    data._set_CompressedArray(y, copy=False)

        def _derive_count(flattened_data):
            """Derive the DSG count for each feature.

            :Parameters:

                flattened_data: array_like
                    The 2-d flattened array from which to derive the
                    counts. The leading dimension is the number of
                    features.

            :Returns:

                `list`
                    The count for each feature.

            """
            count = []
            masked = np.ma.masked
            for d in flattened_data:
                d = d.array
                last = d.size
                for i in d[::-1]:
                    if i is not masked:
                        break

                    last -= 1

                count.append(last)

            return count

        f = _inplace_enabled_define_and_cleanup(self)

        data = f.get_data(None)
        if data is None:
            return f

        current_compression_type = data.get_compression_type().replace(
            " ", "_"
        )
        if (
            current_compression_type
            and current_compression_type == "ragged_" + method
        ):
            # The field is already compressed by the correct method
            return f

        if method == "contiguous":
            if self.data.ndim != 2:
                raise ValueError(
                    "The field data must have exactly 2 dimensions for "
                    f"DSG ragged contiguous compression. Got {self.data.ndim}"
                )
        elif method == "indexed":
            if self.data.ndim != 2:
                raise ValueError(
                    "The field data must have exactly 2 dimensions for "
                    f"DSG ragged indexed compression. Got {self.data.ndim}"
                )
        elif method == "indexed_contiguous":
            if self.data.ndim != 3:
                raise ValueError(
                    "The field data must have exactly 3 dimensions for "
                    "DSG ragged indexed contiguous compression. Got "
                    f"{self.data.ndim}"
                )

        # Make sure that the metadata constructs have the same
        # relative axis order as the field's data
        f.transpose(range(self.data.ndim), constructs=True, inplace=True)

        if method == "gathered":
            # --------------------------------------------------------
            # Compression by gathering
            # --------------------------------------------------------
            pass
        else:
            # --------------------------------------------------------
            # DSG compression
            # --------------------------------------------------------
            flattened_data = data.flatten(range(data.ndim - 1))

            # Try to get the counts from an auxiliary coordinate
            # construct that spans the same axes as the field data
            count = None
            data_axes = f.get_data_axes()
            construct_axes = f.constructs.data_axes()
            for key, c in (
                f.auxiliary_coordinates().filter_by_data(todict=True).items()
            ):
                if construct_axes[key] != data_axes:
                    continue

                count = _derive_count(c.data.flatten(range(c.ndim - 1)))
                break

            if count is None:
                # When no auxiliary coordinate constructs span the
                # field data dimensions, get the counts from the field
                # data.
                count = _derive_count(flattened_data)

            N = sum(count)
            compressed_field_data = _empty_compressed_data(data, (N,))

            start = 0
            for last, d in zip(count, flattened_data):
                if not last:
                    continue

                end = start + last
                compressed_field_data[start:end] = d[:last]
                start += last

        if method == "contiguous":
            # --------------------------------------------------------
            # Ragged contiguous
            # --------------------------------------------------------
            count_variable = self._Count(
                properties=count_properties,
                data=self._Data([n for n in count if n]),
            )

            x = _RaggedContiguousArray(
                self,
                compressed_field_data,
                data,
                count_variable=count_variable,
            )

            _compress_metadata(
                f,
                method,
                count,
                N,
                f.get_data_axes(),
                _RaggedContiguousArray,
                count_variable=count_variable,
            )

        elif method == "indexed":
            # --------------------------------------------------------
            # Ragged indexed
            # --------------------------------------------------------
            index_variable = self._Index(
                properties=index_properties,
                data=self._Data.empty(shape=(N,), dtype=int),
            )

            start = 0
            for i, (last, d) in enumerate(zip(count, flattened_data)):
                if not last:
                    continue

                end = start + last
                index_variable.data[start:end] = i
                start += last

            x = _RaggedIndexedArray(
                self, compressed_field_data, data, index_variable
            )

            _compress_metadata(
                f,
                method,
                count,
                N,
                f.get_data_axes(),
                _RaggedIndexedArray,
                index_variable=index_variable,
            )

        elif method == "indexed_contiguous":
            # --------------------------------------------------------
            # Ragged indexed contiguous
            # --------------------------------------------------------
            index = []
            shape1 = f.data.shape[1]
            for i in range(f.data.shape[0]):
                start = shape1 * i
                end = start + shape1
                index.extend([i] * sum(n > 0 for n in count[start:end]))

            count_variable = self._Count(
                properties=count_properties,
                data=self._Data([n for n in count if n]),
            )
            index_variable = self._Index(
                properties=index_properties, data=self._Data(index)
            )

            x = _RaggedIndexedContiguousArray(
                self,
                compressed_field_data,
                data,
                count_variable,
                index_variable,
            )

            _compress_metadata(
                f,
                method,
                count,
                N,
                f.get_data_axes(),
                _RaggedIndexedContiguousArray,
                count_variable=count_variable,
                index_variable=index_variable,
            )

            # Compress metadata constructs that span the index axis,
            # but not the count axis.
            _compress_metadata(
                f,
                method,
                count,
                len(index),
                f.get_data_axes()[:-1],
                _RaggedIndexedArray,
                index_variable=index_variable,
            )

        elif method == "gathered":
            # --------------------------------------------------------
            # Gathered
            # --------------------------------------------------------
            raise ValueError(
                "Compression by gathering is not yet available - sorry!"
            )

        else:
            raise ValueError(f"Unknown compression method: {method!r}")

        f.data._set_CompressedArray(x, copy=False)

        return f

    @classmethod
    def concatenate(
        cls, fields, axis, cull_graph=False, relaxed_units=False, copy=True
    ):
        """Join together a sequence of Field constructs.

        .. versionadded:: (cfdm) 1.12.0.0

        .. seealso:: `Data.concatenate`, `Data.cull_graph`

        :Parameters:

            fields: sequence of `{{class}}`
                The fields to concatenate.

            axis:
                Select the domain axis to along which to concatenate,
                defined by that which would be selected by passing
                *axis* to a call of the field construct's
                `domain_axis` method. For example, for a value of
                'time', the domain axis construct returned by
                ``f.domain_axis('time')`` is selected.

            {{cull_graph: `bool`, optional}}

            {{relaxed_units: `bool`, optional}}

            {{concatenate copy: `bool`, optional}}

        :Returns:

            `{{class}}`
                The concatenated construct.

        """
        if isinstance(fields, cls):
            raise ValueError("Must provide a sequence of Field constructs")

        fields = tuple(fields)
        field0 = fields[0]
        data_axes = field0.get_data_axes()
        axis_key = field0.domain_axis(
            axis,
            key=True,
            default=ValueError(
                f"Can't identify a unique concatenation axis from {axis!r}"
            ),
        )
        try:
            axis = data_axes.index(axis_key)
        except ValueError:
            raise ValueError(
                "The field's data must span the concatenation axis"
            )

        out = field0
        if copy:
            out = out.copy()

        if len(fields) == 1:
            return out

        new_data = out._Data.concatenate(
            [f.get_data(_fill_value=False) for f in fields],
            axis=axis,
            cull_graph=cull_graph,
            relaxed_units=relaxed_units,
            copy=copy,
        )

        # Change the domain axis size
        out.set_construct(
            out._DomainAxis(size=new_data.shape[axis]), key=axis_key
        )

        # Insert the concatenated data
        out.set_data(new_data, axes=data_axes, copy=False)

        # ------------------------------------------------------------
        # Concatenate constructs with data
        # ------------------------------------------------------------
        for key, construct in field0.constructs.filter_by_data(
            todict=True
        ).items():
            construct_axes = field0.get_data_axes(key)

            if axis_key not in construct_axes:
                # This construct does not span the concatenating axis
                # in the first field
                continue

            constructs = [construct]
            for f in fields[1:]:
                c = f.constructs.get(key)
                if c is None:
                    # This field does not have this construct
                    constructs = None
                    break

                constructs.append(c)

            if not constructs:
                # Not every field has this construct, so remove it
                # from the output field.
                out.del_construct(key)
                continue

            # Still here? Then try concatenating the constructs from
            # each field.
            try:
                construct = construct.concatenate(
                    constructs,
                    axis=construct_axes.index(axis_key),
                    cull_graph=cull_graph,
                    relaxed_units=relaxed_units,
                    copy=copy,
                )
            except ValueError:
                # Couldn't concatenate this construct, so remove it from
                # the output field.
                out.del_construct(key)
            else:
                # Successfully concatenated this construct, so insert
                # it into the output field.
                out.set_construct(
                    construct, key=key, axes=construct_axes, copy=False
                )

        return out

    def creation_commands(
        self,
        representative_data=False,
        namespace=None,
        indent=0,
        string=True,
        name="field",
        data_name="data",
        header=True,
    ):
        """Return the commands that would create the field construct.

        **Construct keys**

        The *key* parameter of the output `set_construct` commands is
        utilised in order minimise the number of commands needed to
        implement cross-referencing between constructs (e.g. between a
        coordinate reference construct and coordinate
        constructs). This is usually not necessary when building field
        constructs, as by default the `set_construct` method returns a
        unique construct key for the construct being set.

        .. versionadded:: (cfdm) 1.8.7.0

        .. seealso:: `set_construct`,
                     `{{package}}.Data.creation_commands`,
                     `{{package}}.Domain.creation_commands`,
                     `{{package}}.example_field`

        :Parameters:

            {{representative_data: `bool`, optional}}

            {{namespace: `str`, optional}}

            {{indent: `int`, optional}}

            {{string: `bool`, optional}}

            {{name: `str`, optional}}

            {{data_name: `str`, optional}}

            {{header: `bool`, optional}}

        :Returns:

            {{returns creation_commands}}

        **Examples**

        >>> q = {{package}}.example_field(0)
        >>> print(q)
        Field: specific_humidity (ncvar%q)
        ----------------------------------
        Data            : specific_humidity(latitude(5), longitude(8)) 1
        Cell methods    : area: mean
        Dimension coords: latitude(5) = [-75.0, ..., 75.0] degrees_north
                        : longitude(8) = [22.5, ..., 337.5] degrees_east
                        : time(1) = [2019-01-01 00:00:00]
        >>> print(q.creation_commands())
        #
        # field: specific_humidity
        field = {{package}}.Field()
        field.set_properties({'Conventions': 'CF-1.12', 'project': 'research', 'standard_name': 'specific_humidity', 'units': '1'})
        field.nc_set_variable('q')
        data = {{package}}.Data([[0.007, 0.034, 0.003, 0.014, 0.018, 0.037, 0.024, 0.029], [0.023, 0.036, 0.045, 0.062, 0.046, 0.073, 0.006, 0.066], [0.11, 0.131, 0.124, 0.146, 0.087, 0.103, 0.057, 0.011], [0.029, 0.059, 0.039, 0.07, 0.058, 0.072, 0.009, 0.017], [0.006, 0.036, 0.019, 0.035, 0.018, 0.037, 0.034, 0.013]], units='1', dtype='f8')
        field.set_data(data)
        #
        # domain_axis: ncdim%lat
        c = {{package}}.DomainAxis()
        c.set_size(5)
        c.nc_set_dimension('lat')
        field.set_construct(c, key='domainaxis0', copy=False)
        #
        # domain_axis: ncdim%lon
        c = {{package}}.DomainAxis()
        c.set_size(8)
        c.nc_set_dimension('lon')
        field.set_construct(c, key='domainaxis1', copy=False)
        #
        # domain_axis:
        c = {{package}}.DomainAxis()
        c.set_size(1)
        field.set_construct(c, key='domainaxis2', copy=False)
        #
        # dimension_coordinate: latitude
        c = {{package}}.DimensionCoordinate()
        c.set_properties({'units': 'degrees_north', 'standard_name': 'latitude'})
        c.nc_set_variable('lat')
        data = {{package}}.Data([-75.0, -45.0, 0.0, 45.0, 75.0], units='degrees_north', dtype='f8')
        c.set_data(data)
        b = {{package}}.Bounds()
        b.nc_set_variable('lat_bnds')
        data = {{package}}.Data([[-90.0, -60.0], [-60.0, -30.0], [-30.0, 30.0], [30.0, 60.0], [60.0, 90.0]], units='degrees_north', dtype='f8')
        b.set_data(data)
        c.set_bounds(b)
        field.set_construct(c, axes=('domainaxis0',), key='dimensioncoordinate0', copy=False)
        #
        # dimension_coordinate: longitude
        c = {{package}}.DimensionCoordinate()
        c.set_properties({'units': 'degrees_east', 'standard_name': 'longitude'})
        c.nc_set_variable('lon')
        data = {{package}}.Data([22.5, 67.5, 112.5, 157.5, 202.5, 247.5, 292.5, 337.5], units='degrees_east', dtype='f8')
        c.set_data(data)
        b = {{package}}.Bounds()
        b.nc_set_variable('lon_bnds')
        data = {{package}}.Data([[0.0, 45.0], [45.0, 90.0], [90.0, 135.0], [135.0, 180.0], [180.0, 225.0], [225.0, 270.0], [270.0, 315.0], [315.0, 360.0]], units='degrees_east', dtype='f8')
        b.set_data(data)
        c.set_bounds(b)
        field.set_construct(c, axes=('domainaxis1',), key='dimensioncoordinate1', copy=False)
        #
        # dimension_coordinate: time
        c = {{package}}.DimensionCoordinate()
        c.set_properties({'units': 'days since 2018-12-01', 'standard_name': 'time'})
        c.nc_set_variable('time')
        data = {{package}}.Data([31.0], units='days since 2018-12-01', dtype='f8')
        c.set_data(data)
        field.set_construct(c, axes=('domainaxis2',), key='dimensioncoordinate2', copy=False)
        #
        # cell_method: mean
        c = {{package}}.CellMethod()
        c.set_method('mean')
        c.set_axes(('area',))
        field.set_construct(c)
        #
        # field data axes
        field.set_data_axes(('domainaxis0', 'domainaxis1'))

        >>> print(q.creation_commands(representative_data=True, namespace='',
        ...                           indent=4, header=False))
            field = Field()
            field.set_properties({'Conventions': 'CF-1.12', 'project': 'research', 'standard_name': 'specific_humidity', 'units': '1'})
            field.nc_set_variable('q')
            data = <Data(5, 8): [[0.007, ..., 0.013]] 1>  # Representative data
            field.set_data(data)
            c = DomainAxis()
            c.set_size(5)
            c.nc_set_dimension('lat')
            field.set_construct(c, key='domainaxis0', copy=False)
            c = DomainAxis()
            c.set_size(8)
            c.nc_set_dimension('lon')
            field.set_construct(c, key='domainaxis1', copy=False)
            c = DomainAxis()
            c.set_size(1)
            field.set_construct(c, key='domainaxis2', copy=False)
            c = DimensionCoordinate()
            c.set_properties({'units': 'degrees_north', 'standard_name': 'latitude'})
            c.nc_set_variable('lat')
            data = <Data(5): [-75.0, ..., 75.0] degrees_north>  # Representative data
            c.set_data(data)
            b = Bounds()
            b.nc_set_variable('lat_bnds')
            data = <Data(5, 2): [[-90.0, ..., 90.0]] degrees_north>  # Representative data
            b.set_data(data)
            c.set_bounds(b)
            field.set_construct(c, axes=('domainaxis0',), key='dimensioncoordinate0', copy=False)
            c = DimensionCoordinate()
            c.set_properties({'units': 'degrees_east', 'standard_name': 'longitude'})
            c.nc_set_variable('lon')
            data = <Data(8): [22.5, ..., 337.5] degrees_east>  # Representative data
            c.set_data(data)
            b = Bounds()
            b.nc_set_variable('lon_bnds')
            data = <Data(8, 2): [[0.0, ..., 360.0]] degrees_east>  # Representative data
            b.set_data(data)
            c.set_bounds(b)
            field.set_construct(c, axes=('domainaxis1',), key='dimensioncoordinate1', copy=False)
            c = DimensionCoordinate()
            c.set_properties({'units': 'days since 2018-12-01', 'standard_name': 'time'})
            c.nc_set_variable('time')
            data = <Data(1): [2019-01-01 00:00:00]>  # Representative data
            c.set_data(data)
            field.set_construct(c, axes=('domainaxis2',), key='dimensioncoordinate2', copy=False)
            c = CellMethod()
            c.set_method('mean')
            c.set_axes(('area',))
            field.set_construct(c)
            field.set_data_axes(('domainaxis0', 'domainaxis1'))

        """
        if name in ("b", "c", "d", "f", "i", "q", "mask"):
            raise ValueError(
                f"The 'name' parameter can not have the value {name!r}"
            )

        namespace0 = namespace
        if namespace is None:
            namespace = self._package() + "."
        elif namespace and not namespace.endswith("."):
            namespace += "."

        out = super().creation_commands(
            representative_data=representative_data,
            indent=indent,
            namespace=namespace,
            string=False,
            name=name,
            data_name=data_name,
            header=header,
        )

<<<<<<< HEAD
        #        mesh_id = self.get_mesh_id(None)
        #        if mesh_id is not None:
        #            out.append(f"{name}.set_mesh_id({mesh_id!r})")

=======
>>>>>>> e0ee2462
        nc_global_attributes = self.nc_global_attributes()
        if nc_global_attributes:
            out.append("#")
            out.append("# netCDF global attributes")
            out.append(
                f"{name}.nc_set_global_attributes({nc_global_attributes!r})"
            )

        # Domain
        out.extend(
            self.domain.creation_commands(
                representative_data=representative_data,
                string=False,
                indent=indent,
                namespace=namespace0,
                name=name,
                data_name=data_name,
                header=header,
                _domain=False,
            )
        )

        # Field ancillary constructs
        for key, c in self.field_ancillaries().items():
            out.extend(
                c.creation_commands(
                    representative_data=representative_data,
                    string=False,
                    indent=indent,
                    namespace=namespace0,
                    name="c",
                    data_name=data_name,
                    header=header,
                )
            )
            out.append(
                f"{name}.set_construct(c, axes={self.get_data_axes(key)}, "
                f"key={key!r}, copy=False)"
            )

        # Cell method constructs
        for key, c in self.cell_methods(todict=True).items():
            out.extend(
                c.creation_commands(
                    namespace=namespace0,
                    indent=indent,
                    string=False,
                    header=header,
                    name="c",
                )
            )
            out.append(f"{name}.set_construct(c)")

        # Field data axes
        data_axes = self.get_data_axes(default=None)
        if data_axes is not None:
            if header:
                out.append("#")
                out.append("# field data axes")

            out.append(f"{name}.set_data_axes({data_axes})")

        if string:
            indent = " " * indent
            out[0] = indent + out[0]
            out = ("\n" + indent).join(out)

        return out

    @_display_or_return
    def dump(self, data=True, display=True, _level=0, _title=None):
        """A full description of the field construct.

        Returns a description of all properties, including those of
        metadata constructs and their components, and provides
        selected values of all data arrays.

        .. versionadded:: (cfdm) 1.7.0

        :Parameters:

            data: `bool`, optional
                If True (the default) then display the first and last
                Field data values. This can take a long time if the
                data needs an expensive computation (possibly
                including a slow read from local or remote disk), in
                which case setting *data* to False will not display
                these values, thereby avoiding the computational
                cost. This only applies to the Field's data - the
                first and last values of data arrays stored in
                metadata constructs are always displayed.

                Note that when the first and last values are
                displayed, they are cached for fast future retrieval.

                .. versionadded:: (cfdm) 1.12.3.0

            display: `bool`, optional
                If False then return the description as a string. By
                default the description is printed.

        :Returns:

            {{returns dump}}

        """
        indent = "    "
        indent0 = indent * _level

        if _title is None:
            ncvar = self.nc_get_variable(None)
            _title = self.identity(default=None)
            if ncvar is not None:
                if _title is None:
                    _title = f"ncvar%{ncvar}"
                else:
                    _title += f" (ncvar%{ncvar})"

            if _title is None:
                _title = ""

            _title = f"Field: {_title}"

        line = f"{indent0}{''.ljust(len(_title), '-')}"

        # Title
        string = [line, indent0 + _title, line]

        axis_to_name = self._unique_domain_axis_identities()

        constructs_data_axes = self.constructs.data_axes()

        # Simple properties
        properties = self.properties()
        if properties:
            string.append(self._dump_properties(_level=_level))

        # Data
        d = self.get_data(None)
        if d is not None:
            x = [axis_to_name[axis] for axis in self.get_data_axes(default=())]
            x = f"{indent0}Data({', '.join(x)})"
            if data:
                # Show selected data values
                x += f" = {d}"
            else:
                # Don't show any data values
                units = d.Units
                if units.isreftime:
                    calendar = getattr(units, "calendar", None)
                    if calendar is not None:
                        x += f" {calendar}"
                else:
                    units = getattr(units, "units", None)
                    if units is not None:
                        x += f" {units}"

            string.append("")
            string.append(x)
            string.append("")

        # Quantization
        q = self.get_quantization(None)
        if q is not None:
            string.append(q.dump(display=False, _level=_level))
            string.append("")

        # Cell methods
        cell_methods = self.cell_methods(todict=True)
        if cell_methods:
            for cm in cell_methods.values():
                cm = cm.copy()
                cm.set_axes(
                    tuple(
                        [
                            axis_to_name.get(axis, axis)
                            for axis in cm.get_axes(())
                        ]
                    )
                )
                string.append(cm.dump(display=False, _level=_level))

            string.append("")

        # Field ancillaries
        for cid, value in sorted(self.field_ancillaries(todict=True).items()):
            string.append(
                value.dump(
                    display=False,
                    _axes=constructs_data_axes[cid],
                    _axis_names=axis_to_name,
                    _level=_level,
                )
            )
            string.append("")

        string.append(
            self.get_domain().dump(display=False, _create_title=False)
        )

        return "\n".join(string)

    def file_directories(self, constructs=True):
        """The directories of files containing parts of the data.

        Returns the locations of any files referenced by the data.

        .. versionadded:: (cfdm) 1.12.0.0

        .. seealso:: `replace_directory`

        :Parameters:

            constructs: `bool`, optional
                If True (the default) then add also the directory to
                the data of metadata constructs. If False then don't
                do this.

        :Returns:

            `set`
                The unique set of file directories as absolute paths.

        **Examples**

        >>> d.file_directories()
        {'/home/data1', 'file:///data2'}

        """
        directories = super().file_directories()
        if constructs:
            for c in self.constructs.filter_by_data(todict=True).values():
                directories.update(c.file_directories())

        return directories

    def get_data_axes(self, *identity, default=ValueError(), **filter_kwargs):
        """Gets the keys of the axes spanned by the construct data.

        Specifically, returns the keys of the domain axis constructs
        spanned by the data of the field or of a metadata construct.

        .. versionadded:: (cfdm) 1.7.0

        .. seealso:: `del_data_axes`, `get_data`, `set_data_axes`

        :Parameters:

            identity, filter_kwargs: optional
                Select the unique construct returned by
                ``f.construct(*identity, **filter_kwargs)``. See
                `construct` for details.

                If neither *identity* nor *filter_kwargs* are set then
                the domain of the field construct's data are
                returned.

                .. versionadded:: (cfdm) 1.10.0.0

            default: optional
                Return the value of the *default* parameter if the data
                axes have not been set.

                {{default Exception}}

            {{filter_kwargs: optional}}

                .. versionadded:: (cfdm) 1.10.0.0

        :Returns:

            `tuple`
                The keys of the domain axis constructs spanned by the
                data.

        **Examples**

        >>> f = {{package}}.example_field(0)
        >>> f.get_data_axes()
        ('domainaxis0', 'domainaxis1')
        >>> f.get_data_axes('latitude')
        ('domainaxis0',)
        >>> f.get_data_axes('time')
        ('domainaxis2',)
        >>> f.has_data_axes()
        True
        >>> f.del_data_axes()
        ('domainaxis0', 'domainaxis1')
        >>> f.has_data_axes()
        False
        >>> f.get_data_axes(default='no axes')
        'no axes'

        """
        if not identity and not filter_kwargs:
            # Get axes of the Field data array
            return super().get_data_axes(default=default)

        key = self.construct(
            *identity, key=True, default=None, **filter_kwargs
        )
        if key is None:
            if default is None:
                return default

            return self._default(
                default, "Can't get axes for non-existent construct"
            )

        axes = super().get_data_axes(key, default=None)
        if axes is None:
            if default is None:
                return default

            return self._default(
                default, f"Construct {key!r} has not had axes set"
            )

        return axes

    def get_domain(self):
        """Return the domain.

        .. versionadded:: (cfdm) 1.7.0

        .. seealso:: `domain`

        :Returns:

            `Domain`
                 The domain.

        **Examples**

        >>> d = f.get_domain()

        """
        domain = self._Domain.fromconstructs(self.constructs)

        # Set climatological time axes for the domain
        climatological_time_axes = self.climatological_time_axes()
        if climatological_time_axes:
            coordinates = self.coordinates()
            for key, c in coordinates.items():
                axes = self.get_data_axes(key, default=())
                if len(axes) == 1 and axes[0] in climatological_time_axes:
                    c.set_climatology(True)

        return domain

    def get_filenames(self, normalise=True):
        """Return the names of the files containing the data.

        The names of the files containing the data of the field
        constructs and of any metadata constructs are returned.

        :Parameters:

            {{normalise: `bool`, optional}}

                .. versionadded:: (cfdm) 1.12.0.0

        :Returns:

            `set`
                The file names in normalised, absolute form. If all of
                the data are in memory then an empty `set` is
                returned.

        **Examples**

        >>> f = {{package}}.example_field(0)
        >>> {{package}}.write(f, 'temp_file.nc')
        >>> g = {{package}}.read('temp_file.nc')[0]
        >>> g.get_filenames()
        {'temp_file.nc'}

        """
        out = super().get_filenames(normalise=normalise)

        for c in self.constructs.filter_by_data(todict=True).values():
            out.update(c.get_filenames(normalise=normalise))

        return out

    def indices(self, **kwargs):
        """Create indices that define a subspace of the field construct.

        The subspace is defined by defining indices based on the
        positions of the given data values of 1-d metadata constructs.

        The returned tuple of indices may be used to created a subspace by
        indexing the original field construct with them.

        Metadata constructs and the conditions on their data are defined
        by keyword parameters.

        * Any domain axes that have not been identified remain unchanged.

        * Multiple domain axes may be subspaced simultaneously, and it
          doesn't matter which order they are specified in.

        * Subspace criteria may be provided for size 1 domain axes that
          are not spanned by the field construct's data.

        .. versionadded:: (cfdm) 1.10.0.0

        .. seealso:: `__getitem__`, `__setitem__`

        :Parameters:

            kwargs: *optional*
                Each keyword parameter specifies a value or values
                whose positions in the 1-d metadata construct's data,
                identified by the parameter name, define the indices
                for that dimension.

        :Returns:

            `tuple`
                The indices meeting the conditions.

        **Examples**

        >>> f = {{package}}.example_field(0)
        >>> print(f)
        Field: specific_humidity (ncvar%q)
        ----------------------------------
        Data            : specific_humidity(latitude(5), longitude(8)) 1
        Cell methods    : area: mean
        Dimension coords: latitude(5) = [-75.0, ..., 75.0] degrees_north
                        : longitude(8) = [22.5, ..., 337.5] degrees_east
                        : time(1) = [2019-01-01 00:00:00]

        >>> indices = f.indices(longitude=112.5)
        >>> indices
        (slice(None, None, None),
         array([False, False,  True, False, False, False, False, False]))
        >>> print(f[indices])
        Field: specific_humidity (ncvar%q)
        ----------------------------------
        Data            : specific_humidity(latitude(5), longitude(1)) 1
        Cell methods    : area: mean
        Dimension coords: latitude(5) = [-75.0, ..., 75.0] degrees_north
                        : longitude(1) = [112.5] degrees_east
                        : time(1) = [2019-01-01 00:00:00]

        >>> indices = f.indices(longitude=112.5, latitude=[-45, 75])
        >>> indices
        (array([False,  True, False, False,  True]),
         array([False, False,  True, False, False, False, False, False]))
        >>> print(f[indices])
        Field: specific_humidity (ncvar%q)
        ----------------------------------
        Data            : specific_humidity(latitude(2), longitude(1)) 1
        Cell methods    : area: mean
        Dimension coords: latitude(2) = [-45.0, 75.0] degrees_north
                        : longitude(1) = [112.5] degrees_east
                        : time(1) = [2019-01-01 00:00:00]

        >>> indices = f.indices(time=31)
        >>> indices
        (slice(None, None, None), slice(None, None, None))
        >>> print(f[indices])
        Field: specific_humidity (ncvar%q)
        ----------------------------------
        Data            : specific_humidity(latitude(5), longitude(8)) 1
        Cell methods    : area: mean
        Dimension coords: latitude(5) = [-75.0, ..., 75.0] degrees_north
                        : longitude(8) = [22.5, ..., 337.5] degrees_east
                        : time(1) = [2019-01-01 00:00:00]

        """
        # Initialise indices dictionary
        indices = {axis: slice(None) for axis in self.domain_axes(todict=True)}

        parsed = {}
        unique_axes = set()
        n_axes = 0

        for identity, value in kwargs.items():
            key, construct = self.construct(
                identity,
                filter_by_data=True,
                item=True,
                default=(None, None),
                filter_by_naxes=(1,),
            )
            if construct is not None:
                axes = self.get_data_axes(key)
            else:
                da_key = self.domain_axis(identity, key=True, default=None)
                if da_key is not None:
                    axes = (da_key,)
                    key = None
                    construct = None
                else:
                    raise ValueError(
                        f"Can't find indices. Ambiguous axis or axes "
                        f"defined by {identity!r}"
                    )

            if axes in parsed:
                # The axes are the same as an existing key
                parsed[axes].append((axes, key, construct, value, identity))
            else:
                new_key = True
                y = set(axes)
                for x in parsed:
                    if set(x) == set(y):
                        # The axes are the same but in a different
                        # order, so we don't need a new key.
                        parsed[x].append(
                            (axes, key, construct, value, identity)
                        )
                        new_key = False
                        break

                if new_key:
                    # The axes, taken in any order, are not the same
                    # as any keys, so create an new key.
                    n_axes += len(axes)
                    parsed[axes] = [(axes, key, construct, value, identity)]

            unique_axes.update(axes)

        if len(unique_axes) < n_axes:
            raise ValueError(
                "Can't find indices: Multiple constructs with incompatible "
                "domain axes"
            )

        for canonical_axes, axes_key_construct_value in parsed.items():
            axes, keys, constructs, points, identities = list(
                zip(*axes_key_construct_value)
            )

            n_items = len(constructs)
            n_axes = len(canonical_axes)

            if n_axes != 1:
                raise ValueError("TODO")

            if n_items > n_axes:
                raise ValueError(
                    "Can't specify the same axis more than once. Got: "
                    f"{identities}"
                )

            axis = axes[0][0]
            item = constructs[0]
            value = points[0]

            if item is None:
                raise ValueError(
                    "Can only specify 1-d metadata constructs from which "
                    f"to create indices. Got: {identities[0]!r}"
                )

            index = np.isin(item, np.asanyarray(value).astype(item.dtype))
            if np.ma.is_masked(index):
                index = index.filled(False)

            if not index.any():
                raise ValueError(
                    f"{value!r} does not match any {item!r} data values"
                )

            indices[axis] = index

        # Return indices tuple
        return tuple([indices[axis] for axis in self.get_data_axes()])

    @_inplace_enabled(default=False)
    def insert_dimension(
        self, axis, position=0, constructs=False, inplace=False
    ):
        """Expand the shape of the data array.

        .. versionadded:: (cfdm) 1.7.0

        .. seealso:: `squeeze`, `transpose`, `unsqueeze`

        :Parameters:

            axis:
                Select the domain axis to insert, generally defined by that
                which would be selected by passing the given axis description
                to a call of the field construct's `domain_axis` method. For
                example, for a value of ``'time'``, the domain axis construct
                returned by ``f.domain_axis('time')`` is selected.

                If *axis* is `None` then a new domain axis construct
                will be created for the inserted dimension.

            position: `int`, optional
                Specify the position that the new axis will have in
                the data array. By default the new axis has position
                0, the slowest varying position. Negative integers
                counting from the last position are allowed.

            constructs: `bool`
                If True then also insert the new axis into all
                metadata constructs that don't already include it. By
                default, metadata constructs are not changed.

                .. versionadded:: (cfdm) 1.11.1.0

            {{inplace: `bool`, optional}}

        :Returns:

            `{{class}}` or `None`
                The field construct with expanded data, or `None` if the
                operation was in-place.

        **Examples**

        >>> f = {{package}}.example_field(0)
        >>> print(f)
        Field: specific_humidity (ncvar%q)
        ----------------------------------
        Data            : specific_humidity(latitude(5), longitude(8)) 1
        Cell methods    : area: mean
        Dimension coords: latitude(5) = [-75.0, ..., 75.0] degrees_north
                        : longitude(8) = [22.5, ..., 337.5] degrees_east
                        : time(1) = [2019-01-01 00:00:00]
        >>> g = f.insert_dimension('time', 0)
        >>> print(g)
        Field: specific_humidity (ncvar%q)
        ----------------------------------
        Data            : specific_humidity(time(1), latitude(5), longitude(8)) 1
        Cell methods    : area: mean
        Dimension coords: latitude(5) = [-75.0, ..., 75.0] degrees_north
                        : longitude(8) = [22.5, ..., 337.5] degrees_east
                        : time(1) = [2019-01-01 00:00:00]

        A previously non-existent size 1 axis must be created prior to
        insertion:

        >>> f.insert_dimension(None, 1, inplace=True)
        >>> print(f)
        Field: specific_humidity (ncvar%q)
        ----------------------------------
        Data            : specific_humidity(time(1), key%domainaxis3(1), latitude(5), longitude(8)) 1
        Cell methods    : area: mean
        Dimension coords: latitude(5) = [-75.0, ..., 75.0] degrees_north
                        : longitude(8) = [22.5, ..., 337.5] degrees_east
                        : time(1) = [2019-01-01 00:00:00]

        """
        f = _inplace_enabled_define_and_cleanup(self)

        if axis is None:
            axis = f.set_construct(self._DomainAxis(1))
        else:
            axis, domain_axis = f.domain_axis(
                axis,
                item=True,
                default=ValueError("Can't identify a unique axis to insert"),
            )

            if domain_axis.get_size() != 1:
                raise ValueError(
                    f"Can only insert axis of size 1. Axis {axis!r} has size "
                    f"{domain_axis.get_size()}"
                )

        if position < 0:
            position = position + f.ndim + 1

        data_axes = f.get_data_axes(default=None)
        if data_axes is not None:
            data_axes0 = data_axes[:]
            if axis in data_axes:
                raise ValueError(
                    f"Can't insert a duplicate data array axis: {axis!r}"
                )

            data_axes = list(data_axes)
            data_axes.insert(position, axis)

        # Expand the dims in the field's data array
        super(Field, f).insert_dimension(position, inplace=True)

        # Update the axes
        if data_axes is not None:
            f.set_data_axes(data_axes)

        if constructs:
            if data_axes is None:
                data_axes0 = []
                position = 0

            for key, construct in f.constructs.filter_by_data(
                todict=True
            ).items():
                data = construct.get_data(
                    None, _units=False, _fill_value=False
                )
                if data is None:
                    continue

                construct_axes = list(f.get_data_axes(key))
                if axis in construct_axes:
                    continue

                # Find the position of the new axis
                c_position = position
                for a in data_axes0:
                    if a not in construct_axes:
                        c_position -= 1

                if c_position < 0:
                    c_position = 0

                # Expand the dims in the construct's data array
                construct.insert_dimension(c_position, inplace=True)

                # Update the construct axes
                construct_axes.insert(c_position, axis)
                f.set_data_axes(axes=construct_axes, key=key)

        return f

    def convert(self, *identity, full_domain=True, **filter_kwargs):
        """Convert a metadata construct into a new field construct.

        The new field construct has the properties and data of the
        metadata construct, and domain axis constructs corresponding
        to the data. By default it also contains other metadata
        constructs (such as dimension coordinate and coordinate
        reference constructs) that define its domain.

        Only metadata constructs that can have data may be converted
        and they can be converted even if they do not actually have
        any data. Constructs such as cell methods which cannot have
        data cannot be converted.

        The `{{package}}.read` function allows a field construct to be
        derived directly from a netCDF variable that corresponds to a
        metadata construct. In this case, the new field construct will
        have a domain limited to that which can be inferred from the
        corresponding netCDF variable - typically only domain axis and
        dimension coordinate constructs. This will usually result in a
        different field construct to that created with the `convert`
        method.

        .. versionadded:: (cfdm) 1.7.0

        .. seealso:: `{{package}}.read`

        :Parameters:

            identity: `str`, optional
                Convert the metadata construct with the given
                construct key.

            full_domain: `bool`, optional
                If False then only create domain axis constructs for
                the domain of the new field construct. By default as
                much of the domain as possible is copied to the new
                field construct.

            {{filter_kwargs: optional}} Also to configure the returned value.

                 .. versionadded:: (cfdm) 1.8.9.0

        :Returns:

            `Field`
                The new field construct.

        **Examples**

        >>> f = {{package}}.read('file.nc')[0]
        >>> print(f)
        Field: air_temperature (ncvar%ta)
        ---------------------------------
        Data            : air_temperature(atmosphere_hybrid_height_coordinate(1), grid_latitude(10), grid_longitude(9)) K
        Cell methods    : grid_latitude(10): grid_longitude(9): mean where land (interval: 0.1 degrees) time(1): maximum
        Field ancils    : air_temperature standard_error(grid_latitude(10), grid_longitude(9)) = [[0.76, ..., 0.32]] K
        Dimension coords: atmosphere_hybrid_height_coordinate(1) = [1.5]
                        : grid_latitude(10) = [2.2, ..., -1.76] degrees
                        : grid_longitude(9) = [-4.7, ..., -1.18] degrees
                        : time(1) = [2019-01-01 00:00:00]
        Auxiliary coords: latitude(grid_latitude(10), grid_longitude(9)) = [[53.941, ..., 50.225]] degrees_N
                        : longitude(grid_longitude(9), grid_latitude(10)) = [[2.004, ..., 8.156]] degrees_E
                        : long_name:Grid latitude name(grid_latitude(10)) = [--, ..., kappa]
        Cell measures   : measure%area(grid_longitude(9), grid_latitude(10)) = [[2391.9657, ..., 2392.6009]] km2
        Coord references: atmosphere_hybrid_height_coordinate
                        : rotated_latitude_longitude
        Domain ancils   : ncvar%a(atmosphere_hybrid_height_coordinate(1)) = [10.0] m
                        : ncvar%b(atmosphere_hybrid_height_coordinate(1)) = [20.0]
                        : surface_altitude(grid_latitude(10), grid_longitude(9)) = [[0.0, ..., 270.0]] m
        >>> x = f.convert('domainancillary2')
        >>> print(x)
        Field: surface_altitude (ncvar%surface_altitude)
        ------------------------------------------------
        Data            : surface_altitude(grid_latitude(10), grid_longitude(9)) m
        Dimension coords: grid_latitude(10) = [2.2, ..., -1.76] degrees
                        : grid_longitude(9) = [-4.7, ..., -1.18] degrees
        Auxiliary coords: latitude(grid_latitude(10), grid_longitude(9)) = [[53.941, ..., 50.225]] degrees_N
                        : longitude(grid_longitude(9), grid_latitude(10)) = [[2.004, ..., 8.156]] degrees_E
                        : long_name:Grid latitude name(grid_latitude(10)) = [--, ..., kappa]
        Cell measures   : measure%area(grid_longitude(9), grid_latitude(10)) = [[2391.9657, ..., 2392.6009]] km2
        Coord references: rotated_latitude_longitude
        >>> y = f.convert('domainancillary2', full_domain=False)
        >>> print(y)
        Field: surface_altitude (ncvar%surface_altitude)
        ------------------------------------------------
        Data            : surface_altitude(grid_latitude(10), grid_longitude(9)) m

        """
        filter_kwargs.pop("item", None)
        key, c = self.construct(*identity, item=True, **filter_kwargs)
        if c is None:
            raise ValueError("Can't return zero constructs")

        if not hasattr(c, "has_data"):  # i.e. a construct that never has data
            raise ValueError("Can't convert a construct that cannot have data")

        # ------------------------------------------------------------
        # Create a new field with the properties and data from the
        # construct
        # ------------------------------------------------------------
        c = c.copy()
        data = c.del_data()

        f = type(self)(source=c, copy=False)

        # ------------------------------------------------------------
        # Add domain axes
        # ------------------------------------------------------------
        constructs_data_axes = self.constructs.data_axes()
        data_axes = constructs_data_axes.get(key)
        if data_axes is not None:
            domain_axes = self.domain_axes(todict=True)
            for domain_axis in data_axes:
                f.set_construct(
                    domain_axes[domain_axis], key=domain_axis, copy=True
                )

        # ------------------------------------------------------------
        # Set data axes
        # ------------------------------------------------------------
        if data_axes is not None:
            f.set_data(data, axes=data_axes)

        # ------------------------------------------------------------
        # Add a more complete domain
        # ------------------------------------------------------------
        if full_domain:
            for ccid, construct in self.constructs.filter_by_type(
                "dimension_coordinate",
                "auxiliary_coordinate",
                "cell_measure",
                "domain_topology",
                "cell_connectivity",
                todict=True,
            ).items():
                axes = constructs_data_axes.get(ccid)
                if axes is None:
                    continue

                if set(axes).issubset(data_axes):
                    f.set_construct(construct, key=ccid, axes=axes, copy=True)

            # Add coordinate references which span a subset of the item's
            # axes
            domain_ancillaries = self.domain_ancillaries(todict=True)

            for rcid, ref in self.coordinate_references(todict=True).items():
                new_coordinates = [
                    ccid
                    for ccid in ref.coordinates()
                    if set(constructs_data_axes[ccid]).issubset(data_axes)
                ]

                if not new_coordinates:
                    continue

                # Still here?
                ok = True
                for (
                    ccid
                ) in ref.coordinate_conversion.domain_ancillaries().values():
                    axes = constructs_data_axes[ccid]
                    if not set(axes).issubset(data_axes):
                        ok = False
                        break

                if ok:
                    ref = ref.copy()
                    ref.clear_coordinates()
                    ref.set_coordinates(new_coordinates)
                    f.set_construct(ref, key=rcid, copy=False)

                    # Copy domain ancillary constructs
                    for (
                        dakey
                    ) in (
                        ref.coordinate_conversion.domain_ancillaries().values()
                    ):
                        construct = domain_ancillaries.get(dakey)
                        if construct is not None:
                            axes = constructs_data_axes.get(dakey)
                            f.set_construct(
                                construct, key=dakey, axes=axes, copy=True
                            )

        return f

    @_inplace_enabled(default=False)
    def persist(self, metadata=False, inplace=False):
        """Persist the data into memory.

        This turns the underlying lazy dask array into an equivalent
        chunked dask array, but now with the results fully computed
        and in memory. This can avoid the expense of re-reading the
        data from disk, or re-computing it, when the data is accessed
        on multiple occasions.

        **Performance**

        `persist` causes delayed operations to be computed.

        .. versionadded:: (cfdm) 1.12.0.0

        .. seealso:: `persist_metadata`, `array`, `datetime_array`,
                     `{{package}}.Data.persist`

        :Parameters:

            metadata: `bool`
                If True then also persist the metadata constructs. By
                default, metadata constructs are not changed.

            {{inplace: `bool`, optional}}

        :Returns:

            `Field` or `None`
                The field construct with persisted data. If the
                operation was in-place then `None` is returned.

        """
        f = _inplace_enabled_define_and_cleanup(self)

        super(Field, f).persist(inplace=True)
        if metadata:
            f.persist_metadata(inplace=True)

        return f

    @_inplace_enabled(default=False)
    def persist_metadata(self, inplace=False):
        """Persist the data of metadata constructs into memory.

        {{persist description}}

        **Performance**

        `persist_metadata` causes delayed operations to be computed.

        .. versionadded:: (cfdm) 1.12.0.0

        .. seealso:: `persist`, `array`, `datetime_array`,
                     `dask.array.Array.persist`

        :Parameters:

            {{inplace: `bool`, optional}}

        :Returns:

            `Field` or `None`
                The field construct with persisted metadata. If the
                operation was in-place then `None` is returned.

        """
        f = _inplace_enabled_define_and_cleanup(self)

        for c in f.constructs.filter_by_data(todict=True).values():
            c.persist(inplace=True)

        return f

    def replace_directory(
        self,
        old=None,
        new=None,
        normalise=False,
        common=False,
        constructs=True,
    ):
        """Replace a file directory in-place.

        Every file in *old_directory* that is referenced by the data
        is redefined to be in *new*.

        .. versionadded:: (cfdm) 1.12.0.0

        .. seealso:: `file_directories`, `get_filenames`

        :Parameters:

            {{replace old: `str` or `None`, optional}}

            {{replace new: `str` or `None`, optional}}

            {{replace normalise: `bool`, optional}}

            common: `bool`, optional
                If True the base directory structure that is common to
                all files with *new*.

            constructs: `bool`, optional
                If True (the default) then add also the directory to
                the data of metadata constructs. If False then don't
                do this.

        :Returns:

            `None`

        **Examples**

        >>> d.get_filenames()
        {'/data/file1.nc', '/home/file2.nc'}
        >>> d.replace_directory('/data', '/new/data/path/')
        '/new/data/path'
        >>> d.get_filenames()
        {'/new/data/path/file1.nc', '/home/file2.nc'}

        """
        super().replace_directory(
            old=old, new=new, normalise=normalise, common=common
        )
        if constructs:
            for c in self.constructs.filter_by_data(todict=True).values():
                c.replace_directory(
                    old=old, new=new, normalise=normalise, common=common
                )

    def nc_hdf5_chunksizes(self, todict=False):
        """Get the HDF5 chunking strategy for the data.

        Deprecated at version 1.12.2.0 and is no longer
        available. Use `nc_dataset_chunksizes` instead.

        .. versionadded:: (cfdm) 1.11.2.0

        """
        _DEPRECATION_ERROR_METHOD(
            self,
            "nc_hdf5_chunksizes",
            "Use `nc_dataset_chunksizes` instead.",
            version="1.12.2.0",
            removed_at="5.0.0",
        )  # pragma: no cover

    def nc_dataset_chunksizes(self, todict=False):
        """Get the dataset chunking strategy for the data.

        .. versionadded:: (cfdm) 1.12.2.0

        .. seealso:: `nc_clear_dataset_chunksizes`,
                     `nc_set_dataset_chunksizes`, `{{package}}.read`,
                     `{{package}}.write`

        :Parameters:

            {{chunk todict: `bool`, optional}}

        :Returns:

            {{Returns nc_dataset_chunksizes}}

        """
        chunksizes = super().nc_dataset_chunksizes()

        if todict:
            if not isinstance(chunksizes, tuple):
                raise ValueError(
                    "Can only set todict=True when the HDF chunking strategy "
                    "comprises the maximum number of array elements in a "
                    f"chunk along each data axis. Got: {chunksizes!r}"
                )

            # Convert a tuple to a dict
            data_axes = self.get_data_axes()
            domain_axis_identity = self.constructs.domain_axis_identity
            c = {
                domain_axis_identity(axis): 1
                for axis in self.domain_axes(todict=True)
                if axis not in data_axes
            }

            for axis, value in zip(data_axes, chunksizes):
                c[domain_axis_identity(axis)] = value

            chunksizes = c

        return chunksizes

    def nc_clear_hdf5_chunksizes(self, constructs=False):
        """Clear the HDF5 chunking strategy.

        Deprecated at version 1.12.2.0 and is no longer
        available. Use `nc_clear_dataset_chunksizes` instead.

        .. versionadded:: (cfdm) 1.11.2.0

        """
        _DEPRECATION_ERROR_METHOD(
            self,
            "nc_clear_hdf5_chunksizes",
            "Use `nc_clear_dataset_chunksizes` instead.",
            version="1.12.2.0",
            removed_at="5.0.0",
        )  # pragma: no cover

    def nc_clear_dataset_chunksizes(self, constructs=False):
        """Clear the dataset chunking strategy.

        .. versionadded:: (cfdm) 1.12.2.0

        .. seealso:: `nc_dataset_chunksizes`,
                     `nc_set_hdataset_chunksizes`, `{{package}}.read`,
                     `{{package}}.write`

        :Parameters:

            constructs: `dict` or `bool`, optional
                Also clear the dataset chunking strategy from selected
                metadata constructs. The chunking strategies of
                unselected metadata constructs are unchanged.

                If *constructs* is a `dict` then the selected metadata
                constructs are those that would be returned by
                ``f.constructs.filter(**constructs,
                filter_by_data=True)``. Note that an empty dictionary
                will therefore select all metadata constructs that
                have data. See `~Constructs.filter` for details.

                For *constructs* being anything other than a
                dictionary, if it evaluates to True then all metadata
                constructs that have data are selected, and if it
                evaluates to False (the default) then no metadata
                are constructs selected.

        :Returns:

            `None` or `str` or `int` or `tuple` of `int`
                The chunking strategy prior to being cleared, as would
                be returned by `nc_dataset_chunksizes`.

        """
        # Clear dataset chunksizes from the metadata
        if isinstance(constructs, dict):
            constructs = constructs.copy()
        elif constructs:
            constructs = {}
        else:
            constructs = None

        if constructs is not None:
            constructs["filter_by_data"] = True
            constructs["todict"] = True
            for key, construct in self.constructs.filter(**constructs).items():
                construct.nc_clear_dataset_chunksizes()

        return super().nc_clear_dataset_chunksizes()

    def nc_set_hdf5_chunksizes(
        self,
        chunksizes,
        ignore=False,
        constructs=False,
        **filter_kwargs,
    ):
        """Set the HDF5 chunking strategy.

        Deprecated at version 1.12.2.0 and is no longer
        available. Use `nc_set_dataset_chunksizes` instead.

        .. versionadded:: (cfdm) 1.11.2.0

        """
        _DEPRECATION_ERROR_METHOD(
            self,
            "nc_set_hdf5_chunksizes",
            "Use `nc_set_dataset_chunksizes` instead.",
            version="1.12.2.0",
            removed_at="5.0.0",
        )  # pragma: no cover

    def nc_set_dataset_chunksizes(
        self,
        chunksizes,
        ignore=False,
        constructs=False,
        **filter_kwargs,
    ):
        """Set the dataset chunking strategy.

        .. seealso:: `nc_dataset_chunksizes`,
                     `nc_clear_dataset_chunksizes`,
                     `{{package}}.read`, `{{package}}.write`

        .. versionadded:: (cfdm) 1.12.2.0

        :Parameters:

            {{chunk chunksizes}}

                  Each dictionary key, ``k``, specifies the unique
                  axis that would be identified by ``f.domain_axis(k,
                  **filter_kwargs)``, and it is allowed to specify a
                  domain axis that is not spanned by the data
                  array. See `domain_axis` for details.

            constructs: `dict` or `bool`, optional
                Also apply the dataset chunking strategy of the field
                construct data to the applicable axes of selected
                metadata constructs. The chunking strategies of
                unselected metadata constructs are unchanged.

                If *constructs* is a `dict` then the selected metadata
                constructs are those that would be returned by
                ``f.constructs.filter(**constructs,
                filter_by_data=True)``. Note that an empty dictionary
                will therefore select all metadata constructs that
                have data. See `~Constructs.filter` for details.

                For *constructs* being anything other than a
                dictionary, if it evaluates to True then all metadata
                constructs that have data are selected, and if it
                evaluates to False (the default) then no metadata
                constructs selected.

            ignore: `bool`, optional
                If True and *chunksizes* is a `dict` then ignore any
                dictionary keys that do not identify a unique axis of
                the field construct's data. If False, the default,
                then an exception will be raised when such keys are
                encountered.

            filter_kwargs: optional
                When *chunksizes* is a `dict`, provide additional
                keyword arguments to `domain_axis` to customise axis
                selection criteria.

        :Returns:

            `None`

        **Examples**

        >>> f = {{package}}.example_field(0)
        >>> print(f)
        Field: specific_humidity (ncvar%q)
        ----------------------------------
        Data            : specific_humidity(latitude(5), longitude(8)) 1
        Cell methods    : area: mean
        Dimension coords: latitude(5) = [-75.0, ..., 75.0] degrees_north
                        : longitude(8) = [22.5, ..., 337.5] degrees_east
                        : time(1) = [2019-01-01 00:00:00]
        >>> f.shape
        (5, 8)
        >>> print(f.nc_dataset_chunksizes())
        None
        >>> f.nc_set_dataset_chunksizes({'latitude': 1})
        >>> f.nc_dataset_chunksizes()
        (1, 8)
        >>> f.nc_set_dataset_chunksizes({'longitude': 7})
        >>> f.nc_dataset_chunksizes()
        (1, 7)
        >>> f.nc_set_dataset_chunksizes({'latitude': 4, 'longitude': 2})
        >>> f.nc_dataset_chunksizes()
        (4, 2)
        >>> f.nc_set_dataset_chunksizes([1, 7])
        >>> f.nc_dataset_chunksizes()
        (1, 7)
        >>> f.nc_set_dataset_chunksizes(64)
        >>> f.nc_dataset_chunksizes()
        64
        >>> f.nc_set_dataset_chunksizes('128 B')
        >>> f.nc_dataset_chunksizes()
        128
        >>> f.nc_set_dataset_chunksizes('contiguous')
        >>> f.nc_dataset_chunksizes()
        'contiguous'
        >>> f.nc_set_dataset_chunksizes(None)
        >>> print(f.nc_dataset_chunksizes())
        None

        >>> f.nc_set_dataset_chunksizes([-1, None])
        >>> f.nc_dataset_chunksizes()
        (5, 8)
        >>> f.nc_set_dataset_chunksizes({'latitude': 999})
        >>> f.nc_dataset_chunksizes()
        (5, 8)

        >>> f.nc_set_dataset_chunksizes({'latitude': 4, 'time': 1})
        >>> f.nc_dataset_chunksizes()
        (4, 8)
        >>> print(f.dimension_coordinate('time').nc_dataset_chunksizes())
        None
        >>> print(f.dimension_coordinate('latitude').nc_dataset_chunksizes())
        None
        >>> print(f.dimension_coordinate('longitude').nc_dataset_chunksizes())
        None

        >>> f.nc_set_dataset_chunksizes({'latitude': 4, 'time': 1}, constructs=True)
        >>> f.dimension_coordinate('time').nc_dataset_chunksizes()
        (1,)
        >>> f.dimension_coordinate('latitude').nc_dataset_chunksizes()
        (4,)
        >>> f.dimension_coordinate('longitude').nc_dataset_chunksizes()
        (8,)
        >>> f.nc_set_dataset_chunksizes('contiguous', constructs={'filter_by_axis': ('longitude',)})
        >>> f.nc_dataset_chunksizes()
        'contiguous'
         >>> f.dimension_coordinate('time').nc_dataset_chunksizes()
        (1,)
        >>> f.dimension_coordinate('latitude').nc_dataset_chunksizes()
        (4,)
        >>> f.dimension_coordinate('longitude').nc_dataset_chunksizes()
        'contiguous'

        >>> f.nc_set_dataset_chunksizes({'height': 19, 'latitude': 3})
        Traceback
            ...
        ValueError: Can't find unique 'height' axis. Consider setting ignore=True
        >>> f.nc_set_dataset_chunksizes({'height': 19, 'latitude': 3}, ignore=True)
        >>> f.nc_dataset_chunksizes(todict=True)
        {'time': 1, 'latitude': 3, 'longitude': 8}

        """
        data_axes = self.get_data_axes()

        chunksizes_keys = {}
        if isinstance(chunksizes, dict):
            # 'chunksizes' is a dictionary: Create a dictionary keyed
            # by integer axis positions, and one keyed by domain axis
            # identifiers.
            chunksizes_positions = {}
            for identity, value in chunksizes.items():
                axis = self.domain_axis(identity, key=True, default=None)
                if axis is None:
                    if ignore:
                        continue

                    raise ValueError(
                        f"Can't find unique {identity!r} axis. "
                        "Consider setting ignore=True"
                    )

                chunksizes_keys[axis] = value
                try:
                    chunksizes_positions[data_axes.index(axis)] = value
                except ValueError:
                    pass

            chunksizes = chunksizes_positions
        elif constructs and not (
            chunksizes is None or isinstance(chunksizes, (int, str))
        ):
            # 'chunksizes' is not None, not an integer, nor a string;
            # so it must be a sequence => Create a dictionary keyed by
            # domain axis identifiers for use with the metadata
            # constructs.
            chunksizes_keys = {
                data_axes[n]: value for n, value in enumerate(chunksizes)
            }

        super().nc_set_dataset_chunksizes(chunksizes)

        # Set dataset chunksizes on the metadata
        if isinstance(constructs, dict):
            constructs = constructs.copy()
        elif constructs:
            constructs = {}
        else:
            constructs = None

        if constructs is not None:
            constructs["filter_by_data"] = True
            constructs["todict"] = True
            for key, construct in self.constructs.filter(**constructs).items():
                if chunksizes_keys:
                    construct_axes = self.get_data_axes(key)
                    c = {
                        n: chunksizes_keys[axis]
                        for n, axis in enumerate(construct_axes)
                        if axis in chunksizes_keys
                    }
                else:
                    c = chunksizes

                construct.nc_set_dataset_chunksizes(c)

    @_inplace_enabled(default=False)
    def squeeze(self, axes=None, inplace=False):
        """Remove size 1 axes from the data.

        By default all size one axes are removed, but particular size
        one axes may be selected for removal.

        Squeezed domain axis constructs are not removed from the metadata
        constructs, nor from the domain of the field construct.

        .. versionadded:: (cfdm) 1.7.0

        .. seealso:: `insert_dimension`, `transpose`, `unsqueeze`

        :Parameters:

            axes:
                Select the domain axes to squeeze, defined by the
                domain axes that would be selected by passing each
                given axis description to a call of the field
                construct's `domain_axis` method. For example, for a
                value of ``'time'``, the domain axis construct
                returned by ``f.domain_axis('time')`` is selected.

                If *axes* is `None` (the default) then all size 1 axes
                are removed.

            {{inplace: `bool`, optional}}

        :Returns:

            `{{class}}` or `None`
                The field construct with squeezed data, or `None` if the
                operation was in-place.

        **Examples**

        >>> g = f.squeeze()
        >>> g = f.squeeze('time')
        >>> g = f.squeeze(1)
        >>> g = f.squeeze(['time', 1, 'dim2'])
        >>> f.squeeze(['dim2'], inplace=True)

        """
        f = _inplace_enabled_define_and_cleanup(self)

        data_axes = f.get_data_axes(default=None)
        if data_axes is None:
            return f

        if axes is None:
            domain_axes = f.domain_axes(todict=True)
            axes = [
                axis
                for axis in data_axes
                if domain_axes[axis].get_size(None) == 1
            ]
        else:
            if isinstance(axes, (str, int)):
                axes = (axes,)

            axes = [f.domain_axis(x, key=True) for x in axes]
            axes = set(axes).intersection(data_axes)

        iaxes = [data_axes.index(axis) for axis in axes]

        new_data_axes = [
            data_axes[i] for i in range(f.data.ndim) if i not in iaxes
        ]

        # Squeeze the field's data array
        super(Field, f).squeeze(iaxes, inplace=True)

        if data_axes is not None:
            f.set_data_axes(new_data_axes)

        return f

    @_inplace_enabled(default=False)
    def transpose(self, axes=None, constructs=False, inplace=False):
        """Permute the axes of the data array.

        .. versionadded:: (cfdm) 1.7.0

        .. seealso:: `insert_dimension`, `squeeze`, `unsqueeze`

        :Parameters:

            axes: sequence or `None`
                Select the domain axis order, defined by the domain
                axes that would be selected by passing each given axis
                description to a call of the field construct's
                `domain_axis` method. For example, for a value of
                ``'time'``, the domain axis construct returned by
                ``f.domain_axis('time')`` is selected.

                Each dimension of the field construct's data must be
                provided, or if *axes* is `None` (the default) then
                the axis order is reversed.

            constructs: `bool`
                If True then transpose the metadata constructs to have
                the same relative domain axis order as the data of
                transposed field construct. By default, metadata
                constructs are not changed.

            {{inplace: `bool`, optional}}

        :Returns:

            `Field` or `None`
                The field construct with permuted data axes. If the
                operation was in-place then `None` is returned.

        **Examples**

        >>> f.data.shape
        (19, 73, 96)
        >>> f.transpose().data.shape
        (96, 73, 19)
        >>> f.transpose([1, 0, 2]).data.shape
        (73, 19, 96)
        >>> f.transpose(inplace=True)
        >>> f.data.shape
        (96, 19, 73)

        """
        f = _inplace_enabled_define_and_cleanup(self)

        if axes is None:
            iaxes = tuple(range(f.data.ndim - 1, -1, -1))
        else:
            data_axes = self.get_data_axes(default=())
            if isinstance(axes, (str, int)):
                axes = (axes,)

            axes2 = [f.domain_axis(axis, key=True) for axis in axes]

            if sorted(axes2) != sorted(data_axes):
                raise ValueError(
                    f"Can't transpose {self.__class__.__name__}: "
                    f"Bad axis specification: {axes!r}"
                )

            iaxes = [data_axes.index(axis) for axis in axes2]

        data_axes = f.get_data_axes(default=None)

        # Transpose the field's data array
        super(Field, f).transpose(iaxes, inplace=True)

        if data_axes is not None:
            new_data_axes = [data_axes[i] for i in iaxes]
            f.set_data_axes(new_data_axes)

        if constructs:
            for key, construct in f.constructs.filter_by_data(
                todict=True
            ).items():
                data = construct.get_data(
                    None, _units=False, _fill_value=False
                )
                if data is None:
                    continue

                if data.ndim < 2:
                    # No need to transpose 1-d constructs
                    continue

                construct_axes = f.get_data_axes(key)

                new_construct_axes = [
                    axis for axis in new_data_axes if axis in construct_axes
                ]

                for i, axis in enumerate(construct_axes):
                    if axis not in new_construct_axes:
                        new_construct_axes.insert(i, axis)

                iaxes = [
                    construct_axes.index(axis) for axis in new_construct_axes
                ]

                # Transpose the construct
                construct.transpose(iaxes, inplace=True)

                f.set_data_axes(axes=new_construct_axes, key=key)

        return f

    @_inplace_enabled(default=False)
    def uncompress(self, inplace=False):
        """Uncompress the field construct.

        Compression saves space by identifying and removing unwanted
        missing data. Such compression techniques store the data more
        efficiently and result in no precision loss. Whether or not
        the construct is compressed does not alter its functionality
        nor external appearance.

        The field construct data is uncompressed, along with any
        applicable metadata constructs.

        A field construct that is already uncompressed will be returned
        uncompressed.

        The compression type can be discovered by the
        `~Data.get_compression_type` method  of the data:

        The following types of compression can be uncompressed:

          * Compression type ``'ragged_contiguous'``: Contiguous ragged
            array representation for DSG "point", "timeSeries",
            "trajectory" or "profile" features.

          * Compression type ``'ragged_indexed'``: Indexed ragged array
            representation for DSG "point", "timeSeries", "trajectory", or
            "profile" features.

          * Compression type ``'ragged_indexed_contiguous'``: Indexed
            contiguous ragged array representation for DSG
            "timeSeriesProfile", or "trajectoryProfile" features.

          * Compression type ``'gathered'``: Compression by gathering over
            any subset of the field construct data dimensions.

        .. versionadded:: (cfdm) 1.7.11

        .. seealso:: `compress`

        :Parameters:

            {{inplace: `bool`, optional}}

        :Returns:

            `Field` or `None`
                The uncompressed field construct, or `None` if the
                operation was in-place.

        **Examples**

        >>> f.data.get_compression_type()
        'ragged contiguous'
        >>> g = f.uncompress()
        >>> g.data.get_compression_type()
        ''
        >>> g.equals(f)
        True

        """
        f = _inplace_enabled_define_and_cleanup(self)
        super(Field, f).uncompress(inplace=True)

        # Uncompress the domain
        f.domain.uncompress(inplace=True)

        # Uncompress any field ancillaries
        for c in f.constructs.filter_by_type(
            "field_ancillary", todict=True
        ).values():
            c.uncompress(inplace=True)

        return f

    @_inplace_enabled(default=False)
    def unsqueeze(self, inplace=None):
        """Insert size 1 axes into the data array.

        All size 1 domain axes which are not spanned by the field
        construct's data are inserted.

        The axes are inserted into the slowest varying data array positions.

        .. versionadded:: (cfdm) 1.12.0.0

        .. seealso:: `insert_dimension`, `squeeze`, `transpose`

        :Parameters:

            {{inplace: `bool`, optional}}

        :Returns:

            `Field` or `None`
                The field construct with size-1 axes inserted in its
                data, or `None` if the operation was in-place.

        **Examples**

        >>> f = {{package}}.example_field(0)
        >>> print(f)
        Field: specific_humidity (ncvar%q)
        ----------------------------------
        Data            : specific_humidity(latitude(5), longitude(8)) 1
        Cell methods    : area: mean
        Dimension coords: latitude(5) = [-75.0, ..., 75.0] degrees_north
                        : longitude(8) = [22.5, ..., 337.5] degrees_east
                        : time(1) = [2019-01-01 00:00:00]
        >>> g = f.unsqueeze()
        >>> print(g)
        Field: specific_humidity (ncvar%q)
        ----------------------------------
        Data            : specific_humidity(time(1), latitude(5), longitude(8)) 1
        Cell methods    : area: mean
        Dimension coords: latitude(5) = [-75.0, ..., 75.0] degrees_north
                        : longitude(8) = [22.5, ..., 337.5] degrees_east
                        : time(1) = [2019-01-01 00:00:00]

        """
        f = _inplace_enabled_define_and_cleanup(self)

        size_1_axes = self.domain_axes(filter_by_size=(1,), todict=True)
        for axis in set(size_1_axes).difference(self.get_data_axes()):
            f.insert_dimension(axis, position=0, inplace=True)

        return f<|MERGE_RESOLUTION|>--- conflicted
+++ resolved
@@ -273,13 +273,6 @@
         if indices is Ellipsis:
             return new
 
-<<<<<<< HEAD
-        #        # Remove a mesh id, on the assumption that the subspaced
-        #        # domain will be different to the original.
-        #        new.del_mesh_id(None)
-
-=======
->>>>>>> e0ee2462
         data = self.get_data(_fill_value=False)
 
         indices = parse_indices(data.shape, indices)
@@ -1717,13 +1710,6 @@
             header=header,
         )
 
-<<<<<<< HEAD
-        #        mesh_id = self.get_mesh_id(None)
-        #        if mesh_id is not None:
-        #            out.append(f"{name}.set_mesh_id({mesh_id!r})")
-
-=======
->>>>>>> e0ee2462
         nc_global_attributes = self.nc_global_attributes()
         if nc_global_attributes:
             out.append("#")
