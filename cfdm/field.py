--- conflicted
+++ resolved
@@ -2,9 +2,6 @@
 
 import numpy as np
 
-<<<<<<< HEAD
-from . import AuxiliaryCoordinate, Constructs, Count, Domain, Index, List, core, mixin
-=======
 from . import (
     AuxiliaryCoordinate,
     Constructs,
@@ -15,7 +12,6 @@
     core,
     mixin,
 )
->>>>>>> f16d8153
 from .data import (
     GatheredArray,
     RaggedContiguousArray,
