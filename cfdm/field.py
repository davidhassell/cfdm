import logging

from . import mixin
from . import core
from . import Constructs
from . import Domain
from . import Count
from . import Index
from . import List

from .constants import masked as cfdm_masked

from .data import (
    RaggedContiguousArray,
    RaggedIndexedArray,
    RaggedIndexedContiguousArray,
    GatheredArray,
)

from .decorators import (
    _inplace_enabled,
    _inplace_enabled_define_and_cleanup,
    _manage_log_level_via_verbosity,
    _test_decorator_args,
)


logger = logging.getLogger(__name__)


class Field(mixin.FieldDomain,
            mixin.NetCDFVariable,
            mixin.NetCDFGeometry,
            mixin.NetCDFGlobalAttributes,
            mixin.NetCDFGroupAttributes,
            mixin.NetCDFComponents,
            mixin.NetCDFUnreferenced,
            mixin.PropertiesData,
            core.Field):
    '''A field construct of the CF data model.

    The field construct is central to the CF data model, and includes
    all the other constructs. A field corresponds to a CF-netCDF data
    variable with all of its metadata. All CF-netCDF elements are
    mapped to a field construct or some element of the CF field
    construct. The field construct contains all the data and metadata
    which can be extracted from the file using the CF conventions.

    The field construct consists of a data array and the definition of
    its domain (that describes the locations of each cell of the data
    array), field ancillary constructs containing metadata defined
    over the same domain, and cell method constructs to describe how
    the cell values represent the variation of the physical quantity
    within the cells of the domain. The domain is defined collectively
    by the following constructs of the CF data model: domain axis,
    dimension coordinate, auxiliary coordinate, cell measure,
    coordinate reference and domain ancillary constructs.

    The field construct also has optional properties to describe
    aspects of the data that are independent of the domain. These
    correspond to some netCDF attributes of variables (e.g. units,
    long_name and standard_name), and some netCDF global file
    attributes (e.g. history and institution).

    **NetCDF interface**

    The netCDF variable name of the construct may be accessed with the
    `nc_set_variable`, `nc_get_variable`, `nc_del_variable` and
    `nc_has_variable` methods.

    The selection of properties to be written as netCDF global
    attributes may be accessed with the `nc_global_attributes`,
    `nc_clear_global_attributes` and `nc_set_global_attribute`
    methods.

    The netCDF variable group structure may be accessed with the
    `nc_set_variable`, `nc_get_variable`, `nc_variable_groups`,
    `nc_clear_variable_groups` and `nc_set_variable_groups` methods.

    The netCDF group attributes may be accessed with the
    `nc_group_attributes`, `nc_clear_group_attributes`,
    `nc_set_group_attribute` and `nc_set_group_attributes` methods.

    The netCDF geometry variable group structure may be accessed with
    the `nc_set_geometry_variable`, `nc_get_geometry_variable`,
    `nc_geometry_variable_groups`, `nc_clear_variable_groups` and
    `nc_set_geometry_variable_groups` methods.

    Some components exist within multiple constructs, but when written
    to a netCDF dataset the netCDF names associated with such
    components will be arbitrarily taken from one of them. The netCDF
    variable, dimension and sample dimension names and group
    structures for such components may be set or removed consistently
    across all such components with the `nc_del_component_variable`,
    `nc_set_component_variable`, `nc_set_component_variable_groups`,
    `nc_clear_component_variable_groups`,
    `nc_del_component_dimension`, `nc_set_component_dimension`,
    `nc_set_component_dimension_groups`,
    `nc_clear_component_dimension_groups`,
    `nc_del_component_sample_dimension`,
    `nc_set_component_sample_dimension`,
    `nc_set_component_sample_dimension_groups`,
    `nc_clear_component_sample_dimension_groups` methods.

    CF-compliance issues for field constructs read from a netCDF
    dataset may be accessed with the `dataset_compliance` method.

    .. versionadded:: (cfdm) 1.7.0

    '''
    def __new__(cls, *args, **kwargs):
        '''Store component classes.

    .. note:: If a child class requires a different component classes
              than the ones defined here, then they must be redefined
              in the child class.

        '''
        instance = super().__new__(cls)
        instance._Constructs = Constructs
        instance._Domain = Domain
        instance._RaggedContiguousArray = RaggedContiguousArray
        instance._RaggedIndexedArray = RaggedIndexedArray
        instance._RaggedIndexedContiguousArray = RaggedIndexedContiguousArray
        instance._GatheredArray = GatheredArray
        instance._Count = Count
        instance._Index = Index
        instance._List = List
        return instance

    def __init__(self, properties=None, source=None, copy=True,
                 _use_data=True):
        '''**Initialization**

    :Parameters:

        {{init properties: `dict`, optional}}

            *Parameter example:*
              ``properties={'standard_name': 'air_temperature'}``

        source: optional
            Initialize the properties, data and metadata constructs
            from those of *source*.

            {{init source}}

        {{init copy: `bool`, optional}}

        '''
        # Initialize the new field with attributes and CF properties
        core.Field.__init__(self, properties=properties,
                            source=source, copy=copy,
                            _use_data=_use_data)

        self._initialise_netcdf(source)

        self._set_dataset_compliance(self.dataset_compliance())

    def __repr__(self):
        '''Called by the `repr` built-in function.

    x.__repr__() <==> repr(x)

    .. versionadded:: (cfdm) 1.7.0

        '''
        return '<{0}: {1}>'.format(self.__class__.__name__,
                                   self._one_line_description())

    def __str__(self):
        '''Called by the `str` built-in function.

    x.__str__() <==> str(x)

    .. versionadded:: (cfdm) 1.7.0

        '''
        title = "Field: {0}".format(self.identity(''))

        # Append the netCDF variable name
        ncvar = self.nc_get_variable(None)
        if ncvar is not None:
            title += " (ncvar%{0})".format(ncvar)

        string = [title]
        string.append(''.ljust(len(string[0]), '-'))

        # Units
        units = getattr(self, 'units', '')
        calendar = getattr(self, 'calendar', None)
        if calendar is not None:
            units += ' {0}'.format(calendar)

        # Axes
        data_axes = self.get_data_axes(default=())
        non_spanning_axes = set(self.domain_axes).difference(data_axes)

        axis_names = self._unique_domain_axis_identities()

        # Data
        string.append(
            'Data            : {0}'.format(
                self._one_line_description(axis_names)))

        # Cell methods
        cell_methods = self.cell_methods
        if cell_methods:
            x = []
            for cm in cell_methods.values():
                cm = cm.copy()
                cm.set_axes(tuple([axis_names.get(axis, axis)
                                   for axis in cm.get_axes(())]))
                x.append(str(cm))

            c = ' '.join(x)

            string.append('Cell methods    : {0}'.format(c))

        def _print_item(self, key, variable, axes):
            '''Private function called by __str__

            '''
            # Field ancillary
            x = [variable.identity(default=key)]

            if variable.has_data():
                shape = [axis_names[axis] for axis in axes]
                shape = str(tuple(shape)).replace("'", "")
                shape = shape.replace(',)', ')')
                x.append(shape)
            elif (hasattr(variable, 'nc_get_external')
                  and variable.nc_get_external()):
                ncvar = variable.nc_get_variable(None)
                if ncvar is not None:
                    x.append(' (external variable: ncvar%{})'.format(ncvar))
                else:
                    x.append(' (external variable)')
            # --- End: if

            if variable.has_data():
                x.append(' = {0}'.format(variable.get_data()))

            return ''.join(x)
        # --- End: def

        # Field ancillary variables
        x = [_print_item(self, key, anc, self.constructs.data_axes()[key])
             for key, anc in sorted(self.field_ancillaries.items())]
        if x:
            string.append('Field ancils    : {}'.format(
                '\n                : '.join(x)))

        string.append(str(self.domain))

        return '\n'.join(string)

    def __getitem__(self, indices):
        '''Return a subspace of the field defined by indices.

    f.__getitem__(indices) <==> f[indices]

    The new subspace contains the same properties and similar metadata
    constructs to the original field, but the latter are also
    subspaced when they span domain axis constructs that have been
    changed.

    Indexing follows rules that are very similar to the numpy indexing
    rules, the only differences being:

    * An integer index i takes the i-th element but does not reduce
      the rank by one.

    * When two or more dimensions' indices are sequences of integers
      then these indices work independently along each dimension
      (similar to the way vector subscripts work in Fortran). This is
      the same behaviour as indexing on a Variable object of the
      netCDF4 package.

    .. versionadded:: (cfdm) 1.7.0

    :Returns:

        `Field`
            The subspace of the field construct.

    **Examples:**

    >>> f.data.shape
    (1, 10, 9)
    >>> f[:, :, 1].data.shape
    (1, 10, 1)
    >>> f[:, 0].data.shape
    (1, 1, 9)
    >>> f[..., 6:3:-1, 3:6].data.shape
    (1, 3, 3)
    >>> f[0, [2, 9], [4, 8]].data.shape
    (1, 2, 2)
    >>> f[0, :, -2].data.shape
    (1, 10, 1)

        '''
        data = self.get_data()
        shape = data.shape

        indices = data._parse_indices(indices)
        indices = tuple(indices)

        new = self.copy()  # data=False)

        data_axes = self.get_data_axes()

        # Open any files that contained the original data (this not
        # necessary, is an optimisation)

        # ------------------------------------------------------------
        # Subspace the field's data
        # ------------------------------------------------------------
        new_data = data[tuple(indices)]

        # Replace domain axes
        domain_axes = new.domain_axes
        for key, size in zip(data_axes, new_data.shape):
            domain_axis = domain_axes[key]
            domain_axis.set_size(size)
            new.set_construct(domain_axis, key=key)

        # ------------------------------------------------------------
        # Subspace other constructs that contain arrays
        # ------------------------------------------------------------
        self_constructs = self.constructs
        new_constructs_data_axes = new.constructs.data_axes()

        if data_axes:
            for key, construct in new.constructs.filter_by_axis(
                    'or', *data_axes).items():
                needs_slicing = False
                dice = []
                for axis in new_constructs_data_axes[key]:
                    if axis in data_axes:
                        needs_slicing = True
                        dice.append(indices[data_axes.index(axis)])
                    else:
                        dice.append(slice(None))
                # --- End: for

                if needs_slicing:
                    new.set_construct(construct[tuple(dice)],
                                      key=key, copy=False)
        # --- End: if

        new.set_data(new_data, copy=False)

        return new

    # ----------------------------------------------------------------
    # Private methods
    # ----------------------------------------------------------------
    def _one_line_description(self, axis_names_sizes=None):
        '''TODO

        '''
        if axis_names_sizes is None:
            axis_names_sizes = self._unique_domain_axis_identities()

        x = [
            axis_names_sizes[axis] for axis in self.get_data_axes(default=())]

        axis_names = ', '.join(x)
        if axis_names:
            axis_names = '({0})'.format(axis_names)

        # Field units
        units = self.get_property('units', None)
        calendar = self.get_property('calendar', None)
        if units is not None:
            units = ' {0}'.format(units)
        else:
            units = ''

        if calendar is not None:
            units += ' {0}'.format(calendar)

        return "{0}{1}{2}".format(self.identity(''), axis_names, units)

    @property
    def _test_docstring_substitution_property_Field(self):
        '''Test docstring substitution on {{class}} with @property.

        {{inplace: `bool`, optional}}

    {{package}}.{{class}}

        '''
        print('_test_docstring_substitution_property_Field')

    @property
    @_test_decorator_args('i')
    def _test_docstring_substitution_decorator_property(self):
        '''Test docstring substitution on {{class}} with @property and a
    decorator.

        {{inplace: `bool`, optional}}

    {{package}}.{{class}}

        '''
        print('_test_docstring_substitution_decorator_property_Field')

    @staticmethod
    def _test_docstring_substitution_staticmethod_Field():
        '''Test docstring substitution on {{class}} with @staticmethod.

        {{inplace: `bool`, optional}}

    {{package}}.{{class}}

        '''
        print('_test_docstring_substitution_staticmethod_Field')

    @_test_decorator_args('i')
    @_manage_log_level_via_verbosity
    @_inplace_enabled(default=False)
    def _test_docstring_substitution_Field(self, inplace=False, verbose=None):
        '''Test docstring substitution on {{class}} with two decorators.

        {{inplace: `bool`, optional}}

    {{package}}.{{class}}

        '''
        print('_test_docstring_substitution_Field')

    # ----------------------------------------------------------------
    # Attributes
    # ----------------------------------------------------------------
    @property
    def cell_methods(self):
        '''Return cell method constructs.

    The cell methods are not returned in the order in which they were
    applied. To achieve this use the `~Constructs.ordered` of the
    returned `Constructs` instance.

    .. versionadded:: (cfdm) 1.7.0

    .. seealso:: `constructs`, `get_construct`, `set_construct`

    :Returns:

        `Constructs`
            The cell method constructs and their construct keys.

    **Examples:**

    >>> f.cell_methods
    Constructs:
    {}

    >>> f.cell_methods
    Constructs:
    {'cellmethod1': <{{repr}}CellMethod: domainaxis1: domainaxis2: mean where land (interval: 0.1 degrees)>,
     'cellmethod0': <{{repr}}CellMethod: domainaxis3: maximum>}

    >>> f.cell_methods.ordered()
    OrderedDict([('cellmethod0', <{{repr}}CellMethod: domainaxis1: domainaxis2: mean where land (interval: 0.1 degrees)>),
                 ('cellmethod1', <{{repr}}CellMethod: domainaxis3: maximum>)])

        '''
        return self.constructs.filter_by_type('cell_method')

    @property
    def field_ancillaries(self):
        '''Return field ancillary constructs.

    .. versionadded:: (cfdm) 1.7.0

    .. seealso:: `constructs`, `get_construct`

    :Returns:

        `Constructs`
            The field ancillary constructs and their construct keys.

    **Examples:**

    >>> print(f.field_ancillaries)
    Constructs:
    {}

    >>> print(f.field_ancillaries)
    Constructs:
    {'fieldancillary0': <{{repr}}FieldAncillary: air_temperature standard_error(10, 9) K>}

    >>> print(f.field_ancillaries('specific_humuidity standard_error'))
    Constructs:
    {'fieldancillary0': <{{repr}}FieldAncillary: specific_humidity standard_error(10, 9) K>}

        '''
        return self.constructs.filter_by_type('field_ancillary')

    # ----------------------------------------------------------------
    # Methods
    # ----------------------------------------------------------------
    @_inplace_enabled(default=False)
    def apply_masking(self, inplace=False):
        '''Apply masking as defined by the CF conventions.

    Masking is applied to the field construct data as well as metadata
    constructs with data.

    Masking is applied according to any of the following criteria that
    are applicable:

    * where data elements are equal to the value of the
      ``missing_value`` property;

    * where data elements are equal to the value of the ``_FillValue``
      property;

    * where data elements are strictly less than the value of the
      ``valid_min`` property;

    * where data elements are strictly greater than the value of the
      ``valid_max`` property;

    * where data elements are within the inclusive range specified by
      the two values of ``valid_range`` property.

    If any of the above properties have not been set the no masking is
    applied for that method.

    Elements that are already masked remain so.

    .. note:: If using the `apply_masking` method on a construct that
              has been read from a dataset with the ``mask=False``
              parameter to the `read` function, then the mask defined
              in the dataset can only be recreated if the
              ``missing_value``, ``_FillValue``, ``valid_min``,
              ``valid_max``, and ``valid_range`` properties have not
              been updated.

    .. versionadded:: (cfdm) 1.8.3

    .. seealso:: `Data.apply_masking`, `read`, `write`

    :Parameters:

        {{inplace: `bool`, optional}}

    :Returns:

        `Field` or `None`
            A new field construct with masked values, or `None` if the
            operation was in-place.

    **Examples:**

    >>> f = {{package}}.example_field(0)
    >>> {{package}}.write(f, 'masked.nc')
    >>> no_mask = {{package}}.read('masked.nc', mask=False)[0]
    >>> print(no_mask.data.array)
    [9.96920997e+36, 9.96920997e+36, 9.96920997e+36, 9.96920997e+36,
     9.96920997e+36, 9.96920997e+36, 9.96920997e+36, 9.96920997e+36],
     [0.023 0.036 0.045 0.062 0.046 0.073 0.006 0.066]
     [0.11  0.131 0.124 0.146 0.087 0.103 0.057 0.011]
     [0.029 0.059 0.039 0.07  0.058 0.072 0.009 0.017]
    [9.96920997e+36, 9.96920997e+36, 9.96920997e+36, 9.96920997e+36,
     9.96920997e+36, 9.96920997e+36, 9.96920997e+36, 9.96920997e+36]])
    >>> masked = no_mask.apply_masking()
    >>> print(masked.data.array)
    [[   --    --    --    --    --    --    --    --]
     [0.023 0.036 0.045 0.062 0.046 0.073 0.006 0.066]
     [0.11  0.131 0.124 0.146 0.087 0.103 0.057 0.011]
     [0.029 0.059 0.039 0.07  0.058 0.072 0.009 0.017]
     [   --    --    --    --    --    --    --    --]]

        '''
        f = _inplace_enabled_define_and_cleanup(self)

        # Apply masking to the field construct
        super(Field, f).apply_masking(inplace=True)

        # Apply masking to the metadata constructs
        f._apply_masking_constructs()

        return f

    def climatological_time_axes(self):
        '''Return all axes which are climatological time axes.

    This is ascertained by inspecting the axes of any cell methods
    cnstructs.

    .. versionadded:: (cfdm) 1.7.0

    :Returns:

        `set`
            The keys of the domain axeis constructs that are
            climatological time axes.

    **Examples:**

    >>> f
    <{{repr}}Field: air_temperature(time(12), latitude(145), longitude(192)) K>
    >>> print(f.cell_methods())
    Constructs:
    {'cellmethod0': <{{repr}}CellMethod: domainaxis0: minimum within days>,
     'cellmethod1': <{{repr}}CellMethod: domainaxis0: mean over days>}
    >>> f.climatological_time_axes()
    {'domainaxis0'}
    >>> g
    <Field: air_potential_temperature(time(120), latitude(5), longitude(8)) K>
    >>> print(g.cell_methods())
    Constructs:
    {'cellmethod0': <{{repr}}CellMethod: area: mean>}
    >>> g.climatological_time_axes()
    {}

        '''
        out = set()

        domain_axes = self.domain_axes

        for key, cm in self.cell_methods.ordered().items():
            qualifiers = cm.qualifiers()
            if not ('within' in qualifiers or 'over' in qualifiers):
                continue

            axes = cm.get_axes(default=())
            if len(axes) != 1:
                continue

            axis = axes[0]
            if axis not in domain_axes:
                continue

            # Still here? Then this axis is a climatological time axis
#            out.append((axis,))
            out.add(axis)

        return out

    @_inplace_enabled(default=False)
    def compress(self, method, axes=None, count_properties=None,
                 index_properties=None, list_properties=None,
                 inplace=False):
        '''Compress the field construct.

    Compression can save space by identifying and removing unwanted
    missing data. Such compression techniques store the data more
    efficiently and result in no precision loss.

    The field construct data is compressed, along with any applicable
    metadata constructs.

    Whether or not the field construct is compressed does not alter
    its functionality nor external appearance.

    A field that is already compressed will be returned compressed by
    the chosen method.

    When writing a compressed field construct to a dataset, compressed
    netCDF variables are written, along with the supplementary netCDF
    variables and attributes that are required for the encoding.

    The following type of compression are available (see the *method*
    parameter):

        * Ragged arrays for discrete sampling geometries (DSG). Three
          different types of ragged array representation are
          supported.

        ..

        * Compression by gathering.

    .. versionadded:: (cfdm) 1.7.11

    .. seealso:: `uncompress`

    :Parameters:

        method: `str`
            The compression method. One of:

            * ``'contiguous'``

              Contiguous ragged array representation for DSG "point",
              "timeSeries", "trajectory" or "profile" features.

              The field construct data must have exactly 2 dimensions
              for which the first (leftmost) dimension indexes each
              feature and the second (rightmost) dimension contains
              the elements for the features. Trailing missing data
              values in the second dimension are removed to created
              the compressed data.

            * ``'indexed'``

              Indexed ragged array representation for DSG "point",
              "timeSeries", "trajectory", or "profile" features.

              The field construct data must have exactly 2 dimensions
              for which the first (leftmost) dimension indexes each
              feature and the second (rightmost) dimension contains
              the elements for the features. Trailing missing data
              values in the second dimension are removed to created
              the compressed data.

            * ``'indexed_contiguous'``

              Indexed contiguous ragged array representation for DSG
              "timeSeriesProfile", or "trajectoryProfile" features.

              The field construct data must have exactly 3 dimensions
              for which the first (leftmost) dimension indexes each
              feature; the second (middle) dimension indexes each
              timeseries or trajectory; and the third (rightmost)
              dimension contains the elements for the timeseries or
              trajectories. Trailing missing data values in the third
              dimension are removed to created the compressed data.

            * ``'gathered'``

              Compression by gathering over any subset of the field
              construct data dimensions.

              *Not yet available.*

        count_properties: `dict`, optional
            Provide properties to the count variable for contiguous
            ragged array representation or indexed contiguous ragged
            array representation.

            *Parameter example:*
              ``count_properties={'long_name': 'number of timeseries'}``

        index_properties: `dict`, optional
            Provide properties to the index variable for indexed
            ragged array representation or indexed contiguous ragged
            array representation.

            *Parameter example:*
              ``index_properties={'long_name': 'station of profile'}``

        list_properties: `dict`, optional
            Provide properties to the list variable for compression by
            gathering.

            *Parameter example:*
              ``list_properties={'long_name': 'uncompression indices'}``

        {{inplace: `bool`, optional}}

    :Returns:

        `Field` or `None`
            The compressed field construct, or `None` if the operation
            was in-place.

    **Examples:**

    >>> f.data.get_compression_type()
    ''
    >>> print(f.array)
    [[3.98  0.0  0.0  --    --   --   --  --  --]
     [ 0.0  0.0  0.0  3.4  0.0  0.0 4.61  --  --]
     [0.86  0.8 0.75  0.0 4.56   --   --  --  --]
     [ 0.0 0.09  0.0 0.91 2.96 1.14 3.86 0.0 0.0]]
    >>> g = f.compress('contiguous')
    >>> g.equals(f)
    True

    >>> {{package}}.write(g, 'compressed_file_contiguous.nc')
    >>> h = {{package}}.read( 'compressed_file_contiguous.nc')[0]
    >>> h.equals(f)
    True

    >>> g.data.get_compression_type()
    'ragged contiguous'
    >>> g.data.get_count()
    <{{repr}}Count: (4) >
    >>> print(g.data.get_count().array)
    [3 7 5 9]
    >>> g.compress('indexed', inplace=True)
    >>> g.data.get_index()
    <{{repr}}Index: (24) >
    >>> print(g.data.get_index().array)
    [0 0 0 1 1 1 1 1 1 1 2 2 2 2 2 3 3 3 3 3 3 3 3 3]
    >>> {{package}}.write(g, 'compressed_file_indexed.nc')

        '''
        def _empty_compressed_data(data, shape):
            return data.empty(shape=shape, dtype=data.dtype,
                              units=data.get_units(None),
                              calendar=data.get_calendar(None))
        # --- End: def

        def _RaggedContiguousArray(self, compressed_data, data,
                                   count_variable):
            return self._RaggedContiguousArray(compressed_data,
                                               shape=data.shape,
                                               size=data.size,
                                               ndim=data.ndim,
                                               count_variable=count_variable)
        # --- End: def

        def _RaggedIndexedArray(self, compressed_data, data,
                                index_variable):
            return self._RaggedIndexedArray(compressed_data,
                                            shape=data.shape,
                                            size=data.size,
                                            ndim=data.ndim,
                                            index_variable=index_variable)
        # --- End: def

        def _RaggedIndexedContiguousArray(self, compressed_data, data,
                                          count_variable,
                                          index_variable):
            return self._RaggedIndexedContiguousArray(
                compressed_data,
                shape=data.shape,
                size=data.size,
                ndim=data.ndim,
                count_variable=count_variable,
                index_variable=index_variable)
        # --- End: def

        def _compress_metadata(f, method, count, N, axes, Array_func,
                               **kwargs):
            '''Compress metadata constructs for a field by a chosen method.

        :Parameters:

            f: `Field`

            count: sequence of `int`

            N: `int`
                The number of elements in the compressed array.

            axes: sequence of `str`

            Array_func:

            kwargs:

        :Returns:

            `None`

            '''
            if method == 'indexed_contiguous':
                shape1 = f.data.shape[1]

            for key, c in f.constructs.filter_by_axis('or').items():
                c_axes = f.get_data_axes(key)
                if c_axes != axes:
                    # Skip metadata constructs which don't span
                    # exactly the same axes in the same order
                    continue

                # Initialize the compressed data for the metadata
                # construct
                data = c.get_data(None)
                if data is not None:
                    compressed_data = _empty_compressed_data(data, (N,))

                    # Populate the compressed data for the metadata
                    # construct
                    start = 0
                    if method == 'indexed_contiguous' and c.data.ndim == 2:
                        c_start = 0
                        for i, d in enumerate(
                                data.flatten(range(data.ndim-1))):
                            c_start = shape1 * i
                            c_end = c_start + shape1
                            last = sum(n > 0 for n in count[c_start:c_end])

                            end = start + last
                            compressed_data[start:end] = d[:last]
                            start += last
                    else:
                        for last, d in zip(count,
                                           data.flatten(range(data.ndim-1))):
                            if not last:
                                continue

                            end = start + last
                            compressed_data[start:end] = d[:last]
                            start += last
                # --- End: if

                # Insert the compressed data into the metadata
                # construct
                y = Array_func(f, compressed_data, data=data,
                               **kwargs)
                data._set_CompressedArray(y, copy=False)

                if c.has_bounds():
                    data = c.get_bounds_data(None)
                    if data is None:
                        continue

                    b_shape = data.shape[c.data.ndim:]
                    compressed_data = _empty_compressed_data(
                        data, (N,) + b_shape)

                    # Populate the compressed data for the metadata
                    # construct
                    start = 0
                    if method == 'indexed_contiguous' and c.data.ndim == 2:
                        c_start = 0
                        for i, d in enumerate(
                                data.flatten(range(c.data.ndim-1))):
                            c_start = shape1 * i
                            c_end = c_start + shape1
                            last = sum(n > 0 for n in count[c_start:c_end])

                            end = start + last
                            compressed_data[start:end] = d[:last]
                            start += last
                    else:
                        for last, d in zip(
                                count, data.flatten(range(c.data.ndim-1))):
                            if not last:
                                continue

                            end = start + last
                            compressed_data[start:end] = d[:last]
                            start += last
                    # --- End: if

                    # Insert the compressed data into the metadata
                    # construct
                    y = Array_func(f, compressed_data, data=data,
                                   **kwargs)
                    data._set_CompressedArray(y, copy=False)
        # --- End: def

        f = _inplace_enabled_define_and_cleanup(self)

        data = f.get_data(None)
        if data is None:
            return f

        current_compression_type = data.get_compression_type().replace(
            ' ', '_')
        if (current_compression_type
                and current_compression_type == 'ragged_'+method):
            # The field is already compressed by the correct method
            return f

        if method == 'contiguous':
            if self.data.ndim != 2:
                raise ValueError(
                    "The field data must have exactly 2 dimensions for "
                    "DSG ragged contiguous compression. Got {}".format(
                        self.data.ndim))
        elif method == 'indexed':
            if self.data.ndim != 2:
                raise ValueError(
                    "The field data must have exactly 2 dimensions for "
                    "DSG ragged indexed compression. Got {}".format(
                        self.data.ndim))
        elif method == 'indexed_contiguous':
            if self.data.ndim != 3:
                raise ValueError(
                    "The field data must have exactly 3 dimensions for "
                    "DSG ragged indexed contiguous compression. Got "
                    "{}".format(self.data.ndim)
                )
        # --- End: if

        # Make sure that the metadata constructs have the same
        # relative axis order as the field's data
        f.transpose(range(self.data.ndim), constructs=True, inplace=True)

        if method == 'gathered':
            # --------------------------------------------------------
            # Compression by gathering
            # --------------------------------------------------------
            pass
        else:
            # --------------------------------------------------------
            # DSG compression
            # --------------------------------------------------------
            flattened_data = data.flatten(range(data.ndim-1))

            count = []
            for d in flattened_data:
                last = d.size
                for i in d[::-1]:
                    if i is not cfdm_masked:
                        break
                    else:
                        last -= 1
                # --- End: for

                count.append(last)

            N = sum(count)
            compressed_field_data = _empty_compressed_data(data, (N,))

            start = 0
            for last, d in zip(count, flattened_data):
                if not last:
                    continue

                end = start + last
                compressed_field_data[start:end] = d[:last]
                start += last
        # --- End: if

        if method == 'contiguous':
            # --------------------------------------------------------
            # Ragged contiguous
            # --------------------------------------------------------
            count_variable = self._Count(
                properties=count_properties,
                data=self._Data([n for n in count if n]))

            x = _RaggedContiguousArray(self, compressed_field_data,
                                       data,
                                       count_variable=count_variable)

            _compress_metadata(f, method, count, N, f.get_data_axes(),
                               _RaggedContiguousArray,
                               count_variable=count_variable)

        elif method == 'indexed':
            # --------------------------------------------------------
            # Ragged indexed
            # --------------------------------------------------------
            index_variable = self._Index(properties=index_properties,
                                         data=self._Data.empty(shape=(N,),
                                                               dtype=int))

            start = 0
            for i, (last, d) in enumerate(zip(count, flattened_data)):
                if not last:
                    continue

                end = start + last
                index_variable.data[start:end] = i
                start += last

            x = _RaggedIndexedArray(self, compressed_field_data, data,
                                    index_variable)

            _compress_metadata(f, method, count, N, f.get_data_axes(),
                               _RaggedIndexedArray,
                               index_variable=index_variable)

        elif method == 'indexed_contiguous':
            # --------------------------------------------------------
            # Ragged indexed contiguous
            # --------------------------------------------------------
            index = []
            shape1 = f.data.shape[1]
            for i in range(f.data.shape[0]):
                start = shape1 * i
                end = start + shape1
                index.extend([i] * sum(n > 0 for n in count[start:end]))

            count_variable = self._Count(
                properties=count_properties,
                data=self._Data([n for n in count if n]))
            index_variable = self._Index(properties=index_properties,
                                         data=self._Data(index))

            x = _RaggedIndexedContiguousArray(self,
                                              compressed_field_data,
                                              data, count_variable,
                                              index_variable)

            _compress_metadata(f, method, count, N, f.get_data_axes(),
                               _RaggedIndexedContiguousArray,
                               count_variable=count_variable,
                               index_variable=index_variable)

            # Compress metadata constructs that span the index axis,
            # but not the count axis.
            _compress_metadata(f, method, count, len(index),
                               f.get_data_axes()[:-1],
                               _RaggedIndexedArray,
                               index_variable=index_variable)

        elif method == 'gathered':
            # --------------------------------------------------------
            # Gathered
            # --------------------------------------------------------
            raise ValueError(
                "Compression by gathering is not yet available - sorry!")

        else:
            raise ValueError(
                "Unknown compression method: {!r}".format(method))

        f.data._set_CompressedArray(x, copy=False)

        return f

    def creation_commands(self, representative_data=False,
                          namespace=None, indent=0, string=True,
                          name='field', data_name='data', header=True):
        '''Return the commands that would create the field construct.

    **Construct keys**

    The *key* parameter of the output `set_construct` commands is
    utilised in order minimise the number of commands needed to
    implement cross-referencing between constructs (e.g. between a
    coordinate reference construct and coordinate constructs). This is
    usually not necessary when building field constructs, as by
    default the `set_construct` method returns a unique construct key
    for the construct being set.

    .. versionadded:: (cfdm) 1.8.7.0

    .. seealso:: `set_construct`,
                 `{{package}}.Data.creation_commands`,
                 `{{package}}.Domain.creation_commands`,
                 `{{package}}.example_field`

    :Parameters:

        {{representative_data: `bool`, optional}}

        {{namespace: `str`, optional}}

        {{indent: `int`, optional}}

        {{string: `bool`, optional}}

        {{name: `str`, optional}}

        {{data_name: `str`, optional}}

        {{header: `bool`, optional}}

    :Returns:

        {{returns creation_commands}}

    **Examples:**

    >>> q = {{package}}.example_field(0)
    >>> print(q)
    Field: specific_humidity (ncvar%q)
    ----------------------------------
    Data            : specific_humidity(latitude(5), longitude(8)) 1
    Cell methods    : area: mean
    Dimension coords: latitude(5) = [-75.0, ..., 75.0] degrees_north
                    : longitude(8) = [22.5, ..., 337.5] degrees_east
                    : time(1) = [2019-01-01 00:00:00]
    >>> print(q.creation_commands())
    #
    # field: specific_humidity
    field = {{package}}.Field()
    field.set_properties({'Conventions': 'CF-1.8', 'project': 'research', 'standard_name': 'specific_humidity', 'units': '1'})
    field.nc_set_variable('q')
    data = {{package}}.Data([[0.007, 0.034, 0.003, 0.014, 0.018, 0.037, 0.024, 0.029], [0.023, 0.036, 0.045, 0.062, 0.046, 0.073, 0.006, 0.066], [0.11, 0.131, 0.124, 0.146, 0.087, 0.103, 0.057, 0.011], [0.029, 0.059, 0.039, 0.07, 0.058, 0.072, 0.009, 0.017], [0.006, 0.036, 0.019, 0.035, 0.018, 0.037, 0.034, 0.013]], units='1', dtype='f8')
    field.set_data(data)
    #
    # domain_axis: ncdim%lat
    c = {{package}}.DomainAxis()
    c.set_size(5)
    c.nc_set_dimension('lat')
    field.set_construct(c, key='domainaxis0', copy=False)
    #
    # domain_axis: ncdim%lon
    c = {{package}}.DomainAxis()
    c.set_size(8)
    c.nc_set_dimension('lon')
    field.set_construct(c, key='domainaxis1', copy=False)
    #
    # domain_axis:
    c = {{package}}.DomainAxis()
    c.set_size(1)
    field.set_construct(c, key='domainaxis2', copy=False)
    #
    # dimension_coordinate: latitude
    c = {{package}}.DimensionCoordinate()
    c.set_properties({'units': 'degrees_north', 'standard_name': 'latitude'})
    c.nc_set_variable('lat')
    data = {{package}}.Data([-75.0, -45.0, 0.0, 45.0, 75.0], units='degrees_north', dtype='f8')
    c.set_data(data)
    b = {{package}}.Bounds()
    b.nc_set_variable('lat_bnds')
    data = {{package}}.Data([[-90.0, -60.0], [-60.0, -30.0], [-30.0, 30.0], [30.0, 60.0], [60.0, 90.0]], units='degrees_north', dtype='f8')
    b.set_data(data)
    c.set_bounds(b)
    field.set_construct(c, axes=('domainaxis0',), key='dimensioncoordinate0', copy=False)
    #
    # dimension_coordinate: longitude
    c = {{package}}.DimensionCoordinate()
    c.set_properties({'units': 'degrees_east', 'standard_name': 'longitude'})
    c.nc_set_variable('lon')
    data = {{package}}.Data([22.5, 67.5, 112.5, 157.5, 202.5, 247.5, 292.5, 337.5], units='degrees_east', dtype='f8')
    c.set_data(data)
    b = {{package}}.Bounds()
    b.nc_set_variable('lon_bnds')
    data = {{package}}.Data([[0.0, 45.0], [45.0, 90.0], [90.0, 135.0], [135.0, 180.0], [180.0, 225.0], [225.0, 270.0], [270.0, 315.0], [315.0, 360.0]], units='degrees_east', dtype='f8')
    b.set_data(data)
    c.set_bounds(b)
    field.set_construct(c, axes=('domainaxis1',), key='dimensioncoordinate1', copy=False)
    #
    # dimension_coordinate: time
    c = {{package}}.DimensionCoordinate()
    c.set_properties({'units': 'days since 2018-12-01', 'standard_name': 'time'})
    c.nc_set_variable('time')
    data = {{package}}.Data([31.0], units='days since 2018-12-01', dtype='f8')
    c.set_data(data)
    field.set_construct(c, axes=('domainaxis2',), key='dimensioncoordinate2', copy=False)
    #
    # cell_method: mean
    c = {{package}}.CellMethod()
    c.set_method('mean')
    c.set_axes(('area',))
    field.set_construct(c)
    #
    # field data axes
    field.set_data_axes(('domainaxis0', 'domainaxis1'))
    >>> print(q.creation_commands(representative_data=True, namespace='',
    ...                           indent=4, header=False))
        field = Field()
        field.set_properties({'Conventions': 'CF-1.8', 'project': 'research', 'standard_name': 'specific_humidity', 'units': '1'})
        field.nc_set_variable('q')
        data = <Data(5, 8): [[0.007, ..., 0.013]] 1>  # Representative data
        field.set_data(data)
        c = DomainAxis()
        c.set_size(5)
        c.nc_set_dimension('lat')
        field.set_construct(c, key='domainaxis0', copy=False)
        c = DomainAxis()
        c.set_size(8)
        c.nc_set_dimension('lon')
        field.set_construct(c, key='domainaxis1', copy=False)
        c = DomainAxis()
        c.set_size(1)
        field.set_construct(c, key='domainaxis2', copy=False)
        c = DimensionCoordinate()
        c.set_properties({'units': 'degrees_north', 'standard_name': 'latitude'})
        c.nc_set_variable('lat')
        data = <Data(5): [-75.0, ..., 75.0] degrees_north>  # Representative data
        c.set_data(data)
        b = Bounds()
        b.nc_set_variable('lat_bnds')
        data = <Data(5, 2): [[-90.0, ..., 90.0]] degrees_north>  # Representative data
        b.set_data(data)
        c.set_bounds(b)
        field.set_construct(c, axes=('domainaxis0',), key='dimensioncoordinate0', copy=False)
        c = DimensionCoordinate()
        c.set_properties({'units': 'degrees_east', 'standard_name': 'longitude'})
        c.nc_set_variable('lon')
        data = <Data(8): [22.5, ..., 337.5] degrees_east>  # Representative data
        c.set_data(data)
        b = Bounds()
        b.nc_set_variable('lon_bnds')
        data = <Data(8, 2): [[0.0, ..., 360.0]] degrees_east>  # Representative data
        b.set_data(data)
        c.set_bounds(b)
        field.set_construct(c, axes=('domainaxis1',), key='dimensioncoordinate1', copy=False)
        c = DimensionCoordinate()
        c.set_properties({'units': 'days since 2018-12-01', 'standard_name': 'time'})
        c.nc_set_variable('time')
        data = <Data(1): [2019-01-01 00:00:00]>  # Representative data
        c.set_data(data)
        field.set_construct(c, axes=('domainaxis2',), key='dimensioncoordinate2', copy=False)
        c = CellMethod()
        c.set_method('mean')
        c.set_axes(('area',))
        field.set_construct(c)
        field.set_data_axes(('domainaxis0', 'domainaxis1'))

        '''
        if name in ('b', 'c', 'mask', 'i'):
            raise ValueError(
                "The 'name' parameter can not have the value {!r}".format(
                    name)
            )

        if name == data_name:
            raise ValueError(
                "The 'name' parameter can not have the same value as "
                "the 'data_name' parameters: {!r}".format(
                    name)
            )

        namespace0 = namespace
        if namespace is None:
            namespace = self._package() + '.'
        elif namespace and not namespace.endswith('.'):
            namespace += '.'

        out = super().creation_commands(
            representative_data=representative_data, indent=0,
            namespace=namespace, string=False, name=name,
            data_name=data_name, header=header
        )

        nc_global_attributes = self.nc_global_attributes()
        if nc_global_attributes:
            out.append('#')
            out.append('# netCDF global attributes')
            out.append("{}.nc_set_global_attributes({!r})".format(
                name, nc_global_attributes)
            )

        # Domain
        out.extend(
            self.domain.creation_commands(
                representative_data=representative_data,
                string=False, indent=0, namespace=namespace0,
                name=name, data_name=data_name, header=header,
                _domain=False
            )
        )

        # Field ancillary constructs
        for key, c in self.field_ancillaries().items():
            out.extend(
                c.creation_commands(
                    representative_data=representative_data, string=False,
                    indent=0, namespace=namespace0, name='c',
                    data_name=data_name,
                    header=header
                )
            )
            out.append(
                "{}.set_construct(c, axes={}, key={!r}, copy=False)".format(
                    name, self.get_data_axes(key), key))

        # Cell method constructs
        for key, c in self.cell_methods.items():
            out.extend(
                c.creation_commands(namespace=namespace0,
                                    indent=0, string=False,
                                    name='c',
                                    header=header)
            )
            out.append("{}.set_construct(c)".format(name))

        # Field data axes
        data_axes = self.get_data_axes(None)
        if data_axes is not None:
            if header:
                out.append('#')
                out.append('# field data axes')

            out.append("{}.set_data_axes({})".format(name, data_axes))

        if string:
            indent = ' ' * indent
            out[0] = indent + out[0]
            out = ('\n' + indent).join(out)

        return out

    def dump(self, display=True, _level=0, _title=None):
        '''A full description of the field construct.

    Returns a description of all properties, including those of
    metadata constructs and their components, and provides selected
    values of all data arrays.

    .. versionadded:: (cfdm) 1.7.0

    :Parameters:

        display: `bool`, optional
            If False then return the description as a string. By
            default the description is printed.

    :Returns:

        {{returns dump}}

        '''
        indent = '    '
        indent0 = indent * _level
        indent1 = indent0 + indent

        if _title is None:
            ncvar = self.nc_get_variable(None)
            _title = self.identity(default=None)
            if ncvar is not None:
                if _title is None:
                    _title = "ncvar%{0}".format(ncvar)
                else:
                    _title += " (ncvar%{0})".format(ncvar)
            # --- End: if
            if _title is None:
                _title = ''

            _title = 'Field: {0}'.format(_title)

        line = '{0}{1}'.format(indent0, ''.ljust(len(_title), '-'))

        # Title
        string = [line, indent0+_title, line]

        axis_to_name = self._unique_domain_axis_identities()

        name = self._unique_construct_names()

        constructs_data_axes = self.constructs.data_axes()

        # Simple properties
        properties = self.properties()
        if properties:
            string.append(self._dump_properties(_level=_level))

        # Data
        data = self.get_data(None)
        if data is not None:
            x = [axis_to_name[axis]
                 for axis in self.get_data_axes(default=())]

            string.append('')
            string.append('{0}Data({1}) = {2}'.format(indent0,
                                                      ', '.join(x),
                                                      str(data)))
            string.append('')

        # Cell methods
        cell_methods = self.cell_methods
        if cell_methods:
            for cm in cell_methods.values():
                cm = cm.copy()
                cm.set_axes(tuple([axis_to_name.get(axis, axis)
                                   for axis in cm.get_axes(())]))
                string.append(cm.dump(display=False,  _level=_level))

            string.append('')

        # Field ancillaries
        for cid, value in sorted(self.field_ancillaries.items()):
            string.append(value.dump(display=False,
                                     _axes=constructs_data_axes[cid],
                                     _axis_names=axis_to_name,
                                     _level=_level))
            string.append('')

        string.append(self.get_domain().dump(display=False,
                                             _create_title=False))

        string = '\n'.join(string)

        if display:
            print(string)
        else:
            return string

    def get_data_axes(self, key=None, default=ValueError()):
        '''Return the keys of the domain axis constructs spanned by the data
    of the field or of a metadata construct.

    .. versionadded:: (cfdm) 1.7.0

    .. seealso:: `del_data_axes`, `get_data`, `set_data_axes`

    :Parameters:

        key: `str`, optional TODO

        default: optional
            Return the value of the *default* parameter if the data
            axes have not been set.

            {{default Exception}}

    :Returns:

        `tuple`
            The keys of the domain axis constructs spanned by the
            data.

    **Examples:**

    >>> f.get_data_axes()
    ('domainaxis0', 'domainaxis1')

    >>> f.get_data_axes('dimensioncoordinate2')
    ('domainaxis1',)

    >>> f.has_data_axes()
    False
    >>> f.get_data_axes(default='no axes')
    'no axes'

        '''
        if key is not None:
            return super().get_data_axes(key, default=default)

        try:
            return self._get_component('data_axes')
        except ValueError:
            return self._default(
                default,
                "{!r} has no data axes".format(self.__class__.__name__)
            )

    def get_domain(self):
        '''Return the domain.

    .. versionadded:: (cfdm) 1.7.0

    .. seealso:: `domain`

    :Returns:

        `Domain`
             The domain.

    **Examples:**

    >>> d = f.get_domain()

        '''        
        domain = self._Domain.fromconstructs(self.constructs)

        # Set climatological time axes for the domain
        climatological_time_axes = self.climatological_time_axes()
        if climatological_time_axes:
            coordinates = self.coordinates
            for key, c in coordinates.items():
                axes = self.get_data_axes(key, default=())
                if len(axes) == 1 and axes[0] in climatological_time_axes:
                    c.set_climatology(True)
        # --- End: if
            
        return domain

    def get_filenames(self):
        '''Return the name of the file or files containing the data.

    The names of the file or files containing the data of metadata
    constructs are also returned.

    :Returns:

        `set`
            The file names in normalized, absolute form. If all of the
            data are in memory then an empty `set` is returned.

    **Examples:**

    >>> f = {{package}}.example_field(0)
    >>> {{package}}.write(f, 'temp_file.nc')
    >>> g = {{package}}.read('temp_file.nc')[0]
    >>> g.get_filenames()
    {'temp_file.nc'}

        '''
        out = super().get_filenames()

        for c in self.constructs.filter_by_data().values():
            out.update(c.get_filenames())

        return out

    def has_geometry(self):
        '''Whether or not any coordinate constructs have cell geometries.

    .. versionadded:: (cfdm) 1.8.7.0

    :Returns:

        `bool`
            Whether or not there is a geometry type on any coordinate
            construct.

    **Examples:**

    >>> f = {{package}}.Field()
    >>> f.has_geometry()
    False

        '''
        for c in self.coordinates.values():
            if c.has_geometry():
                return True

        return False

    @_inplace_enabled(default=False)
    def insert_dimension(self, axis, position=0, inplace=False):
        '''Expand the shape of the data array.

    Inserts a new size 1 axis, corresponding to an existing domain
    axis construct, into the data array.

    .. versionadded:: (cfdm) 1.7.0

    .. seealso:: `squeeze`, `transpose`

    :Parameters:

        axis: `str`
            The identifier of the domain axis construct corresponding
            to the inserted axis.

            *Parameter example:*
              ``axis='domainaxis2'``

        position: `int`, optional
            Specify the position that the new axis will have in the
            data array. By default the new axis has position 0, the
            slowest varying position. Negative integers counting from
            the last position are allowed.

            *Parameter example:*
              ``position=2``

            *Parameter example:*
              ``position=-1``

        {{inplace: `bool`, optional}}

    :Returns:

        `Field` or `None`
            The new field construct with expanded data axes. If the
            operation was in-place then `None` is returned.

    **Examples:**

    >>> f.data.shape
    (19, 73, 96)
    >>> f.insert_dimension('domainaxis3').data.shape
    (1, 96, 73, 19)
    >>> f.insert_dimension('domainaxis3', position=3).data.shape
    (19, 73, 96, 1)
    >>> f.insert_dimension('domainaxis3', position=-1, inplace=True)
    (19, 73, 1, 96)
    >>> f.data.shape
    (19, 73, 1, 96)

        '''
        f = _inplace_enabled_define_and_cleanup(self)

        domain_axis = f.domain_axes.get(axis, None)
        if domain_axis is None:
            raise ValueError(
                "Can't insert non-existent domain axis: {}".format(
                    axis))

        if domain_axis.get_size() != 1:
            raise ValueError(
                "Can't insert an axis of size {}: {!r}".format(
                    domain_axis.get_size(), axis))

        data_axes = f.get_data_axes(default=None)
        if data_axes is not None:
            if axis in data_axes:
                raise ValueError(
                    "Can't insert a duplicate data array axis: {!r}".format(
                        axis))

            data_axes = list(data_axes)
            data_axes.insert(position, axis)

        # Expand the dims in the field's data array
        super(Field, f).insert_dimension(position, inplace=True)

        if data_axes is not None:
            f.set_data_axes(data_axes)

        return f

    def convert(self, key, full_domain=True):
        '''Convert a metadata construct into a new field construct.

    The new field construct has the properties and data of the
    metadata construct, and domain axis constructs corresponding to
    the data. By default it also contains other metadata constructs
    (such as dimension coordinate and coordinate reference constructs)
    that define its domain.

    The `{{package}}.read` function allows a field construct to be
    derived directly from a netCDF variable that corresponds to a
    metadata construct. In this case, the new field construct will
    have a domain limited to that which can be inferred from the
    corresponding netCDF variable - typically only domain axis and
    dimension coordinate constructs. This will usually result in a
    different field construct to that created with the `convert`
    method.

    .. versionadded:: (cfdm) 1.7.0

    .. seealso:: `{{package}}.read`

    :Parameters:

        key: `str`
            Convert the metadata construct with the given construct
            key.

        full_domain: `bool`, optional
            If False then only create domain axis constructs for the
            domain of the new field construct. By default as much of
            the domain as possible is copied to the new field
            construct.

    :Returns:

        `Field`
            The new field construct.

    **Examples:**

    >>> f = {{package}}.read('file.nc')[0]
    >>> print(f)
    Field: air_temperature (ncvar%ta)
    ---------------------------------
    Data            : air_temperature(atmosphere_hybrid_height_coordinate(1), grid_latitude(10), grid_longitude(9)) K
    Cell methods    : grid_latitude(10): grid_longitude(9): mean where land (interval: 0.1 degrees) time(1): maximum
    Field ancils    : air_temperature standard_error(grid_latitude(10), grid_longitude(9)) = [[0.76, ..., 0.32]] K
    Dimension coords: atmosphere_hybrid_height_coordinate(1) = [1.5]
                    : grid_latitude(10) = [2.2, ..., -1.76] degrees
                    : grid_longitude(9) = [-4.7, ..., -1.18] degrees
                    : time(1) = [2019-01-01 00:00:00]
    Auxiliary coords: latitude(grid_latitude(10), grid_longitude(9)) = [[53.941, ..., 50.225]] degrees_N
                    : longitude(grid_longitude(9), grid_latitude(10)) = [[2.004, ..., 8.156]] degrees_E
                    : long_name:Grid latitude name(grid_latitude(10)) = [--, ..., kappa]
    Cell measures   : measure%area(grid_longitude(9), grid_latitude(10)) = [[2391.9657, ..., 2392.6009]] km2
    Coord references: atmosphere_hybrid_height_coordinate
                    : rotated_latitude_longitude
    Domain ancils   : ncvar%a(atmosphere_hybrid_height_coordinate(1)) = [10.0] m
                    : ncvar%b(atmosphere_hybrid_height_coordinate(1)) = [20.0]
                    : surface_altitude(grid_latitude(10), grid_longitude(9)) = [[0.0, ..., 270.0]] m
    >>> x = f.convert('domainancillary2')
    >>> print(x)
    Field: surface_altitude (ncvar%surface_altitude)
    ------------------------------------------------
    Data            : surface_altitude(grid_latitude(10), grid_longitude(9)) m
    Dimension coords: grid_latitude(10) = [2.2, ..., -1.76] degrees
                    : grid_longitude(9) = [-4.7, ..., -1.18] degrees
    Auxiliary coords: latitude(grid_latitude(10), grid_longitude(9)) = [[53.941, ..., 50.225]] degrees_N
                    : longitude(grid_longitude(9), grid_latitude(10)) = [[2.004, ..., 8.156]] degrees_E
                    : long_name:Grid latitude name(grid_latitude(10)) = [--, ..., kappa]
    Cell measures   : measure%area(grid_longitude(9), grid_latitude(10)) = [[2391.9657, ..., 2392.6009]] km2
    Coord references: rotated_latitude_longitude
    >>> y = f.convert('domainancillary2', full_domain=False)
    >>> print(y)
    Field: surface_altitude (ncvar%surface_altitude)
    ------------------------------------------------
    Data            : surface_altitude(grid_latitude(10), grid_longitude(9)) m

        '''
        c = self.constructs.filter_by_key(key).value().copy()

        # ------------------------------------------------------------
        # Create a new field with the properties and data from the
        # construct
        # ------------------------------------------------------------
        data = c.del_data()

        f = type(self)(source=c, copy=True)

        # ------------------------------------------------------------
        # Add domain axes
        # ------------------------------------------------------------
        constructs_data_axes = self.constructs.data_axes()
        data_axes = constructs_data_axes.get(key)
        if data_axes is not None:
            for domain_axis in data_axes:
                f.set_construct(self.domain_axes[domain_axis],
                                key=domain_axis, copy=True)
        # --- End: if

        # ------------------------------------------------------------
        # Set data axes
        # ------------------------------------------------------------
        if data_axes is not None:
            f.set_data(data, axes=data_axes)

        # ------------------------------------------------------------
        # Add a more complete domain
        # ------------------------------------------------------------
        if full_domain:
            for ccid, construct in self.constructs.filter_by_type(
                    'dimension_coordinate',
                    'auxiliary_coordinate',
                    'cell_measure').items():
                axes = constructs_data_axes.get(ccid)
                if axes is None:
                    continue

                if set(axes).issubset(data_axes):
                    f.set_construct(construct, key=ccid, axes=axes, copy=True)
            # --- End: for

            # Add coordinate references which span a subset of the item's
            # axes
            for rcid, ref in self.coordinate_references.items():
                new_coordinates = [
                    ccid
                    for ccid in ref.coordinates()
                    if set(constructs_data_axes[ccid]).issubset(data_axes)]

                if not new_coordinates:
                    continue

                # Still here?
                ok = True
                for ccid in ref.coordinate_conversion.domain_ancillaries(
                        ).values():
                    axes = constructs_data_axes[ccid]
                    if not set(axes).issubset(data_axes):
                        ok = False
                        break
                # --- End: for

                if ok:
                    ref = ref.copy()
                    ref.clear_coordinates()
                    ref.set_coordinates(new_coordinates)
                    f.set_construct(ref, key=rcid, copy=False)

                    # Copy domain ancillary constructs
                    for dakey in ref.coordinate_conversion.domain_ancillaries(
                            ).values():
                        construct = self.constructs.get(dakey)
                        if construct is not None:
                            axes = constructs_data_axes.get(dakey)
                            f.set_construct(construct,
                                            key=dakey, axes=axes, copy=True)
            # --- End: for
        # --- End: if

        return f

<<<<<<< HEAD
=======
    def dataset_compliance(self, display=False):
        '''A report of problems encountered whilst reading the field construct
    from a dataset.

    If the dataset is partially CF-compliant to the extent that it is
    not possible to unambiguously map an element of the netCDF dataset
    to an element of the CF data model, then a field construct is
    still returned by the `read` function, but may be incomplete.

    Such "structural" non-compliance would occur, for example, if the
    ``coordinates`` attribute of a CF-netCDF data variable refers to
    another variable that does not exist, or refers to a variable that
    spans a netCDF dimension that does not apply to the data variable.

    Other types of non-compliance are not checked, such whether or not
    controlled vocabularies have been adhered to.

    .. versionadded:: (cfdm) 1.7.0

    .. seealso:: `{{package}}.read`

    :Parameters:

        display: `bool`, optional
            If True print the compliance report. By default the report
            is returned as a dictionary.

    :Returns:

        `None` or `dict`
            The report. If *display* is True then the report is
            printed and `None` is returned. Otherwise the report is
            returned as a dictionary.

    **Examples:**

    If no problems were encountered, an empty dictionary is returned:

    >>> f.dataset_compliance()
    {}

        '''
        d = self._get_component('dataset_compliance', {})

        if not display:
            return d

        if not d:
            print(d)
            return

        for key0, value0 in d.items():
            print('{{{0!r}:'.format(key0))
            print('    CF version: {0!r},'.format(value0['CF version']))
            print('    dimensions: {0!r},'.format(value0['dimensions']))
            print('    non-compliance: {')
            for key1, value1 in sorted(value0['non-compliance'].items()):
                for x in value1:
                    print('        {!r}: ['.format(key1))
                    print('            {{{0}}},'.format(
                        '\n             '.join(
                            ['{0!r}: {1!r},'.format(key2, value2)
                             for key2, value2 in sorted(x.items())]
                        )
                    ))

                print('        ],')

            print('    },')
            print('}\n')

    def nc_set_component_variable(self, component, value):
        '''Set the netCDF variable name for all components of the given type.

    Some components exist within multiple constructs, but when written
    to a netCDF dataset the netCDF names associated with such
    components will be arbitrarily taken from one of them. The netCDF
    names can be set on all such occurrences individually, or
    preferably by using this method to ensure consistency across all
    such components.

    .. versionadded:: (cfdm) 1.8.6

    .. seealso:: `nc_del_component_variable`,
                 `nc_set_component_variable_groups`,
                 `nc_clear_component_variable_groups`

    :Parameters:

        component: `str`
            Specify the component type. One of:

            =====================  ===================================
            *component*            Description
            =====================  ===================================
            ``'interior_ring'``    Interior ring variables for
                                   geometry coordinates


            ``'node_count'``       Node count variables for geometry
                                   coordinates

            ``'part_node_count'``  Part node count variables for
                                   geometry coordinates

            ``'count'``            Count variables for contiguous
                                   ragged arrays

            ``'index'``            Index variables for indexed
                                   ragged arrays

            ``'list'``             List variables for compression by
                                   gathering
            =====================  ===================================

        value: `str`
            The netCDF variable name to be set for each component.

    :Returns:

        `None`

    **Examples:**

    >>> f.nc_set_component_variable('interior_ring', 'interiorring_1')

        '''
        if component in ('count', 'index', 'list'):
            variables = self._get_data_compression_variables(component)
        elif component in ('interior_ring', 'node_count', 'part_node_count'):
            variables = self._get_coordinate_geometry_variables(component)
        else:
            raise ValueError("Invalid component: {!r}".format(component))

        for v in variables:
            v.nc_set_variable(value)

    def nc_del_component_variable(self, component):
        '''Remove the netCDF variable name for all components of the given
    type.

    Some components exist within multiple constructs, but when written
    to a netCDF dataset the netCDF names associated with such
    components will be arbitrarily taken from one of them. The netCDF
    names can be set on all such occurrences individually, or
    preferably by using this method to ensure consistency across all
    such components.

    .. versionadded:: (cfdm) 1.8.6

    .. seealso:: `nc_set_component_variable`,
                 `nc_set_component_variable_groups`,
                 `nc_clear_component_variable_groups`

    :Parameters:

        component: `str`
            Specify the component type. One of:

            =====================  ===================================
            *component*            Description
            =====================  ===================================
            ``'interior_ring'``    Interior ring variables for
                                   geometry coordinates

            ``'node_count'``       Node count variables for geometry
                                   coordinates

            ``'part_node_count'``  Part node count variables for
                                   geometry coordinates

            ``'count'``            Count variables for contiguous
                                   ragged arrays

            ``'index'``            Index variables for indexed
                                   ragged arrays

            ``'list'``             List variables for compression by
                                   gathering

            =====================  ===================================

    :Returns:

        `None`

    **Examples:**

    >>> f.nc_del_component_variable('interior_ring')

        '''
        if component in ('count', 'index', 'list'):
            variables = self._get_data_compression_variables(component)
        elif component in ('interior_ring', 'node_count', 'part_node_count'):
            variables = self._get_coordinate_geometry_variables(component)
        else:
            raise ValueError("Invalid component: {!r}".format(component))

        for v in variables:
            v.nc_del_variable(None)

    def nc_set_component_variable_groups(self, component, groups):
        '''Set the netCDF variable groups hierarchy for all components of the
    given type.

    Some components exist within multiple constructs, but when written
    to a netCDF dataset the netCDF names associated with such
    components will be arbitrarily taken from one of them. The netCDF
    names can be set on all such occurrences individually, or
    preferably by using this method to ensure consistency across all
    such components.

    .. versionadded:: (cfdm) 1.8.6

    .. seealso:: `nc_del_component_variable`,
                 `nc_set_component_variable`,
                 `nc_clear_component_variable_groups`

    :Parameters:

        component: `str`
            Specify the component type. One of:

            =====================  ===================================
            *component*            Description
            =====================  ===================================
            ``'interior_ring'``    Interior ring variables for
                                   geometry coordinates

            ``'node_count'``       Node count variables for geometry
                                   coordinates

            ``'part_node_count'``  Part node count variables for
                                   geometry coordinates

            ``'count'``            Count variables for contiguous
                                   ragged arrays

            ``'index'``            Index variables for indexed
                                   ragged arrays

            ``'list'``             List variables for compression by
                                   gathering
            =====================  ===================================

        groups: sequence of `str`
            The new group structure for each component.

    :Returns:

        `None`

    **Examples:**

    >>> f.nc_set_component_variable_groups('interior_ring', ['forecast'])

        '''
        if component in ('count', 'index', 'list'):
            variables = self._get_data_compression_variables(component)
        elif component in ('interior_ring', 'node_count', 'part_node_count'):
            variables = self._get_coordinate_geometry_variables(component)
        else:
            raise ValueError("Invalid component: {!r}".format(component))

        for v in variables:
            v.nc_set_variable_groups(groups)

    def nc_clear_component_variable_groups(self, component):
        '''Remove the netCDF variable groups hierarchy for all components of
    the given type.

    Some components exist within multiple constructs, but when written
    to a netCDF dataset the netCDF names associated with such
    components will be arbitrarily taken from one of them. The netCDF
    names can be set on all such occurrences individually, or
    preferably by using this method to ensure consistency across all
    such components.

    .. versionadded:: (cfdm) 1.8.6

    .. seealso:: `nc_del_component_variable`,
                 `nc_set_component_variable`,
                 `nc_set_component_variable_groups`

    :Parameters:

        component: `str`
            Specify the component type. One of:

            =====================  ===================================
            *component*            Description
            =====================  ===================================
            ``'interior_ring'``    Interior ring variables for
                                   geometry coordinates

            ``'node_count'``       Node count variables for geometry
                                   coordinates

            ``'part_node_count'``  Part node count variables for
                                   geometry coordinates

            ``'count'``            Count variables for contiguous
                                   ragged arrays

            ``'index'``            Index variables for indexed
                                   ragged arrays

            ``'list'``             List variables for compression by
                                   gathering
            =====================  ===================================

    :Returns:

        `None`

    **Examples:**

    >>> f.nc_clear_component_variable_groups('interior_ring')

        '''
        if component in ('count', 'index', 'list'):
            variables = self._get_data_compression_variables(component)
        elif component in ('interior_ring', 'node_count', 'part_node_count'):
            variables = self._get_coordinate_geometry_variables(component)
        else:
            raise ValueError("Invalid component: {!r}".format(component))

        for v in variables:
            v.nc_clear_variable_groups()

    def nc_set_component_dimension(self, component, value):
        '''Set the netCDF dimension name for all components of the given type.

    Some components exist within multiple constructs, but when written
    to a netCDF dataset the netCDF names associated with such
    components will be arbitrarily taken from one of them. The netCDF
    names can be set on all such occurrences individually, or
    preferably by using this method to ensure consistency across all
    such components.

    .. versionadded:: (cfdm) 1.8.6

    .. seealso:: `nc_del_component_dimension`,
                 `nc_set_component_dimension_groups`,
                 `nc_clear_component_dimension_groups`

    :Parameters:

        component: `str`
            Specify the component type. One of:

            =====================  ===================================
            *component*            Description
            =====================  ===================================
            ``'interior_ring'``    Interior ring variables for
                                   geometry coordinates

            ``'part_node_count'``  Part node count variables for
                                   geometry coordinates

            ``'count'``            Count variables for contiguous
                                   ragged arrays

            ``'index'``            Index variables for indexed
                                   ragged arrays
            =====================  ===================================

        value: `str`
            The netCDF dimension name to be set for each component.

    :Returns:

        `None`

    **Examples:**

    >>> f.nc_set_component_dimension('interior_ring', 'part')

        '''
        if component in ('count', 'index'):
            variables = self._get_data_compression_variables(component)
        elif component in ('interior_ring', 'part_node_count'):
            variables = self._get_coordinate_geometry_variables(component)
        else:
            raise ValueError("Invalid component: {!r}".format(component))

        for v in variables:
            v.nc_set_dimension(value)

    def nc_del_component_dimension(self, component):
        '''Remove the netCDF dimension name for all components of the given
    type.

    Some components exist within multiple constructs, but when written
    to a netCDF dataset the netCDF names associated with such
    components will be arbitrarily taken from one of them. The netCDF
    names can be set on all such occurrences individually, or
    preferably by using this method to ensure consistency across all
    such components.

    .. versionadded:: (cfdm) 1.8.6

    .. seealso:: `nc_set_component_dimension`,
                 `nc_set_component_dimension_groups`,
                 `nc_clear_component_dimension_groups`

    :Parameters:

        component: `str`
            Specify the component type. One of:

            =====================  ===================================
            *component*            Description
            =====================  ===================================
            ``'interior_ring'``    Interior ring variables for
                                   geometry coordinates

            ``'part_node_count'``  Part node count variables for
                                   geometry coordinates

            ``'count'``            Count variables for contiguous
                                   ragged arrays

            ``'index'``            Index variables for indexed
                                   ragged arrays
            =====================  ===================================

    :Returns:

        `None`

    **Examples:**

    >>> f.nc_del_component_dimension('interior_ring')

        '''
        if component in ('count', 'index'):
            variables = self._get_data_compression_variables(component)
        elif component in ('interior_ring', 'part_node_count'):
            variables = self._get_coordinate_geometry_variables(component)
        else:
            raise ValueError("Invalid component: {!r}".format(component))

        for v in variables:
            v.nc_del_dimension(None)

    def nc_set_component_dimension_groups(self, component, groups):
        '''Set the netCDF dimension groups hierarchy for all components of the
    given type.

    Some components exist within multiple constructs, but when written
    to a netCDF dataset the netCDF names associated with such
    components will be arbitrarily taken from one of them. The netCDF
    names can be set on all such occurrences individually, or
    preferably by using this method to ensure consistency across all
    such components.

    .. versionadded:: (cfdm) 1.8.6

    .. seealso:: `nc_del_component_dimension`,
                 `nc_set_component_dimension`,
                 `nc_clear_component_dimension_groups`

    :Parameters:

        component: `str`
            Specify the component type. One of:

            =====================  ===================================
            *component*            Description
            =====================  ===================================
            ``'interior_ring'``    Interior ring variables for
                                   geometry coordinates

            ``'part_node_count'``  Part node count variables for
                                   geometry coordinates

            ``'count'``            Count variables for contiguous
                                   ragged arrays

            ``'index'``            Index variables for indexed
                                   ragged arrays
            =====================  ===================================

        groups: sequence of `str`
            The new group structure for each component.

    :Returns:

        `None`

    **Examples:**

    >>> f.nc_set_component_dimension_groups('interior_ring', ['forecast'])

        '''
        if component in ('count', 'index'):
            variables = self._get_data_compression_variables(component)
        elif component in ('interior_ring', 'part_node_count'):
            variables = self._get_coordinate_geometry_variables(component)
        else:
            raise ValueError("Invalid component: {!r}".format(component))

        for v in variables:
            v.nc_set_dimension_groups(groups)

    def nc_clear_component_dimension_groups(self, component):
        '''Remove the netCDF dimension groups hierarchy for all components of
    the given type.

    Some components exist within multiple constructs, but when written
    to a netCDF dataset the netCDF names associated with such
    components will be arbitrarily taken from one of them. The netCDF
    names can be set on all such occurrences individually, or
    preferably by using this method to ensure consistency across all
    such components.

    .. versionadded:: (cfdm) 1.8.6

    .. seealso:: `nc_del_component_dimension`,
                 `nc_set_component_dimension`,
                 `nc_set_component_dimension_groups`

    :Parameters:

        component: `str`
            Specify the component type. One of:

            =====================  ===================================
            *component*            Description
            =====================  ===================================
            ``'interior_ring'``    Interior ring variables for
                                   geometry coordinates

            ``'part_node_count'``  Part node count variables for
                                   geometry coordinates

            ``'count'``            Count variables for contiguous
                                   ragged arrays

            ``'index'``            Index variables for indexed
                                   ragged arrays
            =====================  ===================================

    :Returns:

        `None`

    **Examples:**

    >>> f.nc_clear_component_dimension_groups('interior_ring')

        '''
        if component in ('count', 'index'):
            variables = self._get_data_compression_variables(component)
        elif component in ('interior_ring', 'part_node_count'):
            variables = self._get_coordinate_geometry_variables(component)
        else:
            raise ValueError("Invalid component: {!r}".format(component))

        for v in variables:
            v.nc_clear_dimension_groups()

    def nc_set_component_sample_dimension(self, component, value):
        '''Set the netCDF sample dimension name for all components of the
    given type.

    Some components exist within multiple constructs, but when written
    to a netCDF dataset the netCDF names associated with such
    components will be arbitrarily taken from one of them. The netCDF
    names can be set on all such occurrences individually, or
    preferably by using this method to ensure consistency across all
    such components.

    .. versionadded:: (cfdm) 1.8.6

    .. seealso:: `nc_del_component_sample_dimension`,
                 `nc_set_component_sample_dimension_groups`,
                 `nc_clear_component_sample_dimension_groups`

    :Parameters:

        component: `str`
            Specify the component type. One of:

            =====================  ===================================
            *component*            Description
            =====================  ===================================
            ``'count'``            Count variables for contiguous
                                   ragged arrays

            ``'index'``            Index variables for indexed
                                   ragged arrays
            =====================  ===================================

        value: `str`
            The netCDF sample_dimension name to be set for each
            component.

    :Returns:

        `None`

    **Examples:**

    >>> f.nc_set_component_sample_dimension('count', 'obs')

        '''
        if component in ('count', 'index'):
            variables = self._get_data_compression_variables(component)
        else:
            raise ValueError("Invalid component: {!r}".format(component))

        for v in variables:
            v.nc_set_sample_dimension(value)

    def nc_del_component_sample_dimension(self, component):
        '''Remove the netCDF sample dimension name for all components of the
    given type.

    Some components exist within multiple constructs, but when written
    to a netCDF dataset the netCDF names associated with such
    components will be arbitrarily taken from one of them. The netCDF
    names can be set on all such occurrences individually, or
    preferably by using this method to ensure consistency across all
    such components.

    .. versionadded:: (cfdm) 1.8.6

    .. seealso:: `nc_set_component_sample_dimension`,
                 `nc_set_component_sample_dimension_groups`,
                 `nc_clear_component_sample_dimension_groups`

    :Parameters:

        component: `str`
            Specify the component type. One of:

            =====================  ===================================
            *component*            Description
            =====================  ===================================
            ``'count'``            Count variables for contiguous
                                   ragged arrays

            ``'index'``            Index variables for indexed
                                   ragged arrays
            =====================  ===================================

    :Returns:

        `None`

    **Examples:**

    >>> f.nc_del_component_sample_dimension('count')

        '''
        if component in ('count', 'index'):
            variables = self._get_data_compression_variables(component)
        else:
            raise ValueError("Invalid component: {!r}".format(component))

        for v in variables:
            v.nc_del_sample_dimension(None)

    def nc_set_component_sample_dimension_groups(self, component, groups):
        '''Set the netCDF sample dimension groups hierarchy for all components
    of the given type.

    Some components exist within multiple constructs, but when written
    to a netCDF dataset the netCDF names associated with such
    components will be arbitrarily taken from one of them. The netCDF
    names can be set on all such occurrences individually, or
    preferably by using this method to ensure consistency across all
    such components.

    .. versionadded:: (cfdm) 1.8.6

    .. seealso:: `nc_del_component_sample_dimension`,
                 `nc_set_component_sample_dimension`,
                 `nc_clear_component_sample_dimension_groups`

    :Parameters:

        component: `str`
            Specify the component type. One of:

            =====================  ===================================
            *component*            Description
            =====================  ===================================
            ``'count'``            Count variables for contiguous
                                   ragged arrays

            ``'index'``            Index variables for indexed
                                   ragged arrays
            =====================  ===================================

        groups: sequence of `str`
            The new group structure for each component.

    :Returns:

        `None`

    **Examples:**

    >>> f.nc_set_component_sample_dimension_groups('count', ['forecast'])

        '''
        if component in ('count', 'index'):
            variables = self._get_data_compression_variables(component)
        else:
            raise ValueError("Invalid component: {!r}".format(component))

        for v in variables:
            v.nc_set_sample_dimension_groups(groups)

    def nc_clear_component_sample_dimension_groups(self, component):
        '''Remove the netCDF sample dimension groups hierarchy for all
    components of the given type.

    Some components exist within multiple constructs, but when written
    to a netCDF dataset the netCDF names associated with such
    components will be arbitrarily taken from one of them. The netCDF
    names can be set on all such occurrences individually, or
    preferably by using this method to ensure consistency across all
    such components.

    .. versionadded:: (cfdm) 1.8.6

    .. seealso:: `nc_del_component_sample_dimension`,
                 `nc_set_component_sample_dimension`,
                 `nc_set_component_sample_dimension_groups`

    :Parameters:

        component: `str`
            Specify the component type. One of:

            =====================  ===================================
            *component*            Description
            =====================  ===================================
            ``'count'``            Count variables for contiguous
                                   ragged arrays

            ``'index'``            Index variables for indexed
                                   ragged arrays
            =====================  ===================================

    :Returns:

        `None`

    **Examples:**

    >>> f.nc_del_component_sample_dimension_groups('count')

        '''
        if component in ('count', 'index'):
            variables = self._get_data_compression_variables(component)
        else:
            raise ValueError("Invalid component: {!r}".format(component))

        for v in variables:
            v.nc_clear_sample_dimension_groups()

>>>>>>> 52b0fb9b
    @_inplace_enabled(default=False)
    def squeeze(self, axes=None, inplace=False):
        '''Remove size one axes from the data.

    By default all size one axes are removed, but particular size one
    axes may be selected for removal.

    .. versionadded:: (cfdm) 1.7.0

    .. seealso:: `insert_dimension`, `transpose`

    :Parameters:

        axes: (sequence of) `int`, optional
            The positions of the size one axes to be removed. By
            default all size one axes are removed.

            {{axes int examples}}

        {{inplace: `bool`, optional}}

    :Returns:

        `Field` or `None`
            The field construct with removed data axes. If the
            operation was in-place then `None` is returned.

    **Examples:**

    >>> f.data.shape
    (1, 73, 1, 96)
    >>> f.squeeze().data.shape
    (73, 96)
    >>> f.squeeze(0).data.shape
    (73, 1, 96)
    >>> f.squeeze([-3, 2], inplace=True)
    >>> f.data.shape
    (73, 96)

        '''
        f = _inplace_enabled_define_and_cleanup(self)

        if axes is None:
            iaxes = [i for i, n in enumerate(f.data.shape) if n == 1]
        else:
            try:
                iaxes = f.data._parse_axes(axes)
            except ValueError as error:
                raise ValueError("Can't squeeze data: {}".format(error))

        data_axes = f.get_data_axes(default=None)
        if data_axes is not None:
            new_data_axes = [data_axes[i]
                             for i in range(f.data.ndim) if i not in iaxes]

        # Squeeze the field's data array
        super(Field, f).squeeze(iaxes, inplace=True)

        if data_axes is not None:
            f.set_data_axes(new_data_axes)

        return f

    @_inplace_enabled(default=False)
    def transpose(self, axes=None, constructs=False, inplace=False):
        '''Permute the axes of the data array.

    .. versionadded:: (cfdm) 1.7.0

    .. seealso:: `insert_dimension`, `squeeze`

    :Parameters:

        axes: (sequence of) `int`, optional
            The new axis order. By default the order is reversed.

            {{axes int examples}}

        constructs: `bool`
            If True then transpose the metadata constructs to have the
            same relative domain axis order as the data of transposed
            field construct. By default, metadata constructs are not
            changed.

        {{inplace: `bool`, optional}}

    :Returns:

        `Field` or `None`
            The field construct with permuted data axes. If the
            operation was in-place then `None` is returned.

    **Examples:**

    >>> f.data.shape
    (19, 73, 96)
    >>> f.transpose().data.shape
    (96, 73, 19)
    >>> f.transpose([1, 0, 2]).data.shape
    (73, 19, 96)
    >>> f.transpose(inplace=True)
    >>> f.data.shape
    (96, 19, 73)

        '''
        f = _inplace_enabled_define_and_cleanup(self)

        try:
            iaxes = f.data._parse_axes(axes)
        except ValueError as error:
            raise ValueError("Can't transpose data: {}".format(error))

        ndim = f.data.ndim
        if iaxes is None:
            iaxes = tuple(range(ndim-1, -1, -1))

        data_axes = f.get_data_axes(default=None)

        # Transpose the field's data array
        super(Field, f).transpose(iaxes, inplace=True)

        if data_axes is not None:
            new_data_axes = [data_axes[i] for i in iaxes]
            f.set_data_axes(new_data_axes)

        if constructs:
            for key, construct in f.constructs.filter_by_data().items():
                data = construct.get_data(None)
                if data is None:
                    continue

                if data.ndim < 2:
                    # No need to transpose 1-d constructs
                    continue

                construct_axes = f.get_data_axes(key)

                new_construct_axes = [axis for axis in new_data_axes
                                      if axis in construct_axes]

                for i, axis in enumerate(construct_axes):
                    if axis not in new_construct_axes:
                        new_construct_axes.insert(i, axis)
                # --- End: for

                iaxes = [construct_axes.index(axis)
                         for axis in new_construct_axes]

                # Transpose the construct
                construct.transpose(iaxes, inplace=True)

                f.set_data_axes(axes=new_construct_axes, key=key)
        # --- End: if

        return f

    @_inplace_enabled(default=False)
    def uncompress(self, inplace=False):
        '''Uncompress the field construct.

    Compression saves space by identifying and removing unwanted
    missing data. Such compression techniques store the data more
    efficiently and result in no precision loss.

    The field construct data is uncompressed, along with any
    applicable metadata constructs.

    Whether or not the construct is compressed does not alter its
    functionality nor external appearance.

    A field construct that is already uncompressed will be returned
    uncompressed.

    The compression type can be discovered by the
    `~Data.get_compression_type` method  of the data:

    The following types of compression can be uncompressed:

      * Compression type ``'ragged_contiguous'``: Contiguous ragged
        array representation for DSG "point", "timeSeries",
        "trajectory" or "profile" features.

      * Compression type ``'ragged_indexed'``: Indexed ragged array
        representation for DSG "point", "timeSeries", "trajectory", or
        "profile" features.

      * Compression type ``'ragged_indexed_contiguous'``: Indexed
        contiguous ragged array representation for DSG
        "timeSeriesProfile", or "trajectoryProfile" features.

      * Compression type ``'gathered'``: Compression by gathering over
        any subset of the field construct data dimensions.

    .. versionadded:: (cfdm) 1.7.11

    .. seealso:: `compress`

    :Parameters:

        {{inplace: `bool`, optional}}

    :Returns:

        `Field` or `None`
            The uncompressed field construct, or `None` if the
            operation was in-place.

    **Examples:**

    >>> f.data.get_compression_type()
    'ragged contiguous'
    >>> g = f.uncompress()
    >>> g.data.get_compression_type()
    ''
    >>> g.equals(f)
    True

        '''
        f = _inplace_enabled_define_and_cleanup(self)
        super(Field, f).uncompress(inplace=True)

        for c in f.constructs.filter_by_data().values():
            c.uncompress(inplace=True)

        return f

# --- End: class<|MERGE_RESOLUTION|>--- conflicted
+++ resolved
@@ -1520,7 +1520,7 @@
 
     >>> d = f.get_domain()
 
-        '''        
+        '''
         domain = self._Domain.fromconstructs(self.constructs)
 
         # Set climatological time axes for the domain
@@ -1532,7 +1532,7 @@
                 if len(axes) == 1 and axes[0] in climatological_time_axes:
                     c.set_climatology(True)
         # --- End: if
-            
+
         return domain
 
     def get_filenames(self):
@@ -1835,775 +1835,6 @@
 
         return f
 
-<<<<<<< HEAD
-=======
-    def dataset_compliance(self, display=False):
-        '''A report of problems encountered whilst reading the field construct
-    from a dataset.
-
-    If the dataset is partially CF-compliant to the extent that it is
-    not possible to unambiguously map an element of the netCDF dataset
-    to an element of the CF data model, then a field construct is
-    still returned by the `read` function, but may be incomplete.
-
-    Such "structural" non-compliance would occur, for example, if the
-    ``coordinates`` attribute of a CF-netCDF data variable refers to
-    another variable that does not exist, or refers to a variable that
-    spans a netCDF dimension that does not apply to the data variable.
-
-    Other types of non-compliance are not checked, such whether or not
-    controlled vocabularies have been adhered to.
-
-    .. versionadded:: (cfdm) 1.7.0
-
-    .. seealso:: `{{package}}.read`
-
-    :Parameters:
-
-        display: `bool`, optional
-            If True print the compliance report. By default the report
-            is returned as a dictionary.
-
-    :Returns:
-
-        `None` or `dict`
-            The report. If *display* is True then the report is
-            printed and `None` is returned. Otherwise the report is
-            returned as a dictionary.
-
-    **Examples:**
-
-    If no problems were encountered, an empty dictionary is returned:
-
-    >>> f.dataset_compliance()
-    {}
-
-        '''
-        d = self._get_component('dataset_compliance', {})
-
-        if not display:
-            return d
-
-        if not d:
-            print(d)
-            return
-
-        for key0, value0 in d.items():
-            print('{{{0!r}:'.format(key0))
-            print('    CF version: {0!r},'.format(value0['CF version']))
-            print('    dimensions: {0!r},'.format(value0['dimensions']))
-            print('    non-compliance: {')
-            for key1, value1 in sorted(value0['non-compliance'].items()):
-                for x in value1:
-                    print('        {!r}: ['.format(key1))
-                    print('            {{{0}}},'.format(
-                        '\n             '.join(
-                            ['{0!r}: {1!r},'.format(key2, value2)
-                             for key2, value2 in sorted(x.items())]
-                        )
-                    ))
-
-                print('        ],')
-
-            print('    },')
-            print('}\n')
-
-    def nc_set_component_variable(self, component, value):
-        '''Set the netCDF variable name for all components of the given type.
-
-    Some components exist within multiple constructs, but when written
-    to a netCDF dataset the netCDF names associated with such
-    components will be arbitrarily taken from one of them. The netCDF
-    names can be set on all such occurrences individually, or
-    preferably by using this method to ensure consistency across all
-    such components.
-
-    .. versionadded:: (cfdm) 1.8.6
-
-    .. seealso:: `nc_del_component_variable`,
-                 `nc_set_component_variable_groups`,
-                 `nc_clear_component_variable_groups`
-
-    :Parameters:
-
-        component: `str`
-            Specify the component type. One of:
-
-            =====================  ===================================
-            *component*            Description
-            =====================  ===================================
-            ``'interior_ring'``    Interior ring variables for
-                                   geometry coordinates
-
-
-            ``'node_count'``       Node count variables for geometry
-                                   coordinates
-
-            ``'part_node_count'``  Part node count variables for
-                                   geometry coordinates
-
-            ``'count'``            Count variables for contiguous
-                                   ragged arrays
-
-            ``'index'``            Index variables for indexed
-                                   ragged arrays
-
-            ``'list'``             List variables for compression by
-                                   gathering
-            =====================  ===================================
-
-        value: `str`
-            The netCDF variable name to be set for each component.
-
-    :Returns:
-
-        `None`
-
-    **Examples:**
-
-    >>> f.nc_set_component_variable('interior_ring', 'interiorring_1')
-
-        '''
-        if component in ('count', 'index', 'list'):
-            variables = self._get_data_compression_variables(component)
-        elif component in ('interior_ring', 'node_count', 'part_node_count'):
-            variables = self._get_coordinate_geometry_variables(component)
-        else:
-            raise ValueError("Invalid component: {!r}".format(component))
-
-        for v in variables:
-            v.nc_set_variable(value)
-
-    def nc_del_component_variable(self, component):
-        '''Remove the netCDF variable name for all components of the given
-    type.
-
-    Some components exist within multiple constructs, but when written
-    to a netCDF dataset the netCDF names associated with such
-    components will be arbitrarily taken from one of them. The netCDF
-    names can be set on all such occurrences individually, or
-    preferably by using this method to ensure consistency across all
-    such components.
-
-    .. versionadded:: (cfdm) 1.8.6
-
-    .. seealso:: `nc_set_component_variable`,
-                 `nc_set_component_variable_groups`,
-                 `nc_clear_component_variable_groups`
-
-    :Parameters:
-
-        component: `str`
-            Specify the component type. One of:
-
-            =====================  ===================================
-            *component*            Description
-            =====================  ===================================
-            ``'interior_ring'``    Interior ring variables for
-                                   geometry coordinates
-
-            ``'node_count'``       Node count variables for geometry
-                                   coordinates
-
-            ``'part_node_count'``  Part node count variables for
-                                   geometry coordinates
-
-            ``'count'``            Count variables for contiguous
-                                   ragged arrays
-
-            ``'index'``            Index variables for indexed
-                                   ragged arrays
-
-            ``'list'``             List variables for compression by
-                                   gathering
-
-            =====================  ===================================
-
-    :Returns:
-
-        `None`
-
-    **Examples:**
-
-    >>> f.nc_del_component_variable('interior_ring')
-
-        '''
-        if component in ('count', 'index', 'list'):
-            variables = self._get_data_compression_variables(component)
-        elif component in ('interior_ring', 'node_count', 'part_node_count'):
-            variables = self._get_coordinate_geometry_variables(component)
-        else:
-            raise ValueError("Invalid component: {!r}".format(component))
-
-        for v in variables:
-            v.nc_del_variable(None)
-
-    def nc_set_component_variable_groups(self, component, groups):
-        '''Set the netCDF variable groups hierarchy for all components of the
-    given type.
-
-    Some components exist within multiple constructs, but when written
-    to a netCDF dataset the netCDF names associated with such
-    components will be arbitrarily taken from one of them. The netCDF
-    names can be set on all such occurrences individually, or
-    preferably by using this method to ensure consistency across all
-    such components.
-
-    .. versionadded:: (cfdm) 1.8.6
-
-    .. seealso:: `nc_del_component_variable`,
-                 `nc_set_component_variable`,
-                 `nc_clear_component_variable_groups`
-
-    :Parameters:
-
-        component: `str`
-            Specify the component type. One of:
-
-            =====================  ===================================
-            *component*            Description
-            =====================  ===================================
-            ``'interior_ring'``    Interior ring variables for
-                                   geometry coordinates
-
-            ``'node_count'``       Node count variables for geometry
-                                   coordinates
-
-            ``'part_node_count'``  Part node count variables for
-                                   geometry coordinates
-
-            ``'count'``            Count variables for contiguous
-                                   ragged arrays
-
-            ``'index'``            Index variables for indexed
-                                   ragged arrays
-
-            ``'list'``             List variables for compression by
-                                   gathering
-            =====================  ===================================
-
-        groups: sequence of `str`
-            The new group structure for each component.
-
-    :Returns:
-
-        `None`
-
-    **Examples:**
-
-    >>> f.nc_set_component_variable_groups('interior_ring', ['forecast'])
-
-        '''
-        if component in ('count', 'index', 'list'):
-            variables = self._get_data_compression_variables(component)
-        elif component in ('interior_ring', 'node_count', 'part_node_count'):
-            variables = self._get_coordinate_geometry_variables(component)
-        else:
-            raise ValueError("Invalid component: {!r}".format(component))
-
-        for v in variables:
-            v.nc_set_variable_groups(groups)
-
-    def nc_clear_component_variable_groups(self, component):
-        '''Remove the netCDF variable groups hierarchy for all components of
-    the given type.
-
-    Some components exist within multiple constructs, but when written
-    to a netCDF dataset the netCDF names associated with such
-    components will be arbitrarily taken from one of them. The netCDF
-    names can be set on all such occurrences individually, or
-    preferably by using this method to ensure consistency across all
-    such components.
-
-    .. versionadded:: (cfdm) 1.8.6
-
-    .. seealso:: `nc_del_component_variable`,
-                 `nc_set_component_variable`,
-                 `nc_set_component_variable_groups`
-
-    :Parameters:
-
-        component: `str`
-            Specify the component type. One of:
-
-            =====================  ===================================
-            *component*            Description
-            =====================  ===================================
-            ``'interior_ring'``    Interior ring variables for
-                                   geometry coordinates
-
-            ``'node_count'``       Node count variables for geometry
-                                   coordinates
-
-            ``'part_node_count'``  Part node count variables for
-                                   geometry coordinates
-
-            ``'count'``            Count variables for contiguous
-                                   ragged arrays
-
-            ``'index'``            Index variables for indexed
-                                   ragged arrays
-
-            ``'list'``             List variables for compression by
-                                   gathering
-            =====================  ===================================
-
-    :Returns:
-
-        `None`
-
-    **Examples:**
-
-    >>> f.nc_clear_component_variable_groups('interior_ring')
-
-        '''
-        if component in ('count', 'index', 'list'):
-            variables = self._get_data_compression_variables(component)
-        elif component in ('interior_ring', 'node_count', 'part_node_count'):
-            variables = self._get_coordinate_geometry_variables(component)
-        else:
-            raise ValueError("Invalid component: {!r}".format(component))
-
-        for v in variables:
-            v.nc_clear_variable_groups()
-
-    def nc_set_component_dimension(self, component, value):
-        '''Set the netCDF dimension name for all components of the given type.
-
-    Some components exist within multiple constructs, but when written
-    to a netCDF dataset the netCDF names associated with such
-    components will be arbitrarily taken from one of them. The netCDF
-    names can be set on all such occurrences individually, or
-    preferably by using this method to ensure consistency across all
-    such components.
-
-    .. versionadded:: (cfdm) 1.8.6
-
-    .. seealso:: `nc_del_component_dimension`,
-                 `nc_set_component_dimension_groups`,
-                 `nc_clear_component_dimension_groups`
-
-    :Parameters:
-
-        component: `str`
-            Specify the component type. One of:
-
-            =====================  ===================================
-            *component*            Description
-            =====================  ===================================
-            ``'interior_ring'``    Interior ring variables for
-                                   geometry coordinates
-
-            ``'part_node_count'``  Part node count variables for
-                                   geometry coordinates
-
-            ``'count'``            Count variables for contiguous
-                                   ragged arrays
-
-            ``'index'``            Index variables for indexed
-                                   ragged arrays
-            =====================  ===================================
-
-        value: `str`
-            The netCDF dimension name to be set for each component.
-
-    :Returns:
-
-        `None`
-
-    **Examples:**
-
-    >>> f.nc_set_component_dimension('interior_ring', 'part')
-
-        '''
-        if component in ('count', 'index'):
-            variables = self._get_data_compression_variables(component)
-        elif component in ('interior_ring', 'part_node_count'):
-            variables = self._get_coordinate_geometry_variables(component)
-        else:
-            raise ValueError("Invalid component: {!r}".format(component))
-
-        for v in variables:
-            v.nc_set_dimension(value)
-
-    def nc_del_component_dimension(self, component):
-        '''Remove the netCDF dimension name for all components of the given
-    type.
-
-    Some components exist within multiple constructs, but when written
-    to a netCDF dataset the netCDF names associated with such
-    components will be arbitrarily taken from one of them. The netCDF
-    names can be set on all such occurrences individually, or
-    preferably by using this method to ensure consistency across all
-    such components.
-
-    .. versionadded:: (cfdm) 1.8.6
-
-    .. seealso:: `nc_set_component_dimension`,
-                 `nc_set_component_dimension_groups`,
-                 `nc_clear_component_dimension_groups`
-
-    :Parameters:
-
-        component: `str`
-            Specify the component type. One of:
-
-            =====================  ===================================
-            *component*            Description
-            =====================  ===================================
-            ``'interior_ring'``    Interior ring variables for
-                                   geometry coordinates
-
-            ``'part_node_count'``  Part node count variables for
-                                   geometry coordinates
-
-            ``'count'``            Count variables for contiguous
-                                   ragged arrays
-
-            ``'index'``            Index variables for indexed
-                                   ragged arrays
-            =====================  ===================================
-
-    :Returns:
-
-        `None`
-
-    **Examples:**
-
-    >>> f.nc_del_component_dimension('interior_ring')
-
-        '''
-        if component in ('count', 'index'):
-            variables = self._get_data_compression_variables(component)
-        elif component in ('interior_ring', 'part_node_count'):
-            variables = self._get_coordinate_geometry_variables(component)
-        else:
-            raise ValueError("Invalid component: {!r}".format(component))
-
-        for v in variables:
-            v.nc_del_dimension(None)
-
-    def nc_set_component_dimension_groups(self, component, groups):
-        '''Set the netCDF dimension groups hierarchy for all components of the
-    given type.
-
-    Some components exist within multiple constructs, but when written
-    to a netCDF dataset the netCDF names associated with such
-    components will be arbitrarily taken from one of them. The netCDF
-    names can be set on all such occurrences individually, or
-    preferably by using this method to ensure consistency across all
-    such components.
-
-    .. versionadded:: (cfdm) 1.8.6
-
-    .. seealso:: `nc_del_component_dimension`,
-                 `nc_set_component_dimension`,
-                 `nc_clear_component_dimension_groups`
-
-    :Parameters:
-
-        component: `str`
-            Specify the component type. One of:
-
-            =====================  ===================================
-            *component*            Description
-            =====================  ===================================
-            ``'interior_ring'``    Interior ring variables for
-                                   geometry coordinates
-
-            ``'part_node_count'``  Part node count variables for
-                                   geometry coordinates
-
-            ``'count'``            Count variables for contiguous
-                                   ragged arrays
-
-            ``'index'``            Index variables for indexed
-                                   ragged arrays
-            =====================  ===================================
-
-        groups: sequence of `str`
-            The new group structure for each component.
-
-    :Returns:
-
-        `None`
-
-    **Examples:**
-
-    >>> f.nc_set_component_dimension_groups('interior_ring', ['forecast'])
-
-        '''
-        if component in ('count', 'index'):
-            variables = self._get_data_compression_variables(component)
-        elif component in ('interior_ring', 'part_node_count'):
-            variables = self._get_coordinate_geometry_variables(component)
-        else:
-            raise ValueError("Invalid component: {!r}".format(component))
-
-        for v in variables:
-            v.nc_set_dimension_groups(groups)
-
-    def nc_clear_component_dimension_groups(self, component):
-        '''Remove the netCDF dimension groups hierarchy for all components of
-    the given type.
-
-    Some components exist within multiple constructs, but when written
-    to a netCDF dataset the netCDF names associated with such
-    components will be arbitrarily taken from one of them. The netCDF
-    names can be set on all such occurrences individually, or
-    preferably by using this method to ensure consistency across all
-    such components.
-
-    .. versionadded:: (cfdm) 1.8.6
-
-    .. seealso:: `nc_del_component_dimension`,
-                 `nc_set_component_dimension`,
-                 `nc_set_component_dimension_groups`
-
-    :Parameters:
-
-        component: `str`
-            Specify the component type. One of:
-
-            =====================  ===================================
-            *component*            Description
-            =====================  ===================================
-            ``'interior_ring'``    Interior ring variables for
-                                   geometry coordinates
-
-            ``'part_node_count'``  Part node count variables for
-                                   geometry coordinates
-
-            ``'count'``            Count variables for contiguous
-                                   ragged arrays
-
-            ``'index'``            Index variables for indexed
-                                   ragged arrays
-            =====================  ===================================
-
-    :Returns:
-
-        `None`
-
-    **Examples:**
-
-    >>> f.nc_clear_component_dimension_groups('interior_ring')
-
-        '''
-        if component in ('count', 'index'):
-            variables = self._get_data_compression_variables(component)
-        elif component in ('interior_ring', 'part_node_count'):
-            variables = self._get_coordinate_geometry_variables(component)
-        else:
-            raise ValueError("Invalid component: {!r}".format(component))
-
-        for v in variables:
-            v.nc_clear_dimension_groups()
-
-    def nc_set_component_sample_dimension(self, component, value):
-        '''Set the netCDF sample dimension name for all components of the
-    given type.
-
-    Some components exist within multiple constructs, but when written
-    to a netCDF dataset the netCDF names associated with such
-    components will be arbitrarily taken from one of them. The netCDF
-    names can be set on all such occurrences individually, or
-    preferably by using this method to ensure consistency across all
-    such components.
-
-    .. versionadded:: (cfdm) 1.8.6
-
-    .. seealso:: `nc_del_component_sample_dimension`,
-                 `nc_set_component_sample_dimension_groups`,
-                 `nc_clear_component_sample_dimension_groups`
-
-    :Parameters:
-
-        component: `str`
-            Specify the component type. One of:
-
-            =====================  ===================================
-            *component*            Description
-            =====================  ===================================
-            ``'count'``            Count variables for contiguous
-                                   ragged arrays
-
-            ``'index'``            Index variables for indexed
-                                   ragged arrays
-            =====================  ===================================
-
-        value: `str`
-            The netCDF sample_dimension name to be set for each
-            component.
-
-    :Returns:
-
-        `None`
-
-    **Examples:**
-
-    >>> f.nc_set_component_sample_dimension('count', 'obs')
-
-        '''
-        if component in ('count', 'index'):
-            variables = self._get_data_compression_variables(component)
-        else:
-            raise ValueError("Invalid component: {!r}".format(component))
-
-        for v in variables:
-            v.nc_set_sample_dimension(value)
-
-    def nc_del_component_sample_dimension(self, component):
-        '''Remove the netCDF sample dimension name for all components of the
-    given type.
-
-    Some components exist within multiple constructs, but when written
-    to a netCDF dataset the netCDF names associated with such
-    components will be arbitrarily taken from one of them. The netCDF
-    names can be set on all such occurrences individually, or
-    preferably by using this method to ensure consistency across all
-    such components.
-
-    .. versionadded:: (cfdm) 1.8.6
-
-    .. seealso:: `nc_set_component_sample_dimension`,
-                 `nc_set_component_sample_dimension_groups`,
-                 `nc_clear_component_sample_dimension_groups`
-
-    :Parameters:
-
-        component: `str`
-            Specify the component type. One of:
-
-            =====================  ===================================
-            *component*            Description
-            =====================  ===================================
-            ``'count'``            Count variables for contiguous
-                                   ragged arrays
-
-            ``'index'``            Index variables for indexed
-                                   ragged arrays
-            =====================  ===================================
-
-    :Returns:
-
-        `None`
-
-    **Examples:**
-
-    >>> f.nc_del_component_sample_dimension('count')
-
-        '''
-        if component in ('count', 'index'):
-            variables = self._get_data_compression_variables(component)
-        else:
-            raise ValueError("Invalid component: {!r}".format(component))
-
-        for v in variables:
-            v.nc_del_sample_dimension(None)
-
-    def nc_set_component_sample_dimension_groups(self, component, groups):
-        '''Set the netCDF sample dimension groups hierarchy for all components
-    of the given type.
-
-    Some components exist within multiple constructs, but when written
-    to a netCDF dataset the netCDF names associated with such
-    components will be arbitrarily taken from one of them. The netCDF
-    names can be set on all such occurrences individually, or
-    preferably by using this method to ensure consistency across all
-    such components.
-
-    .. versionadded:: (cfdm) 1.8.6
-
-    .. seealso:: `nc_del_component_sample_dimension`,
-                 `nc_set_component_sample_dimension`,
-                 `nc_clear_component_sample_dimension_groups`
-
-    :Parameters:
-
-        component: `str`
-            Specify the component type. One of:
-
-            =====================  ===================================
-            *component*            Description
-            =====================  ===================================
-            ``'count'``            Count variables for contiguous
-                                   ragged arrays
-
-            ``'index'``            Index variables for indexed
-                                   ragged arrays
-            =====================  ===================================
-
-        groups: sequence of `str`
-            The new group structure for each component.
-
-    :Returns:
-
-        `None`
-
-    **Examples:**
-
-    >>> f.nc_set_component_sample_dimension_groups('count', ['forecast'])
-
-        '''
-        if component in ('count', 'index'):
-            variables = self._get_data_compression_variables(component)
-        else:
-            raise ValueError("Invalid component: {!r}".format(component))
-
-        for v in variables:
-            v.nc_set_sample_dimension_groups(groups)
-
-    def nc_clear_component_sample_dimension_groups(self, component):
-        '''Remove the netCDF sample dimension groups hierarchy for all
-    components of the given type.
-
-    Some components exist within multiple constructs, but when written
-    to a netCDF dataset the netCDF names associated with such
-    components will be arbitrarily taken from one of them. The netCDF
-    names can be set on all such occurrences individually, or
-    preferably by using this method to ensure consistency across all
-    such components.
-
-    .. versionadded:: (cfdm) 1.8.6
-
-    .. seealso:: `nc_del_component_sample_dimension`,
-                 `nc_set_component_sample_dimension`,
-                 `nc_set_component_sample_dimension_groups`
-
-    :Parameters:
-
-        component: `str`
-            Specify the component type. One of:
-
-            =====================  ===================================
-            *component*            Description
-            =====================  ===================================
-            ``'count'``            Count variables for contiguous
-                                   ragged arrays
-
-            ``'index'``            Index variables for indexed
-                                   ragged arrays
-            =====================  ===================================
-
-    :Returns:
-
-        `None`
-
-    **Examples:**
-
-    >>> f.nc_del_component_sample_dimension_groups('count')
-
-        '''
-        if component in ('count', 'index'):
-            variables = self._get_data_compression_variables(component)
-        else:
-            raise ValueError("Invalid component: {!r}".format(component))
-
-        for v in variables:
-            v.nc_clear_sample_dimension_groups()
-
->>>>>>> 52b0fb9b
     @_inplace_enabled(default=False)
     def squeeze(self, axes=None, inplace=False):
         '''Remove size one axes from the data.
