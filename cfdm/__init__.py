"""cfdm is a reference implementation of the CF data model.

It identifies the fundamental elements of the CF conventions and
shows how they relate to each other, independently of the netCDF
encoding.

The central element defined by the CF data model is the field
construct, which corresponds to a CF-netCDF data variable with all of
its metadata.

The cfdm package implements the CF data model for its internal data
structures and so is able to process any CF-compliant dataset. It is
not strict about CF-compliance, however, so that partially conformant
datasets may be modified in memory, as well as ingested from existing
datasets and written to new datasets. This is so that datasets which
are partially conformant may nonetheless be modified in memory and
written to new datasets.

The cfdm package can:

    * read field constructs from netCDF and CDL datasets,
    * create new field constructs in memory,
    * write and append field constructs to netCDF datasets on disk,
    * read, write, and create datasets containing hierarchical groups,
    * read, write, and create coordinates defined by geometry cells,
    * inspect field constructs,
    * test whether two field constructs are the same,
    * modify field construct metadata and data,
    * create subspaces of field constructs,
    * incorporate, and create, metadata stored in external files, and
    * read, write, and create data that have been compressed by
      convention (i.e. ragged or gathered arrays), whilst presenting a
      view of the data in its uncompressed form.

Note that cfdm enables the creation of CF field constructs, but it's
up to the user to use them in a CF-compliant way.

"""

import logging
import sys

from packaging.version import Version

from . import core

__date__ = core.__date__
__cf_version__ = core.__cf_version__
__version__ = core.__version__

_requires = core._requires + (
    "cftime",
    "netCDF4",
    "scipy",
    "h5netcdf",
    "s3fs",
    "uritools",
)

_error0 = f"cfdm requires the modules {', '.join(_requires)}. "

# Check the version of cftime
try:
    import cftime
except ImportError as error1:
    raise ImportError(_error0 + str(error1))
else:
    _minimum_vn = "1.6.4"
    if Version(cftime.__version__) < Version(_minimum_vn):
        raise ValueError(
            f"Bad cftime version: cfdm requires cftime>={_minimum_vn}. "
            f"Got {cftime.__version__} at {cftime.__file__}"
        )

# Check the version of netCDF4
try:
    import netCDF4
except ImportError as error1:
    raise ImportError(_error0 + str(error1))
else:
    _minimum_vn = "1.7.2"
    if Version(netCDF4.__version__) < Version(_minimum_vn):
        raise ValueError(
            f"Bad netCDF4 version: cfdm requires netCDF4>={_minimum_vn}. "
            f"Got {netCDF4.__version__} at {netCDF4.__file__}"
        )

# Check the version of h5netcdf
try:
    import h5netcdf
except ImportError as error1:
    raise ImportError(_error0 + str(error1))
else:
    _minimum_vn = "1.3.0"
    if Version(h5netcdf.__version__) < Version(_minimum_vn):
        raise ValueError(
            f"Bad h5netcdf version: cfdm requires h5netcdf>={_minimum_vn}. "
            f"Got {h5netcdf.__version__} at {h5netcdf.__file__}"
        )

# Check the version of h5py
try:
    import h5py
except ImportError as error1:
    raise ImportError(_error0 + str(error1))
else:
    _minimum_vn = "3.12.0"
    if Version(h5py.__version__) < Version(_minimum_vn):
        raise ValueError(
            f"Bad h5py version: cfdm requires h5py>={_minimum_vn}. "
            f"Got {h5py.__version__} at {h5py.__file__}"
        )

# Check the version of s3fs
try:
    import s3fs
except ImportError as error1:
    raise ImportError(_error0 + str(error1))
else:
    _minimum_vn = "2024.6.0"
    if Version(s3fs.__version__) < Version(_minimum_vn):
        raise ValueError(
            f"Bad s3fs version: cfdm requires s3fs>={_minimum_vn}. "
            f"Got {s3fs.__version__} at {s3fs.__file__}"
        )

# Check the version of scipy
try:
    import scipy
except ImportError as error1:
    raise ImportError(_error0 + str(error1))
else:
    _minimum_vn = "1.10.0"
    if Version(scipy.__version__) < Version(_minimum_vn):
        raise ValueError(
            f"Bad scipy version: cfdm requires scipy>={_minimum_vn}. "
            f"Got {scipy.__version__} at {scipy.__file__}"
        )

# Check the version of dask
try:
    import dask
except ImportError as error1:
    raise ImportError(_error0 + str(error1))
else:
    _minimum_vn = "2024.12.0"
    if Version(dask.__version__) < Version(_minimum_vn):
        raise ValueError(
            f"Bad dask version: cfdm requires dask>={_minimum_vn}. "
            f"Got {dask.__version__} at {dask.__file__}"
        )

<<<<<<< HEAD
del _minimum_vn
=======
try:
    import uritools
except ImportError as error1:
    raise ImportError(_error0 + str(error1))
else:
    _minimum_vn = "4.0.3"
    if Version(uritools.__version__) < Version(_minimum_vn):
        raise ValueError(
            f"Bad uritools version: cfdm requires uritools>={_minimum_vn}. "
            f"Got {uritools.__version__} at {uritools.__file__}"
        )

del _minimum_vn, _maximum_vn
>>>>>>> f2cced50

from .constants import masked

# Internal ones passed on so they can be used in cf-python (see
# comment below)
from .functions import (
    ATOL,
    CF,
    LOG_LEVEL,
    RTOL,
    abspath,
    atol,
    chunksize,
    configuration,
    dirname,
    environment,
    integer_dtype,
    log_level,
    parse_indices,
    rtol,
    unique_constructs,
    _disable_logging,
    _reset_log_emergence_level,
    _is_valid_log_level_int,
    Configuration,
    Constant,
    ConstantAccess,
    is_log_level_debug,
    is_log_level_detail,
    is_log_level_info,
)

# Though these are internal-use methods, include them in the namespace
# (without documenting them) so that cf-python can use them internally
# too:
from .decorators import (
    _inplace_enabled,
    _inplace_enabled_define_and_cleanup,
    _manage_log_level_via_verbosity,
    _display_or_return,
)

from .constructs import Constructs

from .data import (
    Array,
    AggregatedArray,
    BoundsFromNodesArray,
    CellConnectivityArray,
    CompressedArray,
    Data,
    FullArray,
    GatheredArray,
    H5netcdfArray,
    NetCDFArray,
    NetCDF4Array,
    netcdf_indexer,
    NumpyArray,
    PointTopologyArray,
    RaggedArray,
    RaggedContiguousArray,
    RaggedIndexedArray,
    RaggedIndexedContiguousArray,
    SparseArray,
    SubsampledArray,
)

from .data import (
    BiLinearSubarray,
    BiQuadraticLatitudeLongitudeSubarray,
    BoundsFromNodesSubarray,
    CellConnectivitySubarray,
    GatheredSubarray,
    InterpolationSubarray,
    LinearSubarray,
    QuadraticLatitudeLongitudeSubarray,
    QuadraticSubarray,
    RaggedSubarray,
    Subarray,
    SubsampledSubarray,
)

from .count import Count
from .index import Index
from .interpolationparameter import InterpolationParameter
from .list import List
from .nodecountproperties import NodeCountProperties
from .partnodecountproperties import PartNodeCountProperties
from .tiepointindex import TiePointIndex

from .bounds import Bounds
from .coordinateconversion import CoordinateConversion
from .datum import Datum
from .interiorring import InteriorRing

from .units import Units

from .auxiliarycoordinate import AuxiliaryCoordinate
from .cellconnectivity import CellConnectivity
from .cellmeasure import CellMeasure
from .cellmethod import CellMethod
from .coordinatereference import CoordinateReference
from .dimensioncoordinate import DimensionCoordinate
from .domain import Domain
from .domainancillary import DomainAncillary
from .domainaxis import DomainAxis
from .domaintopology import DomainTopology
from .field import Field
from .fieldancillary import FieldAncillary

from .abstract import Implementation
from .cfdmimplementation import CFDMImplementation, implementation

from .read_write import read, write
from .read_write.netcdf.flatten import netcdf_flatten

from .examplefield import example_field, example_fields, example_domain

from .abstract import Container

# --------------------------------------------------------------------
# Set up basic logging for the full project with a root logger
# --------------------------------------------------------------------
# Configure the root logger which all module loggers inherit from:
logging.basicConfig(
    stream=sys.stdout,
    style="{",  # default is old style ('%') string formatting
    format="{message}",  # no module names or datetimes etc. for basic case
    level=logging.WARNING,  # default but change level via log_level()
)

# And create custom level inbetween 'INFO' & 'DEBUG', to understand
# value see:
# https://docs.python.org/3.8/howto/logging.html#logging-levels
logging.DETAIL = 15  # set value as an attribute as done for built-in levels
logging.addLevelName(logging.DETAIL, "DETAIL")


def detail(self, message, *args, **kwargs):
    """Sets up a custom logging level named 'detail'."""
    if self.isEnabledFor(logging.DETAIL):
        self._log(logging.DETAIL, message, args, **kwargs)


logging.Logger.detail = detail<|MERGE_RESOLUTION|>--- conflicted
+++ resolved
@@ -143,16 +143,14 @@
 except ImportError as error1:
     raise ImportError(_error0 + str(error1))
 else:
-    _minimum_vn = "2024.12.0"
+    _minimum_vn = "2025.2.0"
     if Version(dask.__version__) < Version(_minimum_vn):
         raise ValueError(
             f"Bad dask version: cfdm requires dask>={_minimum_vn}. "
             f"Got {dask.__version__} at {dask.__file__}"
         )
 
-<<<<<<< HEAD
-del _minimum_vn
-=======
+
 try:
     import uritools
 except ImportError as error1:
@@ -165,8 +163,7 @@
             f"Got {uritools.__version__} at {uritools.__file__}"
         )
 
-del _minimum_vn, _maximum_vn
->>>>>>> f2cced50
+del _minimum_vn
 
 from .constants import masked
 
