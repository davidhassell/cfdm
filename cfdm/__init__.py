--- conflicted
+++ resolved
@@ -1,14 +1,8 @@
-<<<<<<< HEAD
-"""cfdm is a reference implementation of the CF data model, that
-identifies the fundamental elements of the CF conventions and shows
-how they relate to each other, independently of the netCDF encoding.
-=======
 """cfdm is a reference implementation of the CF data model.
 
 It identifies the fundamental elements of the CF conventions and
 shows how they relate to each other, independently of the netCDF
 encoding.
->>>>>>> 9e2d99cd
 
 The central element defined by the CF data model is the field
 construct, which corresponds to a CF-netCDF data variable with all of
@@ -64,11 +58,7 @@
     raise ImportError(_error0 + str(error1))
 
 # Check the version of cftime
-<<<<<<< HEAD
-_minimum_vn = "1.2.1"
-=======
 _minimum_vn = "1.3.0"
->>>>>>> 9e2d99cd
 if LooseVersion(cftime.__version__) < LooseVersion(_minimum_vn):
     raise ValueError(
         "Bad cftime version: cfdm requires cftime>={}. "
@@ -80,11 +70,7 @@
 except ImportError as error1:
     raise ImportError(_error0 + str(error1))
 
-<<<<<<< HEAD
-# Check the version of cftime
-=======
 # Check the version of netcdf_flattener
->>>>>>> 9e2d99cd
 _minimum_vn = "1.2.0"
 if LooseVersion(netcdf_flattener.__version__) < LooseVersion(_minimum_vn):
     raise ValueError(
